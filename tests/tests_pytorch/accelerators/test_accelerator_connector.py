# Copyright The PyTorch Lightning team.
#
# Licensed under the Apache License, Version 2.0 (the "License");
# you may not use this file except in compliance with the License.
# You may obtain a copy of the License at
#
#     http://www.apache.org/licenses/LICENSE-2.0
#
# Unless required by applicable law or agreed to in writing, software
# distributed under the License is distributed on an "AS IS" BASIS,
# WITHOUT WARRANTIES OR CONDITIONS OF ANY KIND, either express or implied.
# See the License for the specific language governing permissions and
# limitations under the License

import os
from unittest import mock
from unittest.mock import Mock

import pytest
import torch
import torch.distributed

import pytorch_lightning
from pytorch_lightning import Trainer
from pytorch_lightning.accelerators.accelerator import Accelerator
from pytorch_lightning.accelerators.cpu import CPUAccelerator
from pytorch_lightning.accelerators.gpu import GPUAccelerator
from pytorch_lightning.accelerators.mps import MPSAccelerator
from pytorch_lightning.plugins import DoublePrecisionPlugin, LayerSync, NativeSyncBatchNorm, PrecisionPlugin
from pytorch_lightning.plugins.environments import (
    KubeflowEnvironment,
    LightningEnvironment,
    SLURMEnvironment,
    TorchElasticEnvironment,
)
from pytorch_lightning.plugins.io import TorchCheckpointIO
from pytorch_lightning.strategies import (
    DataParallelStrategy,
    DDP2Strategy,
    DDPFullyShardedNativeStrategy,
    DDPShardedStrategy,
    DDPSpawnShardedStrategy,
    DDPSpawnStrategy,
    DDPStrategy,
    DeepSpeedStrategy,
    SingleDeviceStrategy,
)
from pytorch_lightning.utilities.exceptions import MisconfigurationException
from tests_pytorch.helpers.runif import RunIf


def test_accelerator_choice_cpu(tmpdir):
    trainer = Trainer(default_root_dir=tmpdir, fast_dev_run=True)
    assert isinstance(trainer.accelerator, CPUAccelerator)
    assert isinstance(trainer.strategy, SingleDeviceStrategy)


@pytest.mark.xfail(reason="Should be fixed by #12698")
def test_accelerator_invalid_choice():
    with pytest.raises(
        MisconfigurationException,
        match="When passing string value for the `accelerator` argument of `Trainer`, it can only be one of",
    ):
        Trainer(accelerator="invalid")


@RunIf(skip_windows=True, standalone=True)
def test_strategy_choice_ddp_on_cpu(tmpdir):
    """Test that selecting DDPStrategy on CPU works."""
    _test_strategy_choice_ddp_and_cpu(tmpdir, ddp_strategy_class=DDPStrategy)


@RunIf(skip_windows=True)
def test_strategy_choice_ddp_spawn_on_cpu(tmpdir):
    """Test that selecting DDPSpawnStrategy on CPU works."""
    _test_strategy_choice_ddp_and_cpu(tmpdir, ddp_strategy_class=DDPSpawnStrategy)


def _test_strategy_choice_ddp_and_cpu(tmpdir, ddp_strategy_class):
    trainer = Trainer(
        default_root_dir=tmpdir,
        fast_dev_run=True,
        strategy=ddp_strategy_class(find_unused_parameters=True),
        accelerator="cpu",
        devices=2,
    )
    assert isinstance(trainer.strategy, ddp_strategy_class)
    assert isinstance(trainer.accelerator, CPUAccelerator)
    assert trainer.strategy.num_processes == 2
    assert trainer.strategy.parallel_devices == [torch.device("cpu")] * 2


@mock.patch.dict(
    os.environ,
    {
        "SLURM_NTASKS": "2",
        "SLURM_JOB_NAME": "SOME_NAME",
        "SLURM_NODEID": "0",
        "LOCAL_RANK": "0",
        "SLURM_PROCID": "0",
        "SLURM_LOCALID": "0",
    },
)
@mock.patch("pytorch_lightning.utilities.device_parser.num_cuda_devices", return_value=0)
def test_custom_cluster_environment_in_slurm_environment(_, tmpdir):
    """Test that we choose the custom cluster even when SLURM or TE flags are around."""

    class CustomCluster(LightningEnvironment):
        @property
        def main_address(self):
            return "asdf"

        @property
        def creates_processes_externally(self) -> bool:
            return True

    trainer = Trainer(
        default_root_dir=tmpdir,
        plugins=[CustomCluster()],
        fast_dev_run=True,
        accelerator="cpu",
        strategy="ddp",
        devices=2,
    )
    assert isinstance(trainer.accelerator, CPUAccelerator)
    assert isinstance(trainer.strategy, DDPStrategy)
    assert isinstance(trainer.strategy.cluster_environment, CustomCluster)


@mock.patch.dict(
    os.environ,
    {
        "SLURM_NTASKS": "2",
        "SLURM_JOB_NAME": "SOME_NAME",
        "SLURM_NODEID": "0",
        "LOCAL_RANK": "0",
        "SLURM_PROCID": "0",
        "SLURM_LOCALID": "0",
    },
)
@mock.patch("pytorch_lightning.utilities.device_parser.num_cuda_devices", return_value=0)
@mock.patch("pytorch_lightning.strategies.DDPStrategy.setup_distributed", autospec=True)
def test_custom_accelerator(device_count_mock, setup_distributed_mock):
    class Accel(Accelerator):
        @staticmethod
        def parse_devices(devices):
            return devices

        @staticmethod
        def get_parallel_devices(devices):
            return [torch.device("cpu")] * devices

        @staticmethod
        def auto_device_count() -> int:
            return 1

        @staticmethod
        def is_available() -> bool:
            return True

        @staticmethod
        def name() -> str:
            return "custom_acc_name"

    class Prec(PrecisionPlugin):
        pass

    class Strat(SingleDeviceStrategy):
        pass

    strategy = Strat(device=torch.device("cpu"), accelerator=Accel(), precision_plugin=Prec())
    trainer = Trainer(strategy=strategy, fast_dev_run=True, devices=2)
    assert isinstance(trainer.accelerator, Accel)
    assert isinstance(trainer.strategy, Strat)
    assert isinstance(trainer.precision_plugin, Prec)
    assert trainer._accelerator_connector.strategy is strategy

    class Strat(DDPStrategy):
        pass

    strategy = Strat(accelerator=Accel(), precision_plugin=Prec())
    trainer = Trainer(strategy=strategy, fast_dev_run=True, devices=2)
    assert isinstance(trainer.accelerator, Accel)
    assert isinstance(trainer.strategy, Strat)
    assert isinstance(trainer.precision_plugin, Prec)
    assert trainer._accelerator_connector.strategy is strategy


@mock.patch.dict(
    os.environ,
    {
        "SLURM_NTASKS": "2",
        "SLURM_JOB_NAME": "SOME_NAME",
        "SLURM_NODEID": "0",
        "LOCAL_RANK": "0",
        "SLURM_PROCID": "0",
        "SLURM_LOCALID": "0",
    },
)
@mock.patch("pytorch_lightning.utilities.device_parser.num_cuda_devices", return_value=0)
@mock.patch("pytorch_lightning.strategies.DDPStrategy.setup_distributed", autospec=True)
def test_dist_backend_accelerator_mapping(*_):
    trainer = Trainer(fast_dev_run=True, strategy="ddp_spawn", accelerator="cpu", devices=2)
    assert isinstance(trainer.accelerator, CPUAccelerator)
    assert isinstance(trainer.strategy, DDPStrategy)
    assert trainer.strategy.local_rank == 0


@mock.patch("pytorch_lightning.utilities.device_parser.num_cuda_devices", return_value=2)
def test_ipython_incompatible_backend_error(_, monkeypatch):
    monkeypatch.setattr(pytorch_lightning.utilities, "_IS_INTERACTIVE", True)
    with pytest.raises(MisconfigurationException, match=r"strategy='ddp'\)`.*is not compatible"):
        Trainer(strategy="ddp", accelerator="gpu", devices=2)

    with pytest.raises(MisconfigurationException, match=r"strategy='ddp2'\)`.*is not compatible"):
        Trainer(strategy="ddp2", accelerator="gpu", devices=2)

    with pytest.raises(MisconfigurationException, match=r"strategy='ddp_spawn'\)`.*is not compatible"):
        Trainer(strategy="ddp_spawn", accelerator="gpu", devices=2)

    with pytest.raises(MisconfigurationException, match=r"strategy='ddp_sharded_spawn'\)`.*is not compatible"):
        Trainer(strategy="ddp_sharded_spawn", accelerator="gpu", devices=2)

    with pytest.raises(MisconfigurationException, match=r"strategy='ddp'\)`.*is not compatible"):
        # Edge case: AcceleratorConnector maps dp to ddp if accelerator != gpu
        Trainer(strategy="dp")


@mock.patch("pytorch_lightning.utilities.device_parser.num_cuda_devices", return_value=2)
def test_ipython_compatible_dp_strategy_gpu(_, monkeypatch):
    monkeypatch.setattr(pytorch_lightning.utilities, "_IS_INTERACTIVE", True)
    trainer = Trainer(strategy="dp", accelerator="gpu")
    assert trainer.strategy.launcher is None


@mock.patch("pytorch_lightning.accelerators.tpu.TPUAccelerator.is_available", return_value=True)
def test_ipython_compatible_strategy_tpu(_, monkeypatch):
    monkeypatch.setattr(pytorch_lightning.utilities, "_IS_INTERACTIVE", True)
    trainer = Trainer(accelerator="tpu")
    assert trainer.strategy.launcher.is_interactive_compatible


@RunIf(skip_windows=True)
def test_ipython_compatible_strategy_ddp_fork(monkeypatch):
    monkeypatch.setattr(pytorch_lightning.utilities, "_IS_INTERACTIVE", True)
    trainer = Trainer(strategy="ddp_fork", accelerator="cpu")
    assert trainer.strategy.launcher.is_interactive_compatible


@pytest.mark.parametrize(
    ["strategy", "strategy_class"],
    [
        ("ddp", DDPStrategy),
        ("ddp_spawn", DDPSpawnStrategy),
        ("ddp_sharded", DDPShardedStrategy),
        ("ddp_sharded_spawn", DDPSpawnShardedStrategy),
        pytest.param("deepspeed", DeepSpeedStrategy, marks=RunIf(deepspeed=True)),
    ],
)
@pytest.mark.parametrize("devices", [1, 2])
@mock.patch("pytorch_lightning.utilities.device_parser.is_cuda_available", return_value=True)
@mock.patch("pytorch_lightning.utilities.device_parser.num_cuda_devices", return_value=2)
def test_accelerator_choice_multi_node_gpu(
    mock_is_available, mock_device_count, tmpdir, strategy, strategy_class, devices
):
    trainer = Trainer(default_root_dir=tmpdir, num_nodes=2, accelerator="gpu", strategy=strategy, devices=devices)
    assert isinstance(trainer.strategy, strategy_class)


@mock.patch("pytorch_lightning.utilities.device_parser.is_cuda_available", return_value=False)
def test_accelerator_cpu(_):
    trainer = Trainer(accelerator="cpu")
    assert isinstance(trainer.accelerator, CPUAccelerator)

    with pytest.raises(
        MisconfigurationException,
        match="GPUAccelerator can not run on your system since the accelerator is not available.",
    ):
        with pytest.deprecated_call(match=r"is deprecated in v1.7 and will be removed"):
            Trainer(gpus=1)

    with pytest.raises(
        MisconfigurationException,
        match="GPUAccelerator can not run on your system since the accelerator is not available.",
    ):
        Trainer(accelerator="gpu")

    with pytest.deprecated_call(match=r"is deprecated in v1.7 and will be removed"):
        Trainer(accelerator="cpu", gpus=1)


@mock.patch("pytorch_lightning.utilities.device_parser.num_cuda_devices", return_value=2)
@mock.patch("pytorch_lightning.utilities.device_parser.is_cuda_available", return_value=True)
@pytest.mark.parametrize("device_count", (["0"], [0, "1"], ["GPU"], [["0", "1"], [0, 1]], [False]))
def test_accelererator_invalid_type_devices(mock_is_available, mock_device_count, device_count):
    with pytest.raises(
        MisconfigurationException, match=r"must be an int, a string, a sequence of ints or None, but you"
    ):
        _ = Trainer(accelerator="gpu", devices=device_count)


@RunIf(min_cuda_gpus=1)
def test_accelerator_gpu():
    trainer = Trainer(accelerator="gpu", devices=1)
    assert isinstance(trainer.accelerator, GPUAccelerator)

    trainer = Trainer(accelerator="gpu")
    assert isinstance(trainer.accelerator, GPUAccelerator)

    trainer = Trainer(accelerator="auto", devices=1)
    assert isinstance(trainer.accelerator, GPUAccelerator)


@pytest.mark.parametrize(["devices", "strategy_class"], [(1, SingleDeviceStrategy), (5, DDPSpawnStrategy)])
def test_accelerator_cpu_with_devices(devices, strategy_class):
    trainer = Trainer(accelerator="cpu", devices=devices)
    assert trainer.num_devices == devices
    assert isinstance(trainer.strategy, strategy_class)
    assert isinstance(trainer.accelerator, CPUAccelerator)


@RunIf(min_cuda_gpus=2)
@pytest.mark.parametrize(
    ["devices", "strategy_class"], [(1, SingleDeviceStrategy), ([1], SingleDeviceStrategy), (2, DDPSpawnStrategy)]
)
def test_accelerator_gpu_with_devices(devices, strategy_class):
    trainer = Trainer(accelerator="gpu", devices=devices)
    assert trainer.num_devices == len(devices) if isinstance(devices, list) else devices
    assert isinstance(trainer.strategy, strategy_class)
    assert isinstance(trainer.accelerator, GPUAccelerator)


@RunIf(min_cuda_gpus=1)
def test_accelerator_auto_with_devices_gpu():
    trainer = Trainer(accelerator="auto", devices=1)
    assert isinstance(trainer.accelerator, GPUAccelerator)
    assert trainer.num_devices == 1


def test_validate_accelerator_and_devices():
    trainer = Trainer(accelerator="ddp_cpu", devices=2)
    assert isinstance(trainer.accelerator, CPUAccelerator)
    assert trainer.num_devices == 2


def test_set_devices_if_none_cpu():
    trainer = Trainer(accelerator="cpu", devices=3)
    assert trainer.num_devices == 3


@pytest.mark.parametrize("strategy", ["ddp2", "dp"])
def test_unsupported_strategy_types_on_cpu(strategy):
    with pytest.warns(UserWarning, match="is not supported on CPUs, hence setting `strategy='ddp"):
        trainer = Trainer(strategy=strategy, num_processes=2)
    assert isinstance(trainer.strategy, DDPStrategy)


def test_exception_invalid_strategy():
    with pytest.raises(MisconfigurationException, match=r"strategy='ddp_cpu'\)` is not a valid"):
        Trainer(strategy="ddp_cpu")
    with pytest.raises(MisconfigurationException, match=r"strategy='tpu_spawn'\)` is not a valid"):
        Trainer(strategy="tpu_spawn")


@pytest.mark.parametrize(
    ["strategy", "strategy_class"],
    [
        ("ddp_spawn", DDPSpawnStrategy),
        ("ddp_spawn_find_unused_parameters_false", DDPSpawnStrategy),
        ("ddp", DDPStrategy),
        ("ddp_find_unused_parameters_false", DDPStrategy),
    ],
)
def test_strategy_choice_cpu_str(strategy, strategy_class):
    trainer = Trainer(strategy=strategy, accelerator="cpu", devices=2)
    assert isinstance(trainer.strategy, strategy_class)


@pytest.mark.parametrize("strategy_class", [DDPSpawnStrategy, DDPStrategy])
def test_strategy_choice_cpu_instance(strategy_class):
    trainer = Trainer(strategy=strategy_class(), accelerator="cpu", devices=2)
    assert isinstance(trainer.strategy, strategy_class)


@RunIf(min_cuda_gpus=2)
@pytest.mark.parametrize(
    ["strategy", "strategy_class"],
    [
        ("ddp_spawn", DDPSpawnStrategy),
        ("ddp_spawn_find_unused_parameters_false", DDPSpawnStrategy),
        ("ddp", DDPStrategy),
        ("ddp_find_unused_parameters_false", DDPStrategy),
        ("ddp2", DDP2Strategy),
        ("dp", DataParallelStrategy),
        ("ddp_sharded", DDPShardedStrategy),
        ("ddp_sharded_spawn", DDPSpawnShardedStrategy),
        pytest.param("deepspeed", DeepSpeedStrategy, marks=RunIf(deepspeed=True)),
    ],
)
def test_strategy_choice_gpu_str(strategy, strategy_class):
    trainer = Trainer(strategy=strategy, accelerator="gpu", devices=2)
    assert isinstance(trainer.strategy, strategy_class)


@RunIf(min_cuda_gpus=2)
@pytest.mark.parametrize("strategy_class", [DDPSpawnStrategy, DDPStrategy])
def test_strategy_choice_gpu_instance(strategy_class):
    trainer = Trainer(strategy=strategy_class(), accelerator="gpu", devices=2)
    assert isinstance(trainer.strategy, strategy_class)


@RunIf(min_cuda_gpus=2)
@pytest.mark.parametrize("strategy_class", [DDPSpawnStrategy, DDPStrategy])
def test_device_type_when_strategy_instance_gpu_passed(strategy_class):

    trainer = Trainer(strategy=strategy_class(), accelerator="gpu", devices=2)
    assert isinstance(trainer.strategy, strategy_class)
    assert isinstance(trainer.accelerator, GPUAccelerator)


@pytest.mark.parametrize("precision", [1, 12, "invalid"])
def test_validate_precision_type(precision):

    with pytest.raises(MisconfigurationException, match=f"Precision {repr(precision)} is invalid"):
        Trainer(precision=precision)


def test_amp_level_raises_error_with_native():
    with pytest.raises(MisconfigurationException, match="O2'` but it's only supported with `amp_backend='apex'`"):
        _ = Trainer(amp_level="O2", amp_backend="native", precision=16)


def test_strategy_choice_ddp_spawn_cpu():
<<<<<<< HEAD
    trainer = Trainer(strategy="ddp_spawn", accelerator="cpu", devices=2)
    assert isinstance(trainer.accelerator, CPUAccelerator)
    assert isinstance(trainer.strategy, DDPSpawnStrategy)
    assert isinstance(trainer.strategy.cluster_environment, LightningEnvironment)
    assert trainer.strategy.launcher._start_method == "spawn"


@RunIf(skip_windows=True)
def test_strategy_choice_ddp_fork_cpu():
    trainer = Trainer(strategy="ddp_fork", accelerator="cpu", devices=2)
=======
    trainer = Trainer(fast_dev_run=True, strategy="ddp_spawn", accelerator="cpu", devices=2)
>>>>>>> c71f32a4
    assert isinstance(trainer.accelerator, CPUAccelerator)
    assert isinstance(trainer.strategy, DDPSpawnStrategy)
    assert isinstance(trainer.strategy.cluster_environment, LightningEnvironment)
    assert trainer.strategy.launcher._start_method == "fork"


@mock.patch.dict(os.environ, {"CUDA_VISIBLE_DEVICES": "0,1"})
@mock.patch("pytorch_lightning.utilities.device_parser.num_cuda_devices", return_value=2)
@mock.patch("pytorch_lightning.utilities.device_parser.is_cuda_available", return_value=True)
def test_strategy_choice_ddp(*_):
    trainer = Trainer(fast_dev_run=True, strategy="ddp", accelerator="gpu", devices=1)
    assert isinstance(trainer.accelerator, GPUAccelerator)
    assert isinstance(trainer.strategy, DDPStrategy)
    assert isinstance(trainer.strategy.cluster_environment, LightningEnvironment)


@mock.patch.dict(os.environ, {"CUDA_VISIBLE_DEVICES": "0,1"})
@mock.patch("pytorch_lightning.utilities.device_parser.num_cuda_devices", return_value=2)
@mock.patch("pytorch_lightning.utilities.device_parser.is_cuda_available", return_value=True)
def test_strategy_choice_ddp_spawn(cuda_available_mock, device_count_mock):
    trainer = Trainer(fast_dev_run=True, strategy="ddp_spawn", accelerator="gpu", devices=1)
    assert isinstance(trainer.accelerator, GPUAccelerator)
    assert isinstance(trainer.strategy, DDPSpawnStrategy)
    assert isinstance(trainer.strategy.cluster_environment, LightningEnvironment)


@RunIf(min_cuda_gpus=2)
@mock.patch.dict(
    os.environ,
    {
        "CUDA_VISIBLE_DEVICES": "0,1",
        "SLURM_NTASKS": "2",
        "SLURM_JOB_NAME": "SOME_NAME",
        "SLURM_NODEID": "0",
        "SLURM_PROCID": "1",
        "SLURM_LOCALID": "1",
    },
)
@mock.patch("pytorch_lightning.strategies.DDPStrategy.setup_distributed", autospec=True)
@pytest.mark.parametrize("strategy", ["ddp", DDPStrategy()])
def test_strategy_choice_ddp_slurm(setup_distributed_mock, strategy):
    trainer = Trainer(fast_dev_run=True, strategy=strategy, accelerator="gpu", devices=2)
    assert trainer._accelerator_connector._is_slurm_managing_tasks()
    assert isinstance(trainer.accelerator, GPUAccelerator)
    assert isinstance(trainer.strategy, DDPStrategy)
    assert isinstance(trainer.strategy.cluster_environment, SLURMEnvironment)
    assert trainer.strategy.cluster_environment.local_rank() == 1
    assert trainer.strategy.local_rank == 1


@mock.patch.dict(
    os.environ,
    {
        "CUDA_VISIBLE_DEVICES": "0,1",
        "SLURM_NTASKS": "2",
        "SLURM_JOB_NAME": "SOME_NAME",
        "SLURM_NODEID": "0",
        "SLURM_PROCID": "1",
        "SLURM_LOCALID": "1",
    },
)
@mock.patch("torch.cuda.set_device")
@mock.patch("pytorch_lightning.utilities.device_parser.num_cuda_devices", return_value=2)
@mock.patch("pytorch_lightning.strategies.DDPStrategy.setup_distributed", autospec=True)
@mock.patch("pytorch_lightning.utilities.device_parser.is_cuda_available", return_value=True)
@pytest.mark.parametrize("strategy", ["ddp2", DDP2Strategy()])
def test_strategy_choice_ddp2_slurm(
    set_device_mock, device_count_mock, setup_distributed_mock, is_available_mock, strategy
):
    trainer = Trainer(fast_dev_run=True, strategy=strategy, accelerator="gpu", devices=2)
    assert trainer._accelerator_connector._is_slurm_managing_tasks()
    assert isinstance(trainer.accelerator, GPUAccelerator)
    assert isinstance(trainer.strategy, DDP2Strategy)
    assert isinstance(trainer.strategy.cluster_environment, SLURMEnvironment)
    assert trainer.strategy.cluster_environment.local_rank() == 1
    assert trainer.strategy.local_rank == 1


@mock.patch.dict(
    os.environ,
    {
        "CUDA_VISIBLE_DEVICES": "0,1",
        "WORLD_SIZE": "2",
        "LOCAL_WORLD_SIZE": "2",
        "RANK": "1",
        "LOCAL_RANK": "1",
        "GROUP_RANK": "0",
        "TORCHELASTIC_RUN_ID": "1",
    },
)
@mock.patch("torch.cuda.set_device")
@mock.patch("pytorch_lightning.utilities.device_parser.num_cuda_devices", return_value=2)
@mock.patch("pytorch_lightning.utilities.device_parser.is_cuda_available", return_value=True)
@mock.patch("pytorch_lightning.strategies.DDPStrategy.setup_distributed", autospec=True)
@mock.patch("pytorch_lightning.utilities.device_parser.is_cuda_available", return_value=True)
def test_strategy_choice_ddp_te(*_):
    trainer = Trainer(fast_dev_run=True, strategy="ddp", accelerator="gpu", devices=2)
    assert isinstance(trainer.accelerator, GPUAccelerator)
    assert isinstance(trainer.strategy, DDPStrategy)
    assert isinstance(trainer.strategy.cluster_environment, TorchElasticEnvironment)
    assert trainer.strategy.cluster_environment.local_rank() == 1
    assert trainer.strategy.local_rank == 1


@mock.patch.dict(
    os.environ,
    {
        "CUDA_VISIBLE_DEVICES": "0,1",
        "WORLD_SIZE": "2",
        "LOCAL_WORLD_SIZE": "2",
        "RANK": "1",
        "LOCAL_RANK": "1",
        "GROUP_RANK": "0",
        "TORCHELASTIC_RUN_ID": "1",
    },
)
@mock.patch("torch.cuda.set_device")
@mock.patch("pytorch_lightning.utilities.device_parser.num_cuda_devices", return_value=2)
@mock.patch("pytorch_lightning.utilities.device_parser.is_cuda_available", return_value=True)
@mock.patch("pytorch_lightning.strategies.DDPStrategy.setup_distributed", autospec=True)
@mock.patch("pytorch_lightning.utilities.device_parser.is_cuda_available", return_value=True)
def test_strategy_choice_ddp2_te(*_):
    trainer = Trainer(fast_dev_run=True, strategy="ddp2", accelerator="gpu", devices=2)
    assert isinstance(trainer.accelerator, GPUAccelerator)
    assert isinstance(trainer.strategy, DDP2Strategy)
    assert isinstance(trainer.strategy.cluster_environment, TorchElasticEnvironment)
    assert trainer.strategy.cluster_environment.local_rank() == 1
    assert trainer.strategy.local_rank == 1


@mock.patch.dict(
    os.environ,
    {
        "WORLD_SIZE": "2",
        "LOCAL_WORLD_SIZE": "2",
        "RANK": "1",
        "LOCAL_RANK": "1",
        "GROUP_RANK": "0",
        "TORCHELASTIC_RUN_ID": "1",
    },
)
@mock.patch("pytorch_lightning.utilities.device_parser.num_cuda_devices", return_value=0)
@mock.patch("pytorch_lightning.strategies.DDPStrategy.setup_distributed", autospec=True)
def test_strategy_choice_ddp_cpu_te(*_):
    trainer = Trainer(fast_dev_run=True, strategy="ddp_spawn", accelerator="cpu", devices=2)
    assert isinstance(trainer.accelerator, CPUAccelerator)
    assert isinstance(trainer.strategy, DDPStrategy)
    assert isinstance(trainer.strategy.cluster_environment, TorchElasticEnvironment)
    assert trainer.strategy.cluster_environment.local_rank() == 1
    assert trainer.strategy.local_rank == 1


@mock.patch.dict(
    os.environ,
    {
        "CUDA_VISIBLE_DEVICES": "0",
        "KUBERNETES_PORT": "tcp://127.0.0.1:443",
        "MASTER_ADDR": "1.2.3.4",
        "MASTER_PORT": "500",
        "WORLD_SIZE": "20",
        "RANK": "1",
    },
)
@mock.patch("torch.cuda.set_device")
@mock.patch("pytorch_lightning.utilities.device_parser.num_cuda_devices", return_value=1)
@mock.patch("pytorch_lightning.utilities.device_parser.is_cuda_available", return_value=True)
@mock.patch("pytorch_lightning.strategies.DDPStrategy.setup_distributed", autospec=True)
@mock.patch("pytorch_lightning.utilities.device_parser.is_cuda_available", return_value=True)
def test_strategy_choice_ddp_kubeflow(*_):
    trainer = Trainer(fast_dev_run=True, strategy="ddp", accelerator="gpu", devices=1)
    assert isinstance(trainer.accelerator, GPUAccelerator)
    assert isinstance(trainer.strategy, DDPStrategy)
    assert isinstance(trainer.strategy.cluster_environment, KubeflowEnvironment)
    assert trainer.strategy.cluster_environment.local_rank() == 0
    assert trainer.strategy.local_rank == 0


@mock.patch.dict(
    os.environ,
    {
        "KUBERNETES_PORT": "tcp://127.0.0.1:443",
        "MASTER_ADDR": "1.2.3.4",
        "MASTER_PORT": "500",
        "WORLD_SIZE": "20",
        "RANK": "1",
    },
)
@mock.patch("pytorch_lightning.utilities.device_parser.num_cuda_devices", return_value=0)
@mock.patch("pytorch_lightning.strategies.DDPStrategy.setup_distributed", autospec=True)
def test_strategy_choice_ddp_cpu_kubeflow(*_):
    trainer = Trainer(fast_dev_run=True, strategy="ddp_spawn", accelerator="cpu", devices=2)
    assert isinstance(trainer.accelerator, CPUAccelerator)
    assert isinstance(trainer.strategy, DDPStrategy)
    assert isinstance(trainer.strategy.cluster_environment, KubeflowEnvironment)
    assert trainer.strategy.cluster_environment.local_rank() == 0
    assert trainer.strategy.local_rank == 0


@mock.patch.dict(
    os.environ,
    {
        "SLURM_NTASKS": "2",
        "SLURM_JOB_NAME": "SOME_NAME",
        "SLURM_NODEID": "0",
        "LOCAL_RANK": "0",
        "SLURM_PROCID": "0",
        "SLURM_LOCALID": "0",
    },
)
@mock.patch("pytorch_lightning.utilities.device_parser.num_cuda_devices", return_value=0)
@mock.patch("pytorch_lightning.strategies.DDPStrategy.setup_distributed", autospec=True)
@pytest.mark.parametrize("strategy", ["ddp", DDPStrategy()])
def test_strategy_choice_ddp_cpu_slurm(device_count_mock, setup_distributed_mock, strategy):
    trainer = Trainer(fast_dev_run=True, strategy=strategy, accelerator="cpu", devices=2)
    assert isinstance(trainer.accelerator, CPUAccelerator)
    assert isinstance(trainer.strategy, DDPStrategy)
    assert isinstance(trainer.strategy.cluster_environment, SLURMEnvironment)
    assert trainer.strategy.local_rank == 0


@RunIf(min_torch="1.11")
def test_check_native_fsdp_strategy_and_fallback():
    with pytest.raises(
        MisconfigurationException,
        match=f"You selected strategy to be `{DDPFullyShardedNativeStrategy.strategy_name}`, "
        "but GPU accelerator is not used.",
    ):
        Trainer(accelerator="cpu", strategy="fsdp_native")


@mock.patch.dict(os.environ, {"CUDA_VISIBLE_DEVICES": "0"})
@mock.patch("pytorch_lightning.utilities.device_parser.num_cuda_devices", return_value=1)
@mock.patch("pytorch_lightning.utilities.device_parser.is_cuda_available", return_value=True)
@RunIf(min_torch="1.11")
def test_mixed_precision_support_with_native_fsdp_strategy(device_count_mock, mock_cuda_available, tmpdir):
    with pytest.raises(
        MisconfigurationException, match="DDPFullyShardedNativeStrategy currently doesn't support Mixed Precision"
    ):
        trainer = Trainer(
            default_root_dir=tmpdir,
            fast_dev_run=True,
            strategy="fsdp_native",
            accelerator="gpu",
            devices=1,
            precision=16,
        )
        assert isinstance(trainer.strategy, DDPFullyShardedNativeStrategy)


@mock.patch("pytorch_lightning.accelerators.tpu.TPUAccelerator.is_available", return_value=True)
def test_unsupported_tpu_choice(mock_tpu_acc_avail):

    with pytest.raises(MisconfigurationException, match=r"accelerator='tpu', precision=64\)` is not implemented"):
        Trainer(accelerator="tpu", precision=64)

    # if user didn't set strategy, AcceleratorConnector will choose the TPUSingleStrategy or TPUSpawnStrategy
    with pytest.raises(ValueError, match="TPUAccelerator` can only be used with a `SingleTPUStrategy`"):
        with pytest.warns(UserWarning, match=r"accelerator='tpu', precision=16\)` but native AMP is not supported"):
            Trainer(accelerator="tpu", precision=16, strategy="ddp")

    with pytest.raises(ValueError, match="TPUAccelerator` can only be used with a `SingleTPUStrategy`"):
        with pytest.warns(UserWarning, match=r"accelerator='tpu', precision=16\)` but apex AMP is not supported"):
            Trainer(accelerator="tpu", precision=16, amp_backend="apex", strategy="single_device")


@mock.patch("pytorch_lightning.accelerators.ipu.IPUAccelerator.is_available", return_value=True)
def test_unsupported_ipu_choice(mock_ipu_acc_avail, monkeypatch):
    import pytorch_lightning.strategies.ipu as ipu
    import pytorch_lightning.utilities.imports as imports

    monkeypatch.setattr(imports, "_IPU_AVAILABLE", True)
    monkeypatch.setattr(ipu, "_IPU_AVAILABLE", True)
    with pytest.raises(ValueError, match=r"accelerator='ipu', precision='bf16'\)` is not supported"):
        Trainer(accelerator="ipu", precision="bf16")
    with pytest.raises(ValueError, match=r"accelerator='ipu', precision=64\)` is not supported"):
        Trainer(accelerator="ipu", precision=64)


@mock.patch("pytorch_lightning.utilities.device_parser.is_cuda_available", return_value=False)
@mock.patch("pytorch_lightning.utilities.imports._TPU_AVAILABLE", return_value=False)
@mock.patch("pytorch_lightning.utilities.imports._IPU_AVAILABLE", return_value=False)
@mock.patch("pytorch_lightning.utilities.imports._HPU_AVAILABLE", return_value=False)
def test_devices_auto_choice_cpu(
    is_ipu_available_mock, is_tpu_available_mock, is_gpu_available_mock, is_hpu_available_mock
):
    trainer = Trainer(accelerator="auto", devices="auto")
    assert trainer.num_devices == 1


@mock.patch("pytorch_lightning.utilities.device_parser.is_cuda_available", return_value=True)
@mock.patch("pytorch_lightning.utilities.device_parser.num_cuda_devices", return_value=2)
@RunIf(mps=False)
def test_devices_auto_choice_gpu(is_gpu_available_mock, device_count_mock):
    trainer = Trainer(accelerator="auto", devices="auto")
    assert isinstance(trainer.accelerator, GPUAccelerator)
    assert trainer.num_devices == 2


@RunIf(mps=True)
def test_devices_auto_choice_mps():
    trainer = Trainer(accelerator="auto", devices="auto")
    assert isinstance(trainer.accelerator, MPSAccelerator)
    assert trainer.num_devices == 1


@pytest.mark.parametrize(
    ["parallel_devices", "accelerator"],
    [([torch.device("cpu")], "gpu"), ([torch.device("cuda", i) for i in range(8)], ("tpu"))],
)
def test_parallel_devices_in_strategy_confilict_with_accelerator(parallel_devices, accelerator):
    with pytest.raises(MisconfigurationException, match=r"parallel_devices set through"):
        Trainer(strategy=DDPStrategy(parallel_devices=parallel_devices), accelerator=accelerator)


@pytest.mark.parametrize("deterministic", [True, False, pytest.param("warn", marks=RunIf(min_torch="1.11.0"))])
def test_deterministic_init(deterministic):
    trainer = Trainer(accelerator="auto", deterministic=deterministic)
    assert trainer._accelerator_connector.deterministic == deterministic
    if deterministic:
        assert os.environ.get("CUBLAS_WORKSPACE_CONFIG") == ":4096:8"
        assert os.environ.get("HOROVOD_FUSION_THRESHOLD") == "0"


@pytest.mark.parametrize(
    "sync_batchnorm,plugins,expected",
    [
        (False, [], type(None)),
        (True, [], NativeSyncBatchNorm),
        (False, [NativeSyncBatchNorm()], NativeSyncBatchNorm),
        (True, [NativeSyncBatchNorm()], NativeSyncBatchNorm),
        (False, [Mock(spec=LayerSync)], LayerSync),
    ],
)
def test_sync_batchnorm_set(tmpdir, sync_batchnorm, plugins, expected):
    """Test valid combinations of the sync_batchnorm Trainer flag and the plugins list of layer-sync plugins."""
    trainer = Trainer(sync_batchnorm=sync_batchnorm, plugins=plugins, strategy="ddp")
    assert isinstance(trainer._accelerator_connector._layer_sync, expected)
    assert isinstance(trainer.strategy._layer_sync, expected)


def test_sync_batchnorm_invalid_choice(tmpdir):
    """Test that a conflicting specification of enabled sync batchnorm and a custom plugin leads to an error."""
    custom = Mock(spec=LayerSync)
    with pytest.raises(
        MisconfigurationException,
        match=r"You set `Trainer\(sync_batchnorm=True\)` and provided a `LayerSync` plugin, but this is not allowed",
    ):
        Trainer(sync_batchnorm=True, plugins=[custom])


@RunIf(skip_windows=True)
def test_sync_batchnorm_set_in_custom_strategy(tmpdir):
    """Tests if layer_sync is automatically set for custom strategy."""

    class CustomParallelStrategy(DDPStrategy):
        def __init__(self, **kwargs):
            super().__init__(**kwargs)
            # Set to None so it will be overwritten by the accelerator connector.
            self._layer_sync = None

    strategy = CustomParallelStrategy()
    assert strategy._layer_sync is None
    Trainer(strategy=strategy, sync_batchnorm=True)
    assert isinstance(strategy._layer_sync, NativeSyncBatchNorm)


@pytest.mark.parametrize(
    ["plugins", "expected"],
    [
        ([LightningEnvironment(), SLURMEnvironment()], "ClusterEnvironment"),
        ([TorchCheckpointIO(), TorchCheckpointIO()], "CheckpointIO"),
        (
            [PrecisionPlugin(), DoublePrecisionPlugin(), LightningEnvironment(), SLURMEnvironment()],
            "PrecisionPlugin, ClusterEnvironment",
        ),
    ],
)
def test_plugin_only_one_instance_for_one_type(plugins, expected):
    with pytest.raises(MisconfigurationException, match=f"Received multiple values for {expected}"):
        Trainer(plugins=plugins)


@pytest.mark.parametrize("accelerator", ("cpu", "gpu", "tpu", "ipu"))
@pytest.mark.parametrize("devices", ("0", 0, []))
def test_passing_zero_and_empty_list_to_devices_flag(accelerator, devices):
    with pytest.raises(MisconfigurationException, match="value is not a valid input using"):
        Trainer(accelerator=accelerator, devices=devices)


@pytest.mark.parametrize("strategy", ["ddp_fork", "ddp_fork_find_unused_parameters_false"])
def test_ddp_fork_on_unsupported_platform(strategy, monkeypatch):
    monkeypatch.delattr(os, "fork")
    with pytest.raises(ValueError, match="process forking is not supported on this platform"):
        Trainer(strategy=strategy)<|MERGE_RESOLUTION|>--- conflicted
+++ resolved
@@ -431,7 +431,6 @@
 
 
 def test_strategy_choice_ddp_spawn_cpu():
-<<<<<<< HEAD
     trainer = Trainer(strategy="ddp_spawn", accelerator="cpu", devices=2)
     assert isinstance(trainer.accelerator, CPUAccelerator)
     assert isinstance(trainer.strategy, DDPSpawnStrategy)
@@ -442,9 +441,6 @@
 @RunIf(skip_windows=True)
 def test_strategy_choice_ddp_fork_cpu():
     trainer = Trainer(strategy="ddp_fork", accelerator="cpu", devices=2)
-=======
-    trainer = Trainer(fast_dev_run=True, strategy="ddp_spawn", accelerator="cpu", devices=2)
->>>>>>> c71f32a4
     assert isinstance(trainer.accelerator, CPUAccelerator)
     assert isinstance(trainer.strategy, DDPSpawnStrategy)
     assert isinstance(trainer.strategy.cluster_environment, LightningEnvironment)
