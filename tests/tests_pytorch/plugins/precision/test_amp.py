# Copyright The Lightning AI team.
#
# Licensed under the Apache License, Version 2.0 (the "License");
# you may not use this file except in compliance with the License.
# You may obtain a copy of the License at
#
#     http://www.apache.org/licenses/LICENSE-2.0
#
# Unless required by applicable law or agreed to in writing, software
# distributed under the License is distributed on an "AS IS" BASIS,
# WITHOUT WARRANTIES OR CONDITIONS OF ANY KIND, either express or implied.
# See the License for the specific language governing permissions and
# limitations under the License.
from unittest.mock import Mock

import pytest
<<<<<<< HEAD
from torch.nn import Module
=======
import torch
from torch import nn
>>>>>>> 04e103be
from torch.optim import Optimizer

from lightning.pytorch.plugins import MixedPrecision
from lightning.pytorch.utilities import GradClipAlgorithmType


def test_clip_gradients():
    """Test that `.clip_gradients()` is a no-op when clipping is disabled."""
    module = Mock(spec=Module)
    optimizer = Mock(spec=Optimizer)
    precision = MixedPrecision(precision="16-mixed", device="cuda:0", scaler=Mock())
    precision.clip_grad_by_value = Mock()
    precision.clip_grad_by_norm = Mock()
    precision.clip_gradients(module, optimizer)
    precision.clip_grad_by_value.assert_not_called()
    precision.clip_grad_by_norm.assert_not_called()

    precision.clip_gradients(module, optimizer, clip_val=1.0, gradient_clip_algorithm=GradClipAlgorithmType.VALUE)
    precision.clip_grad_by_value.assert_called_once()
    precision.clip_grad_by_norm.assert_not_called()

    precision.clip_grad_by_value.reset_mock()
    precision.clip_grad_by_norm.reset_mock()

    precision.clip_gradients(module, optimizer, clip_val=1.0, gradient_clip_algorithm=GradClipAlgorithmType.NORM)
    precision.clip_grad_by_value.assert_not_called()
    precision.clip_grad_by_norm.assert_called_once()


def test_optimizer_amp_scaling_support_in_step_method():
    """Test that the plugin checks if the optimizer takes over unscaling in its step, making it incompatible with
    gradient clipping (example: fused Adam)."""

    module = Mock(spec=Module)
    optimizer = Mock(_step_supports_amp_scaling=True)
    precision = MixedPrecision(precision="16-mixed", device="cuda:0", scaler=Mock())

    with pytest.raises(RuntimeError, match="The current optimizer.*does not allow for gradient clipping"):
<<<<<<< HEAD
        precision.clip_gradients(module, optimizer, clip_val=1.0)
=======
        precision.clip_gradients(optimizer, clip_val=1.0)


def test_amp_with_no_grad():
    """Test that asserts using `no_grad` context wrapper with a persistent AMP context wrapper does not break gradient
    tracking."""
    layer = nn.Linear(2, 1)
    x = torch.randn(1, 2)
    amp = MixedPrecision(precision="bf16-mixed", device="cpu")

    with amp.autocast_context_manager():
        with torch.no_grad():
            _ = layer(x)

        loss = layer(x).mean()
        loss.backward()
        assert loss.grad_fn is not None
>>>>>>> 04e103be
<|MERGE_RESOLUTION|>--- conflicted
+++ resolved
@@ -14,12 +14,8 @@
 from unittest.mock import Mock
 
 import pytest
-<<<<<<< HEAD
-from torch.nn import Module
-=======
 import torch
 from torch import nn
->>>>>>> 04e103be
 from torch.optim import Optimizer
 
 from lightning.pytorch.plugins import MixedPrecision
@@ -28,7 +24,7 @@
 
 def test_clip_gradients():
     """Test that `.clip_gradients()` is a no-op when clipping is disabled."""
-    module = Mock(spec=Module)
+    module = Mock(spec=nn.Module)
     optimizer = Mock(spec=Optimizer)
     precision = MixedPrecision(precision="16-mixed", device="cuda:0", scaler=Mock())
     precision.clip_grad_by_value = Mock()
@@ -53,15 +49,12 @@
     """Test that the plugin checks if the optimizer takes over unscaling in its step, making it incompatible with
     gradient clipping (example: fused Adam)."""
 
-    module = Mock(spec=Module)
+    module = Mock(spec=nn.Module)
     optimizer = Mock(_step_supports_amp_scaling=True)
     precision = MixedPrecision(precision="16-mixed", device="cuda:0", scaler=Mock())
 
     with pytest.raises(RuntimeError, match="The current optimizer.*does not allow for gradient clipping"):
-<<<<<<< HEAD
         precision.clip_gradients(module, optimizer, clip_val=1.0)
-=======
-        precision.clip_gradients(optimizer, clip_val=1.0)
 
 
 def test_amp_with_no_grad():
@@ -77,5 +70,4 @@
 
         loss = layer(x).mean()
         loss.backward()
-        assert loss.grad_fn is not None
->>>>>>> 04e103be
+        assert loss.grad_fn is not None