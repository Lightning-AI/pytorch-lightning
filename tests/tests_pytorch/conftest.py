# Copyright The Lightning AI team.
#
# Licensed under the Apache License, Version 2.0 (the "License");
# you may not use this file except in compliance with the License.
# You may obtain a copy of the License at
#
#     http://www.apache.org/licenses/LICENSE-2.0
#
# Unless required by applicable law or agreed to in writing, software
# distributed under the License is distributed on an "AS IS" BASIS,
# WITHOUT WARRANTIES OR CONDITIONS OF ANY KIND, either express or implied.
# See the License for the specific language governing permissions and
# limitations under the License.
import os
import signal
import sys
import threading
from concurrent.futures.process import _ExecutorManagerThread
from functools import partial
from http.server import SimpleHTTPRequestHandler
from pathlib import Path
from unittest.mock import Mock

import pytest
import torch.distributed
from tqdm import TMonitor

import lightning.fabric
import lightning.pytorch
from lightning.fabric.plugins.environments.lightning import find_free_network_port
from lightning.fabric.strategies.launchers.subprocess_script import _ChildProcessObserver
from lightning.fabric.utilities.distributed import _destroy_dist_connection, _distributed_is_initialized
from lightning.fabric.utilities.imports import _IS_WINDOWS
from lightning.pytorch.accelerators import XLAAccelerator
from lightning.pytorch.trainer.connectors.signal_connector import _SignalConnector
from tests_pytorch import _PATH_DATASETS


@pytest.fixture(scope="session")
def datadir():
    return Path(_PATH_DATASETS)


@pytest.fixture(autouse=True)
def preserve_global_rank_variable():
    """Ensures that the rank_zero_only.rank global variable gets reset in each test."""
    from lightning_utilities.core.rank_zero import rank_zero_only as rank_zero_only_utilities

    from lightning.fabric.utilities.rank_zero import rank_zero_only as rank_zero_only_fabric
    from lightning.pytorch.utilities.rank_zero import rank_zero_only as rank_zero_only_pytorch

    functions = (rank_zero_only_pytorch, rank_zero_only_fabric, rank_zero_only_utilities)
    ranks = [getattr(fn, "rank", None) for fn in functions]
    yield
    for fn, rank in zip(functions, ranks):
        if rank is not None:
            setattr(fn, "rank", rank)


@pytest.fixture(autouse=True)
def restore_env_variables():
    """Ensures that environment variables set during the test do not leak out."""
    env_backup = os.environ.copy()
    yield
    leaked_vars = os.environ.keys() - env_backup.keys()
    # restore environment as it was before running the test
    os.environ.clear()
    os.environ.update(env_backup)
    # these are currently known leakers - ideally these would not be allowed
    allowlist = {
        "CUBLAS_WORKSPACE_CONFIG",  # enabled with deterministic flag
        "CUDA_DEVICE_ORDER",
        "LOCAL_RANK",
        "NODE_RANK",
        "WORLD_SIZE",
        "MASTER_ADDR",
        "MASTER_PORT",
        "PL_GLOBAL_SEED",
        "PL_SEED_WORKERS",
        "WANDB_MODE",
        "WANDB_REQUIRE_SERVICE",
        "WANDB_SERVICE",
        "RANK",  # set by DeepSpeed
        "CUDA_MODULE_LOADING",  # leaked by PyTorch
        "KMP_INIT_AT_FORK",  # leaked by PyTorch
        "KMP_DUPLICATE_LIB_OK",  # leaked by PyTorch
        "CRC32C_SW_MODE",  # leaked by tensorboardX
        "TRITON_CACHE_DIR",  # leaked by torch.compile
        "_TORCHINDUCTOR_PYOBJECT_TENSOR_DATA_PTR",  # leaked by torch.compile
        "OMP_NUM_THREADS",  # set by our launchers
        # leaked by XLA
        "ALLOW_MULTIPLE_LIBTPU_LOAD",
        "GRPC_VERBOSITY",
        "TF_CPP_MIN_LOG_LEVEL",
        "TF_GRPC_DEFAULT_OPTIONS",
        "XLA_FLAGS",
        "TORCHINDUCTOR_CACHE_DIR",  # leaked by torch.compile
<<<<<<< HEAD
        # Memory leak test related
        "PYTORCH_CUDA_ALLOC_CONF",  # PyTorch memory allocator config
        "CUDA_VISIBLE_DEVICES",  # GPU visibility
        "PYTORCH_NO_CUDA_MEMORY_CACHING",  # Disable CUDA memory caching
        # TensorFlow and TPU related
        "ENABLE_RUNTIME_UPTIME_TELEMETRY",  # TensorFlow telemetry
        "TF2_BEHAVIOR",  # TensorFlow 2.x behavior flag
        "TPU_ML_PLATFORM",  # TPU platform configuration
        "TPU_ML_PLATFORM_VERSION",  # TPU platform version
=======
        # TensorFlow and TPU related variables
        "TF2_BEHAVIOR",
        "TPU_ML_PLATFORM",
        "TPU_ML_PLATFORM_VERSION",
        "LD_LIBRARY_PATH",
        "ENABLE_RUNTIME_UPTIME_TELEMETRY",
>>>>>>> 663b6ce3
    }
    leaked_vars.difference_update(allowlist)
    assert not leaked_vars, f"test is leaking environment variable(s): {set(leaked_vars)}"


@pytest.fixture(autouse=True)
def restore_signal_handlers():
    """Ensures that signal handlers get restored before the next test runs.

    This is a safety net for tests that don't run Trainer's teardown.

    """
    valid_signals = _SignalConnector._valid_signals()
    if not _IS_WINDOWS:
        # SIGKILL and SIGSTOP are not allowed to be modified by the user
        valid_signals -= {signal.SIGKILL, signal.SIGSTOP}
    handlers = {signum: signal.getsignal(signum) for signum in valid_signals}
    yield
    for signum, handler in handlers.items():
        if handler is not None:
            signal.signal(signum, handler)


@pytest.fixture(autouse=True)
def teardown_process_group():
    """Ensures that the distributed process group gets closed before the next test runs."""
    yield
    _destroy_dist_connection()


@pytest.fixture(autouse=True)
def reset_deterministic_algorithm():
    """Ensures that torch determinism settings are reset before the next test runs."""
    yield
    torch.use_deterministic_algorithms(False)


@pytest.fixture(autouse=True)
def thread_police_duuu_daaa_duuu_daaa():
    """Attempts to stop left-over threads to avoid test interactions."""
    active_threads_before = set(threading.enumerate())
    yield
    active_threads_after = set(threading.enumerate())

    if XLAAccelerator.is_available():
        # Ignore the check when running XLA tests for now
        return

    for thread in active_threads_after - active_threads_before:
        stop = getattr(thread, "stop", None) or getattr(thread, "exit", None)
        if thread.daemon and callable(stop):
            # A daemon thread would anyway be stopped at the end of a program
            # We do it preemptively here to reduce the risk of interactions with other tests that run after
            stop()
            assert not thread.is_alive()
        elif isinstance(thread, _ChildProcessObserver):
            thread.join(timeout=10)
        elif (
            thread.name == "QueueFeederThread"  # tensorboardX
            or thread.name == "QueueManagerThread"  # torch.compile
            or "(_read_thread)" in thread.name  # torch.compile
        ):
            thread.join(timeout=20)
        elif isinstance(thread, TMonitor):
            thread.exit()
        elif (
            sys.version_info >= (3, 9)
            and isinstance(thread, _ExecutorManagerThread)
            or "ThreadPoolExecutor-" in thread.name
        ):
            # probably `torch.compile`, can't narrow it down further
            continue
        elif thread.name == "fsspecIO":
            continue
        else:
            raise AssertionError(f"Test left zombie thread: {thread}")


def mock_cuda_count(monkeypatch, n: int) -> None:
    monkeypatch.setattr(lightning.fabric.accelerators.cuda, "num_cuda_devices", lambda: n)
    monkeypatch.setattr(lightning.pytorch.accelerators.cuda, "num_cuda_devices", lambda: n)


@pytest.fixture
def cuda_count_0(monkeypatch):
    mock_cuda_count(monkeypatch, 0)


@pytest.fixture
def cuda_count_1(monkeypatch):
    mock_cuda_count(monkeypatch, 1)


@pytest.fixture
def cuda_count_2(monkeypatch):
    mock_cuda_count(monkeypatch, 2)


@pytest.fixture
def cuda_count_4(monkeypatch):
    mock_cuda_count(monkeypatch, 4)


def mock_mps_count(monkeypatch, n: int) -> None:
    monkeypatch.setattr(lightning.fabric.accelerators.mps, "_get_all_available_mps_gpus", lambda: [0] if n > 0 else [])
    monkeypatch.setattr(lightning.fabric.accelerators.mps.MPSAccelerator, "is_available", lambda *_: n > 0)


@pytest.fixture
def mps_count_0(monkeypatch):
    mock_mps_count(monkeypatch, 0)


@pytest.fixture
def mps_count_1(monkeypatch):
    mock_mps_count(monkeypatch, 1)


def mock_xla_available(monkeypatch: pytest.MonkeyPatch, value: bool = True) -> None:
    monkeypatch.setattr(lightning.pytorch.strategies.xla, "_XLA_AVAILABLE", value)
    monkeypatch.setattr(lightning.pytorch.strategies.single_xla, "_XLA_AVAILABLE", value)
    monkeypatch.setattr(lightning.pytorch.plugins.precision.xla, "_XLA_AVAILABLE", value)
    monkeypatch.setattr(lightning.pytorch.strategies.launchers.xla, "_XLA_AVAILABLE", value)
    monkeypatch.setattr(lightning.fabric.accelerators.xla, "_XLA_AVAILABLE", value)
    monkeypatch.setattr(lightning.fabric.plugins.environments.xla, "_XLA_AVAILABLE", value)
    monkeypatch.setattr(lightning.fabric.plugins.io.xla, "_XLA_AVAILABLE", value)
    monkeypatch.setattr(lightning.fabric.strategies.launchers.xla, "_XLA_AVAILABLE", value)


@pytest.fixture
def xla_available(monkeypatch: pytest.MonkeyPatch) -> None:
    mock_xla_available(monkeypatch)


def mock_tpu_available(monkeypatch: pytest.MonkeyPatch, value: bool = True) -> None:
    mock_xla_available(monkeypatch, value)
    monkeypatch.setattr(lightning.pytorch.accelerators.xla.XLAAccelerator, "is_available", lambda: value)
    monkeypatch.setattr(lightning.fabric.accelerators.xla.XLAAccelerator, "is_available", lambda: value)
    monkeypatch.setattr(lightning.pytorch.accelerators.xla.XLAAccelerator, "auto_device_count", lambda *_: 8)
    monkeypatch.setattr(lightning.fabric.accelerators.xla.XLAAccelerator, "auto_device_count", lambda *_: 8)
    monkeypatch.setitem(sys.modules, "torch_xla", Mock())
    monkeypatch.setitem(sys.modules, "torch_xla.core.xla_model", Mock())
    monkeypatch.setitem(sys.modules, "torch_xla.experimental", Mock())


@pytest.fixture
def tpu_available(monkeypatch) -> None:
    mock_tpu_available(monkeypatch)


@pytest.fixture
def caplog(caplog):
    """Workaround for https://github.com/pytest-dev/pytest/issues/3697.

    Setting ``filterwarnings`` with pytest breaks ``caplog`` when ``not logger.propagate``.

    """
    import logging

    root_logger = logging.getLogger()
    root_propagate = root_logger.propagate
    root_logger.propagate = True

    propagation_dict = {
        name: logging.getLogger(name).propagate
        for name in logging.root.manager.loggerDict
        if name.startswith("lightning.pytorch")
    }
    for name in propagation_dict:
        logging.getLogger(name).propagate = True

    yield caplog

    root_logger.propagate = root_propagate
    for name, propagate in propagation_dict.items():
        logging.getLogger(name).propagate = propagate


@pytest.fixture
def tmpdir_server(tmp_path):
    Handler = partial(SimpleHTTPRequestHandler, directory=str(tmp_path))
    from http.server import ThreadingHTTPServer

    with ThreadingHTTPServer(("localhost", 0), Handler) as server:
        server_thread = threading.Thread(target=server.serve_forever)
        # Exit the server thread when the main thread terminates
        server_thread.daemon = True
        server_thread.start()
        yield server.server_address
        server.shutdown()


@pytest.fixture
def single_process_pg():
    """Initialize the default process group with only the current process for testing purposes.

    The process group is destroyed when the with block is exited.

    """
    if _distributed_is_initialized():
        raise RuntimeError("Can't use `single_process_pg` when the default process group is already initialized.")

    orig_environ = os.environ.copy()
    os.environ["MASTER_ADDR"] = "localhost"
    os.environ["MASTER_PORT"] = str(find_free_network_port())
    os.environ["RANK"] = "0"
    os.environ["WORLD_SIZE"] = "1"
    torch.distributed.init_process_group("gloo")
    try:
        yield
    finally:
        torch.distributed.destroy_process_group()
        os.environ.clear()
        os.environ.update(orig_environ)


@pytest.fixture(autouse=True)
def leave_no_artifacts_behind():
    """Checks that no artifacts are left behind after the test."""
    tests_root = Path(__file__).parent.parent
    # Ignore the __pycache__ directories
    files_before = {p for p in tests_root.rglob("*") if "__pycache__" not in p.parts}
    yield
    files_after = {p for p in tests_root.rglob("*") if "__pycache__" not in p.parts}
    difference = files_after - files_before
    difference = {str(f.relative_to(tests_root)) for f in difference}
    # ignore the .coverage files
    difference = {f for f in difference if not f.endswith(".coverage")}
    assert not difference, f"Test left artifacts behind: {difference}"


def pytest_collection_modifyitems(items: list[pytest.Function], config: pytest.Config) -> None:
    initial_size = len(items)
    conditions = []
    filtered, skipped = 0, 0

    options = {
        "standalone": "PL_RUN_STANDALONE_TESTS",
        "min_cuda_gpus": "RUN_ONLY_CUDA_TESTS",
        "tpu": "PL_RUN_TPU_TESTS",
    }
    if os.getenv(options["standalone"], "0") == "1" and os.getenv(options["min_cuda_gpus"], "0") == "1":
        # special case: we don't have a CPU job for standalone tests, so we shouldn't run only cuda tests.
        # by deleting the key, we avoid filtering out the CPU tests
        del options["min_cuda_gpus"]

    for kwarg, env_var in options.items():
        # this will compute the intersection of all tests selected per environment variable
        if os.getenv(env_var, "0") != "1":
            continue
        conditions.append(env_var)
        for i, test in reversed(list(enumerate(items))):  # loop in reverse, since we are going to pop items
            already_skipped = any(marker.name == "skip" for marker in test.own_markers)
            if already_skipped:
                # the test was going to be skipped anyway, filter it out
                items.pop(i)
                skipped += 1
                continue
            has_runif_with_kwarg = any(
                marker.name == "skipif" and marker.kwargs.get(kwarg) for marker in test.own_markers
            )
            if not has_runif_with_kwarg:
                # the test has `@RunIf(kwarg=True)`, filter it out
                items.pop(i)
                filtered += 1

    if config.option.verbose >= 0 and (filtered or skipped):
        writer = config.get_terminal_writer()
        writer.write(
            f"\nThe number of tests has been filtered from {initial_size} to {initial_size - filtered} after the"
            f" filters {conditions}.\n{skipped} tests are marked as unconditional skips.\nIn total, {len(items)} tests"
            " will run.\n",
            flush=True,
            bold=True,
            purple=True,  # oh yeah, branded pytest messages
        )

    # error out on our deprecation warnings - ensures the code and tests are kept up-to-date
    deprecation_error = pytest.mark.filterwarnings(
        "error::lightning.fabric.utilities.rank_zero.LightningDeprecationWarning",
    )
    for item in items:
        item.add_marker(deprecation_error)<|MERGE_RESOLUTION|>--- conflicted
+++ resolved
@@ -95,7 +95,6 @@
         "TF_GRPC_DEFAULT_OPTIONS",
         "XLA_FLAGS",
         "TORCHINDUCTOR_CACHE_DIR",  # leaked by torch.compile
-<<<<<<< HEAD
         # Memory leak test related
         "PYTORCH_CUDA_ALLOC_CONF",  # PyTorch memory allocator config
         "CUDA_VISIBLE_DEVICES",  # GPU visibility
@@ -105,14 +104,7 @@
         "TF2_BEHAVIOR",  # TensorFlow 2.x behavior flag
         "TPU_ML_PLATFORM",  # TPU platform configuration
         "TPU_ML_PLATFORM_VERSION",  # TPU platform version
-=======
-        # TensorFlow and TPU related variables
-        "TF2_BEHAVIOR",
-        "TPU_ML_PLATFORM",
-        "TPU_ML_PLATFORM_VERSION",
         "LD_LIBRARY_PATH",
-        "ENABLE_RUNTIME_UPTIME_TELEMETRY",
->>>>>>> 663b6ce3
     }
     leaked_vars.difference_update(allowlist)
     assert not leaked_vars, f"test is leaking environment variable(s): {set(leaked_vars)}"
