# Copyright The PyTorch Lightning team.
#
# Licensed under the Apache License, Version 2.0 (the "License");
# you may not use this file except in compliance with the License.
# You may obtain a copy of the License at
#
#     http://www.apache.org/licenses/LICENSE-2.0
#
# Unless required by applicable law or agreed to in writing, software
# distributed under the License is distributed on an "AS IS" BASIS,
# WITHOUT WARRANTIES OR CONDITIONS OF ANY KIND, either express or implied.
# See the License for the specific language governing permissions and
# limitations under the License.
import os
from unittest import mock

import pytest
import torch
from torch.nn.parallel.distributed import DistributedDataParallel

import pytorch_lightning as pl
from pytorch_lightning import seed_everything, Trainer
from pytorch_lightning.callbacks import Callback
from pytorch_lightning.demos.boring_classes import BoringModel
from pytorch_lightning.strategies import DDPStrategy
from tests_pytorch.helpers.datamodules import ClassifDataModule
from tests_pytorch.helpers.runif import RunIf
from tests_pytorch.helpers.simple_models import ClassificationModel


@RunIf(min_cuda_gpus=2, standalone=True)
def test_multi_gpu_model_ddp_fit_only(tmpdir):
    dm = ClassifDataModule()
    model = ClassificationModel()
    trainer = Trainer(default_root_dir=tmpdir, max_epochs=1, accelerator="gpu", devices=2, strategy="ddp")
    trainer.fit(model, datamodule=dm)


@RunIf(min_cuda_gpus=2, standalone=True)
def test_multi_gpu_model_ddp_test_only(tmpdir):
    dm = ClassifDataModule()
    model = ClassificationModel()
    trainer = Trainer(default_root_dir=tmpdir, max_epochs=1, accelerator="gpu", devices=2, strategy="ddp")
    trainer.test(model, datamodule=dm)


@RunIf(min_cuda_gpus=2, standalone=True)
def test_multi_gpu_model_ddp_fit_test(tmpdir):
    seed_everything(4321)
    dm = ClassifDataModule()
    model = ClassificationModel()
    trainer = Trainer(default_root_dir=tmpdir, max_epochs=1, accelerator="gpu", devices=2, strategy="ddp")
    trainer.fit(model, datamodule=dm)
    result = trainer.test(model, datamodule=dm)

    for out in result:
        assert out["test_acc"] > 0.7


@RunIf(skip_windows=True)
<<<<<<< HEAD
@pytest.mark.skipif(torch.cuda.is_available(), reason="test doesn't requires GPU machine")
@mock.patch("lightning_lite.accelerators.cuda.is_cuda_available", return_value=True)
def test_torch_distributed_backend_env_variables(tmpdir):
    """This test set `undefined` as torch backend and should raise an `Backend.UNDEFINED` ValueError."""
    _environ = {"PL_TORCH_DISTRIBUTED_BACKEND": "undefined", "CUDA_VISIBLE_DEVICES": "0,1", "WORLD_SIZE": "2"}
    with patch.dict(os.environ, _environ), patch("lightning_lite.accelerators.cuda.num_cuda_devices", return_value=2):
        with pytest.deprecated_call(match="Environment variable `PL_TORCH_DISTRIBUTED_BACKEND` was deprecated in v1.6"):
            with pytest.raises(ValueError, match="Invalid backend: 'undefined'"):
                model = BoringModel()
                trainer = Trainer(
                    default_root_dir=tmpdir,
                    fast_dev_run=True,
                    strategy="ddp",
                    accelerator="gpu",
                    devices=2,
                    logger=False,
                )
                trainer.fit(model)
=======
@mock.patch.dict(os.environ, {"CUDA_VISIBLE_DEVICES": "0,1", "WORLD_SIZE": "2"}, clear=True)
@mock.patch("lightning_lite.utilities.device_parser.is_cuda_available", return_value=True)
@mock.patch("lightning_lite.utilities.device_parser.num_cuda_devices", return_value=2)
def test_torch_distributed_backend_invalid(_, __, tmpdir):
    """This test set `undefined` as torch backend and should raise an `Backend.UNDEFINED` ValueError."""
    model = BoringModel()
    trainer = Trainer(
        default_root_dir=tmpdir,
        fast_dev_run=True,
        strategy=DDPStrategy(process_group_backend="undefined"),
        accelerator="cuda",
        devices=2,
        logger=False,
    )
    with pytest.raises(ValueError, match="Invalid backend: 'undefined'"):
        trainer.fit(model)
>>>>>>> 5bef7564


@RunIf(skip_windows=True)
@mock.patch("torch.cuda.set_device")
@mock.patch("lightning_lite.accelerators.cuda.is_cuda_available", return_value=True)
@mock.patch("lightning_lite.accelerators.cuda.num_cuda_devices", return_value=1)
@mock.patch("pytorch_lightning.accelerators.gpu.CUDAAccelerator.is_available", return_value=True)
def test_ddp_torch_dist_is_available_in_setup(
    mock_gpu_is_available, mock_device_count, mock_cuda_available, mock_set_device, tmpdir
):
    """Test to ensure torch distributed is available within the setup hook using ddp."""

    class TestModel(BoringModel):
        def setup(self, stage: str) -> None:
            assert torch.distributed.is_initialized()
            raise SystemExit()

    model = TestModel()
    trainer = Trainer(
        default_root_dir=tmpdir,
        fast_dev_run=True,
        strategy=DDPStrategy(process_group_backend="gloo"),
        accelerator="gpu",
        devices=1,
    )
    with pytest.raises(SystemExit):
        trainer.fit(model)


@RunIf(min_cuda_gpus=2, min_torch="1.8.1", standalone=True)
@pytest.mark.parametrize("precision", (16, 32))
def test_ddp_wrapper(tmpdir, precision):
    """Test parameters to ignore are carried over for DDP."""

    class WeirdModule(torch.nn.Module):
        def _save_to_state_dict(self, destination, prefix, keep_vars):
            return {"something": "something"}

    class CustomModel(BoringModel):
        def __init__(self):
            super().__init__()
            self.weird_module = WeirdModule()

            # should be skip.
            self._ddp_params_and_buffers_to_ignore = ["something"]

    class CustomCallback(Callback):
        def on_train_start(self, trainer: "pl.Trainer", pl_module: "pl.LightningModule") -> None:
            assert isinstance(trainer.strategy.model, DistributedDataParallel)
            assert trainer.strategy.model.parameters_to_ignore == ["module.something"]
            assert trainer.strategy.model.module._ddp_params_and_buffers_to_ignore == ["module.something"]

    model = CustomModel()
    trainer = Trainer(
        default_root_dir=tmpdir,
        fast_dev_run=True,
        precision=precision,
        strategy="ddp",
        accelerator="gpu",
        devices=2,
        callbacks=CustomCallback(),
        enable_progress_bar=False,
        enable_model_summary=False,
    )
    trainer.fit(model)


@pytest.mark.parametrize(
    ["process_group_backend", "device_str", "expected_process_group_backend"],
    [
        pytest.param("foo", "cpu", "foo"),
        pytest.param("foo", "cuda:0", "foo"),
        pytest.param(None, "cuda:0", "nccl"),
        pytest.param(None, "cpu", "gloo"),
    ],
)
def test_ddp_process_group_backend(process_group_backend, device_str, expected_process_group_backend):
    """Test settings for process group backend."""

    class MockDDPStrategy(DDPStrategy):
        def __init__(self, root_device, process_group_backend):
            self._root_device = root_device
            super().__init__(process_group_backend=process_group_backend)

        @property
        def root_device(self):
            return self._root_device

    strategy = MockDDPStrategy(process_group_backend=process_group_backend, root_device=torch.device(device_str))
    assert strategy._get_process_group_backend() == expected_process_group_backend


@pytest.mark.parametrize(
    "strategy_name,expected_ddp_kwargs",
    [
        ("ddp", {}),
        ("ddp_find_unused_parameters_false", {"find_unused_parameters": False}),
    ],
)
def test_ddp_kwargs_from_registry(strategy_name, expected_ddp_kwargs):
    trainer = Trainer(strategy=strategy_name)
    assert trainer.strategy._ddp_kwargs == expected_ddp_kwargs<|MERGE_RESOLUTION|>--- conflicted
+++ resolved
@@ -58,30 +58,9 @@
 
 
 @RunIf(skip_windows=True)
-<<<<<<< HEAD
-@pytest.mark.skipif(torch.cuda.is_available(), reason="test doesn't requires GPU machine")
-@mock.patch("lightning_lite.accelerators.cuda.is_cuda_available", return_value=True)
-def test_torch_distributed_backend_env_variables(tmpdir):
-    """This test set `undefined` as torch backend and should raise an `Backend.UNDEFINED` ValueError."""
-    _environ = {"PL_TORCH_DISTRIBUTED_BACKEND": "undefined", "CUDA_VISIBLE_DEVICES": "0,1", "WORLD_SIZE": "2"}
-    with patch.dict(os.environ, _environ), patch("lightning_lite.accelerators.cuda.num_cuda_devices", return_value=2):
-        with pytest.deprecated_call(match="Environment variable `PL_TORCH_DISTRIBUTED_BACKEND` was deprecated in v1.6"):
-            with pytest.raises(ValueError, match="Invalid backend: 'undefined'"):
-                model = BoringModel()
-                trainer = Trainer(
-                    default_root_dir=tmpdir,
-                    fast_dev_run=True,
-                    strategy="ddp",
-                    accelerator="gpu",
-                    devices=2,
-                    logger=False,
-                )
-                trainer.fit(model)
-=======
 @mock.patch.dict(os.environ, {"CUDA_VISIBLE_DEVICES": "0,1", "WORLD_SIZE": "2"}, clear=True)
-@mock.patch("lightning_lite.utilities.device_parser.is_cuda_available", return_value=True)
-@mock.patch("lightning_lite.utilities.device_parser.num_cuda_devices", return_value=2)
-def test_torch_distributed_backend_invalid(_, __, tmpdir):
+@mock.patch("lightning_lite.accelerators.cuda.num_cuda_devices", return_value=2)
+def test_torch_distributed_backend_invalid(_, tmpdir):
     """This test set `undefined` as torch backend and should raise an `Backend.UNDEFINED` ValueError."""
     model = BoringModel()
     trainer = Trainer(
@@ -94,7 +73,6 @@
     )
     with pytest.raises(ValueError, match="Invalid backend: 'undefined'"):
         trainer.fit(model)
->>>>>>> 5bef7564
 
 
 @RunIf(skip_windows=True)
