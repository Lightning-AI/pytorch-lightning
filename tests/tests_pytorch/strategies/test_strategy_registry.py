# Copyright The PyTorch Lightning team.
#
# Licensed under the Apache License, Version 2.0 (the "License");
# you may not use this file except in compliance with the License.
# You may obtain a copy of the License at
#
#     http://www.apache.org/licenses/LICENSE-2.0
#
# Unless required by applicable law or agreed to in writing, software
# distributed under the License is distributed on an "AS IS" BASIS,
# WITHOUT WARRANTIES OR CONDITIONS OF ANY KIND, either express or implied.
# See the License for the specific language governing permissions and
# limitations under the License.
import pytest

from pytorch_lightning import Trainer
from pytorch_lightning.plugins import CheckpointIO
from pytorch_lightning.strategies import (
    DDPFullyShardedStrategy,
    DDPShardedStrategy,
    DDPSpawnShardedStrategy,
    DDPSpawnStrategy,
    DDPStrategy,
    DeepSpeedStrategy,
    StrategyRegistry,
    TPUSpawnStrategy,
)
from tests_pytorch.helpers.runif import RunIf


def test_strategy_registry_with_new_strategy():
    class TestStrategy:

        strategy_name = "test_strategy"

        def __init__(self, param1, param2):
            self.param1 = param1
            self.param2 = param2

    strategy_name = "test_strategy"
    strategy_description = "Test Strategy"

    StrategyRegistry.register(strategy_name, TestStrategy, description=strategy_description, param1="abc", param2=123)

    assert strategy_name in StrategyRegistry
    assert StrategyRegistry[strategy_name]["description"] == strategy_description
    assert StrategyRegistry[strategy_name]["init_params"] == {"param1": "abc", "param2": 123}
    assert StrategyRegistry[strategy_name]["strategy_name"] == "test_strategy"
    assert isinstance(StrategyRegistry.get(strategy_name), TestStrategy)

    StrategyRegistry.remove(strategy_name)
    assert strategy_name not in StrategyRegistry


@pytest.mark.parametrize(
    "strategy_name, init_params",
    [
        ("deepspeed", {}),
        ("deepspeed_stage_1", {"stage": 1}),
        ("deepspeed_stage_2", {"stage": 2}),
        ("deepspeed_stage_2_offload", {"stage": 2, "offload_optimizer": True}),
        ("deepspeed_stage_3", {"stage": 3}),
        ("deepspeed_stage_3_offload", {"stage": 3, "offload_parameters": True, "offload_optimizer": True}),
    ],
)
def test_strategy_registry_with_deepspeed_strategies(strategy_name, init_params):

    assert strategy_name in StrategyRegistry
    assert StrategyRegistry[strategy_name]["init_params"] == init_params
    assert StrategyRegistry[strategy_name]["strategy"] == DeepSpeedStrategy


@RunIf(deepspeed=True)
@pytest.mark.parametrize("strategy", ["deepspeed", "deepspeed_stage_2_offload", "deepspeed_stage_3"])
def test_deepspeed_strategy_registry_with_trainer(tmpdir, strategy):

    trainer = Trainer(default_root_dir=tmpdir, strategy=strategy, precision=16)

    assert isinstance(trainer.strategy, DeepSpeedStrategy)


@RunIf(skip_windows=True)
def test_tpu_spawn_debug_strategy_registry():

    strategy = "tpu_spawn_debug"

    assert strategy in StrategyRegistry
    assert StrategyRegistry[strategy]["init_params"] == {"debug": True}
    assert StrategyRegistry[strategy]["strategy"] == TPUSpawnStrategy

    trainer = Trainer(strategy=strategy)

    assert isinstance(trainer.strategy, TPUSpawnStrategy)


def test_fsdp_strategy_registry(tmpdir):

    strategy = "fsdp"

    assert strategy in StrategyRegistry
    assert StrategyRegistry[strategy]["strategy"] == DDPFullyShardedStrategy

    trainer = Trainer(strategy=strategy)

    assert isinstance(trainer.strategy, DDPFullyShardedStrategy)


@pytest.mark.parametrize(
    "strategy_name, strategy, expected_init_params",
    [
        (
            "ddp_find_unused_parameters_false",
            DDPStrategy,
            {"find_unused_parameters": False},
        ),
        (
            "ddp_spawn_find_unused_parameters_false",
            DDPSpawnStrategy,
            {"find_unused_parameters": False, "start_method": "spawn"},
        ),
        pytest.param(
            "ddp_fork_find_unused_parameters_false",
            DDPSpawnStrategy,
            {"find_unused_parameters": False, "start_method": "fork"},
            marks=RunIf(skip_windows=True),
        ),
<<<<<<< HEAD
        pytest.param(
            "ddp_notebook_find_unused_parameters_false",
            DDPSpawnStrategy,
            {"find_unused_parameters": False, "start_method": "fork"},
            marks=RunIf(skip_windows=True),
        ),
=======
>>>>>>> c3299d2c
        (
            "ddp_sharded_spawn_find_unused_parameters_false",
            DDPSpawnShardedStrategy,
            {"find_unused_parameters": False},
        ),
        (
            "ddp_sharded_find_unused_parameters_false",
            DDPShardedStrategy,
            {"find_unused_parameters": False},
        ),
    ],
)
def test_ddp_find_unused_parameters_strategy_registry(tmpdir, strategy_name, strategy, expected_init_params):
    trainer = Trainer(default_root_dir=tmpdir, strategy=strategy_name)
    assert isinstance(trainer.strategy, strategy)
    assert strategy_name in StrategyRegistry
    assert StrategyRegistry[strategy_name]["init_params"] == expected_init_params
    assert StrategyRegistry[strategy_name]["strategy"] == strategy


def test_custom_registered_strategy_to_strategy_flag():
    class CustomCheckpointIO(CheckpointIO):
        def save_checkpoint(self, checkpoint, path):
            pass

        def load_checkpoint(self, path):
            pass

        def remove_checkpoint(self, path):
            pass

    custom_checkpoint_io = CustomCheckpointIO()

    # Register the DDP Strategy with your custom CheckpointIO plugin
    StrategyRegistry.register(
        "ddp_custom_checkpoint_io",
        DDPStrategy,
        description="DDP Strategy with custom checkpoint io plugin",
        checkpoint_io=custom_checkpoint_io,
    )
    trainer = Trainer(strategy="ddp_custom_checkpoint_io", accelerator="cpu", devices=2)

    assert isinstance(trainer.strategy, DDPStrategy)
    assert trainer.strategy.checkpoint_io == custom_checkpoint_io<|MERGE_RESOLUTION|>--- conflicted
+++ resolved
@@ -124,15 +124,12 @@
             {"find_unused_parameters": False, "start_method": "fork"},
             marks=RunIf(skip_windows=True),
         ),
-<<<<<<< HEAD
         pytest.param(
             "ddp_notebook_find_unused_parameters_false",
             DDPSpawnStrategy,
             {"find_unused_parameters": False, "start_method": "fork"},
             marks=RunIf(skip_windows=True),
         ),
-=======
->>>>>>> c3299d2c
         (
             "ddp_sharded_spawn_find_unused_parameters_false",
             DDPSpawnShardedStrategy,
