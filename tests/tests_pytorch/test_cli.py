# Copyright The PyTorch Lightning team.
#
# Licensed under the Apache License, Version 2.0 (the "License");
# you may not use this file except in compliance with the License.
# You may obtain a copy of the License at
#
#     http://www.apache.org/licenses/LICENSE-2.0
#
# Unless required by applicable law or agreed to in writing, software
# distributed under the License is distributed on an "AS IS" BASIS,
# WITHOUT WARRANTIES OR CONDITIONS OF ANY KIND, either express or implied.
# See the License for the specific language governing permissions and
# limitations under the License.
import glob
import inspect
import json
import os
from contextlib import contextmanager, ExitStack, redirect_stdout
from io import StringIO
from pathlib import Path
from typing import Callable, List, Optional, Union
from unittest import mock
from unittest.mock import ANY

import pytest
import torch
import yaml
from torch.optim import SGD
from torch.optim.lr_scheduler import ReduceLROnPlateau, StepLR

from lightning_lite.plugins.environments import SLURMEnvironment
from pytorch_lightning import __version__, Callback, LightningDataModule, LightningModule, seed_everything, Trainer
from pytorch_lightning.callbacks import LearningRateMonitor, ModelCheckpoint
from pytorch_lightning.cli import (
    _JSONARGPARSE_SIGNATURES_AVAILABLE,
    instantiate_class,
    LightningArgumentParser,
    LightningCLI,
    LRSchedulerTypeTuple,
    SaveConfigCallback,
)
from pytorch_lightning.demos.boring_classes import BoringDataModule, BoringModel
from pytorch_lightning.loggers import _COMET_AVAILABLE, TensorBoardLogger
from pytorch_lightning.loggers.csv_logs import CSVLogger
from pytorch_lightning.loggers.neptune import _NEPTUNE_AVAILABLE
from pytorch_lightning.loggers.wandb import _WANDB_AVAILABLE
from pytorch_lightning.strategies import DDPStrategy
from pytorch_lightning.trainer.states import TrainerFn
from pytorch_lightning.utilities.exceptions import MisconfigurationException
from pytorch_lightning.utilities.imports import _TORCHVISION_AVAILABLE
from tests_pytorch.helpers.runif import RunIf
from tests_pytorch.helpers.utils import no_warning_call

if _JSONARGPARSE_SIGNATURES_AVAILABLE:
    from jsonargparse import lazy_instance, Namespace
else:
    from argparse import Namespace


@contextmanager
def mock_subclasses(baseclass, *subclasses):
    """Mocks baseclass so that it only has the given child subclasses."""
    with ExitStack() as stack:
        mgr = mock.patch.object(baseclass, "__subclasses__", return_value=[*subclasses])
        stack.enter_context(mgr)
        for mgr in [mock.patch.object(s, "__subclasses__", return_value=[]) for s in subclasses]:
            stack.enter_context(mgr)
        yield None


@pytest.fixture
def cleandir(tmp_path, monkeypatch):
    monkeypatch.chdir(tmp_path)
    yield


@pytest.fixture(autouse=True)
def ensure_cleandir():
    yield
    # make sure tests don't leave configuration files
    assert not glob.glob("*.yaml")


@pytest.mark.parametrize("cli_args", [["--callbacks=1", "--logger"], ["--foo", "--bar=1"]])
def test_add_argparse_args_redefined_error(cli_args, monkeypatch):
    """Asserts error raised in case of passing not default cli arguments."""

    class _UnkArgError(Exception):
        pass

    def _raise():
        raise _UnkArgError

    parser = LightningArgumentParser(add_help=False, parse_as_dict=False)
    parser.add_lightning_class_args(Trainer, None)

    monkeypatch.setattr(parser, "exit", lambda *args: _raise(), raising=True)

    with pytest.raises(_UnkArgError):
        parser.parse_args(cli_args)


class Model(LightningModule):
    def __init__(self, model_param: int):
        super().__init__()
        self.model_param = model_param


def _model_builder(model_param: int) -> Model:
    return Model(model_param)


def _trainer_builder(
    limit_train_batches: int, fast_dev_run: bool = False, callbacks: Optional[Union[List[Callback], Callback]] = None
) -> Trainer:
    return Trainer(limit_train_batches=limit_train_batches, fast_dev_run=fast_dev_run, callbacks=callbacks)


@pytest.mark.parametrize(["trainer_class", "model_class"], [(Trainer, Model), (_trainer_builder, _model_builder)])
def test_lightning_cli(trainer_class, model_class, monkeypatch):
    """Test that LightningCLI correctly instantiates model, trainer and calls fit."""

    expected_model = dict(model_param=7)
    expected_trainer = dict(limit_train_batches=100)

    def fit(trainer, model):
        for k, v in expected_model.items():
            assert getattr(model, k) == v
        for k, v in expected_trainer.items():
            assert getattr(trainer, k) == v
        save_callback = [x for x in trainer.callbacks if isinstance(x, SaveConfigCallback)]
        assert len(save_callback) == 1
        save_callback[0].on_train_start(trainer, model)

    def on_train_start(callback, trainer, _):
        config_dump = callback.parser.dump(callback.config, skip_none=False)
        for k, v in expected_model.items():
            assert f"  {k}: {v}" in config_dump
        for k, v in expected_trainer.items():
            assert f"  {k}: {v}" in config_dump
        trainer.ran_asserts = True

    monkeypatch.setattr(Trainer, "fit", fit)
    monkeypatch.setattr(SaveConfigCallback, "on_train_start", on_train_start)

    with mock.patch("sys.argv", ["any.py", "fit", "--model.model_param=7", "--trainer.limit_train_batches=100"]):
        cli = LightningCLI(model_class, trainer_class=trainer_class, save_config_callback=SaveConfigCallback)
        assert hasattr(cli.trainer, "ran_asserts") and cli.trainer.ran_asserts


def test_lightning_cli_args_callbacks(cleandir):

    callbacks = [
        dict(
            class_path="pytorch_lightning.callbacks.LearningRateMonitor",
            init_args=dict(logging_interval="epoch", log_momentum=True),
        ),
        dict(class_path="pytorch_lightning.callbacks.ModelCheckpoint", init_args=dict(monitor="NAME")),
    ]

    class TestModel(BoringModel):
        def on_fit_start(self):
            callback = [c for c in self.trainer.callbacks if isinstance(c, LearningRateMonitor)]
            assert len(callback) == 1
            assert callback[0].logging_interval == "epoch"
            assert callback[0].log_momentum is True
            callback = [c for c in self.trainer.callbacks if isinstance(c, ModelCheckpoint)]
            assert len(callback) == 1
            assert callback[0].monitor == "NAME"
            self.trainer.ran_asserts = True

    with mock.patch("sys.argv", ["any.py", "fit", f"--trainer.callbacks={json.dumps(callbacks)}"]):
        cli = LightningCLI(TestModel, trainer_defaults=dict(fast_dev_run=True, logger=CSVLogger(".")))

    assert cli.trainer.ran_asserts


def test_lightning_cli_single_arg_callback():
    with mock.patch("sys.argv", ["any.py", "--trainer.callbacks=DeviceStatsMonitor"]):
        cli = LightningCLI(BoringModel, run=False)

    assert cli.config.trainer.callbacks.class_path == "pytorch_lightning.callbacks.DeviceStatsMonitor"
    assert not isinstance(cli.config_init.trainer, list)


@pytest.mark.parametrize("run", (False, True))
def test_lightning_cli_configurable_callbacks(cleandir, run):
    class MyLightningCLI(LightningCLI):
        def add_arguments_to_parser(self, parser):
            parser.add_lightning_class_args(LearningRateMonitor, "learning_rate_monitor")

        def fit(self, **_):
            pass

    cli_args = ["fit"] if run else []
    cli_args += ["--learning_rate_monitor.logging_interval=epoch"]

    with mock.patch("sys.argv", ["any.py"] + cli_args):
        cli = MyLightningCLI(BoringModel, run=run)

    callback = [c for c in cli.trainer.callbacks if isinstance(c, LearningRateMonitor)]
    assert len(callback) == 1
    assert callback[0].logging_interval == "epoch"


def test_lightning_cli_args_cluster_environments(cleandir):
    plugins = [dict(class_path="lightning_lite.plugins.environments.SLURMEnvironment")]

    class TestModel(BoringModel):
        def on_fit_start(self):
            # Ensure SLURMEnvironment is set, instead of default LightningEnvironment
            assert isinstance(self.trainer._accelerator_connector.cluster_environment, SLURMEnvironment)
            self.trainer.ran_asserts = True

    with mock.patch("sys.argv", ["any.py", "fit", f"--trainer.plugins={json.dumps(plugins)}"]):
        cli = LightningCLI(TestModel, trainer_defaults=dict(fast_dev_run=True))

    assert cli.trainer.ran_asserts


class DataDirDataModule(BoringDataModule):
    def __init__(self, data_dir):
        super().__init__()


def test_lightning_cli_args(cleandir):
    cli_args = [
        "fit",
        "--data.data_dir=.",
        "--trainer.max_epochs=1",
        "--trainer.limit_train_batches=1",
        "--trainer.limit_val_batches=0",
        "--trainer.enable_model_summary=False",
        "--trainer.logger=False",
        "--seed_everything=1234",
    ]

    with mock.patch("sys.argv", ["any.py"] + cli_args):
        cli = LightningCLI(BoringModel, DataDirDataModule)

    config_path = "config.yaml"
    assert os.path.isfile(config_path)
    with open(config_path) as f:
        loaded_config = yaml.safe_load(f.read())

    cli_config = cli.config["fit"].as_dict()
    assert cli_config["seed_everything"] == 1234
    assert "model" not in loaded_config and "model" not in cli_config  # no arguments to include
    assert loaded_config["data"] == cli_config["data"]
    assert loaded_config["trainer"] == cli_config["trainer"]


def test_lightning_env_parse(cleandir):
    out = StringIO()
    with mock.patch("sys.argv", ["", "fit", "--help"]), redirect_stdout(out), pytest.raises(SystemExit):
<<<<<<< HEAD
        LightningCLI(BoringModel, BoringDataModule, parser_kwargs={"default_env": True})
=======
        LightningCLI(BoringModel, DataDirDataModule, env_parse=True)
>>>>>>> 76cf419c
    out = out.getvalue()
    assert "PL_FIT__CONFIG" in out
    assert "PL_FIT__SEED_EVERYTHING" in out
    assert "PL_FIT__TRAINER__LOGGER" in out
    assert "PL_FIT__DATA__DATA_DIR" in out
    assert "PL_FIT__CKPT_PATH" in out

    env_vars = {
        "PL_FIT__DATA__DATA_DIR": ".",
        "PL_FIT__TRAINER__DEFAULT_ROOT_DIR": ".",
        "PL_FIT__TRAINER__MAX_EPOCHS": "1",
        "PL_FIT__TRAINER__LOGGER": "False",
    }
    with mock.patch.dict(os.environ, env_vars), mock.patch("sys.argv", ["", "fit"]):
<<<<<<< HEAD
        cli = LightningCLI(BoringModel, BoringDataModule, parser_kwargs={"default_env": True})
    assert cli.config.fit.data.data_dir == str(tmpdir)
    assert cli.config.fit.trainer.default_root_dir == str(tmpdir)
=======
        cli = LightningCLI(BoringModel, DataDirDataModule, env_parse=True)
    assert cli.config.fit.data.data_dir == "."
    assert cli.config.fit.trainer.default_root_dir == "."
>>>>>>> 76cf419c
    assert cli.config.fit.trainer.max_epochs == 1
    assert cli.config.fit.trainer.logger is False


def test_lightning_cli_save_config_cases(cleandir):

    config_path = "config.yaml"
    cli_args = ["fit", "--trainer.logger=false", "--trainer.fast_dev_run=1"]

    # With fast_dev_run!=False config should not be saved
    with mock.patch("sys.argv", ["any.py"] + cli_args):
        LightningCLI(BoringModel)
    assert not os.path.isfile(config_path)

    # With fast_dev_run==False config should be saved
    cli_args[-1] = "--trainer.max_epochs=1"
    with mock.patch("sys.argv", ["any.py"] + cli_args):
        LightningCLI(BoringModel)
    assert os.path.isfile(config_path)

    # If run again on same directory exception should be raised since config file already exists
    with mock.patch("sys.argv", ["any.py"] + cli_args), pytest.raises(RuntimeError):
        LightningCLI(BoringModel)


def test_lightning_cli_save_config_only_once(cleandir):
    config_path = "config.yaml"
    cli_args = ["--trainer.logger=false", "--trainer.max_epochs=1"]

    with mock.patch("sys.argv", ["any.py"] + cli_args):
        cli = LightningCLI(BoringModel, run=False)

    save_config_callback = next(c for c in cli.trainer.callbacks if isinstance(c, SaveConfigCallback))
    assert not save_config_callback.overwrite
    assert not save_config_callback.already_saved
    cli.trainer.fit(cli.model)
    assert os.path.isfile(config_path)
    assert save_config_callback.already_saved
    cli.trainer.test(cli.model)  # Should not fail because config already saved


def test_lightning_cli_config_and_subclass_mode(cleandir):
    input_config = {
        "fit": {
            "model": {"class_path": "pytorch_lightning.demos.boring_classes.BoringModel"},
            "data": {
                "class_path": "DataDirDataModule",
                "init_args": {"data_dir": "."},
            },
            "trainer": {"max_epochs": 1, "enable_model_summary": False, "logger": False},
        }
    }
    config_path = "config.yaml"
    with open(config_path, "w") as f:
        f.write(yaml.dump(input_config))

    with mock.patch("sys.argv", ["any.py", "--config", config_path]), mock_subclasses(
        LightningDataModule, DataDirDataModule
    ):
        cli = LightningCLI(
            BoringModel,
            BoringDataModule,
            subclass_mode_model=True,
            subclass_mode_data=True,
            save_config_kwargs={"overwrite": True},
        )

    config_path = "config.yaml"
    assert os.path.isfile(config_path)
    with open(config_path) as f:
        loaded_config = yaml.safe_load(f.read())

    cli_config = cli.config["fit"].as_dict()
    assert loaded_config["model"] == cli_config["model"]
    assert loaded_config["data"] == cli_config["data"]
    assert loaded_config["trainer"] == cli_config["trainer"]


def any_model_any_data_cli():
    LightningCLI(LightningModule, LightningDataModule, subclass_mode_model=True, subclass_mode_data=True)


def test_lightning_cli_help():
    cli_args = ["any.py", "fit", "--help"]
    out = StringIO()
    with mock.patch("sys.argv", cli_args), redirect_stdout(out), pytest.raises(SystemExit):
        any_model_any_data_cli()
    out = out.getvalue()

    assert "--print_config" in out
    assert "--config" in out
    assert "--seed_everything" in out
    assert "--model.help" in out
    assert "--data.help" in out

    skip_params = {"self"}
    for param in inspect.signature(Trainer.__init__).parameters.keys():
        if param not in skip_params:
            assert f"--trainer.{param}" in out

    cli_args = ["any.py", "fit", "--data.help=DataDirDataModule"]
    out = StringIO()
    with mock.patch("sys.argv", cli_args), redirect_stdout(out), mock_subclasses(
        LightningDataModule, DataDirDataModule
    ), pytest.raises(SystemExit):
        any_model_any_data_cli()

    assert "--data.init_args.data_dir" in out.getvalue()


def test_lightning_cli_print_config():
    cli_args = [
        "any.py",
        "predict",
        "--seed_everything=1234",
        "--model=pytorch_lightning.demos.boring_classes.BoringModel",
        "--data=pytorch_lightning.demos.boring_classes.BoringDataModule",
        "--print_config",
    ]
    out = StringIO()
    with mock.patch("sys.argv", cli_args), redirect_stdout(out), pytest.raises(SystemExit):
        any_model_any_data_cli()

    text = out.getvalue()
    # test dump_header
    assert text.startswith(f"# pytorch_lightning=={__version__}")

    outval = yaml.safe_load(text)
    assert outval["seed_everything"] == 1234
    assert outval["model"]["class_path"] == "pytorch_lightning.demos.boring_classes.BoringModel"
    assert outval["data"]["class_path"] == "pytorch_lightning.demos.boring_classes.BoringDataModule"
    assert outval["ckpt_path"] is None


def test_lightning_cli_submodules(cleandir):
    class MainModule(BoringModel):
        def __init__(self, submodule1: LightningModule, submodule2: LightningModule, main_param: int = 1):
            super().__init__()
            self.submodule1 = submodule1
            self.submodule2 = submodule2

    config = """model:
        main_param: 2
        submodule1:
            class_path: pytorch_lightning.demos.boring_classes.BoringModel
        submodule2:
            class_path: pytorch_lightning.demos.boring_classes.BoringModel
    """
    config_path = Path("config.yaml")
    config_path.write_text(config)

    cli_args = [f"--config={config_path}"]
    with mock.patch("sys.argv", ["any.py"] + cli_args):
        cli = LightningCLI(MainModule, run=False)

    assert cli.config["model"]["main_param"] == 2
    assert isinstance(cli.model.submodule1, BoringModel)
    assert isinstance(cli.model.submodule2, BoringModel)


@pytest.mark.skipif(not _TORCHVISION_AVAILABLE, reason=str(_TORCHVISION_AVAILABLE))
def test_lightning_cli_torch_modules(cleandir):
    class TestModule(BoringModel):
        def __init__(self, activation: torch.nn.Module = None, transform: Optional[List[torch.nn.Module]] = None):
            super().__init__()
            self.activation = activation
            self.transform = transform

    config = """model:
        activation:
          class_path: torch.nn.LeakyReLU
          init_args:
            negative_slope: 0.2
        transform:
          - class_path: torchvision.transforms.Resize
            init_args:
              size: 64
          - class_path: torchvision.transforms.CenterCrop
            init_args:
              size: 64
    """
    config_path = Path("config.yaml")
    config_path.write_text(config)

    cli_args = [f"--config={config_path}"]
    with mock.patch("sys.argv", ["any.py"] + cli_args):
        cli = LightningCLI(TestModule, run=False)

    assert isinstance(cli.model.activation, torch.nn.LeakyReLU)
    assert cli.model.activation.negative_slope == 0.2
    assert len(cli.model.transform) == 2
    assert all(isinstance(v, torch.nn.Module) for v in cli.model.transform)


class BoringModelRequiredClasses(BoringModel):
    def __init__(self, num_classes: int, batch_size: int = 8):
        super().__init__()
        self.num_classes = num_classes
        self.batch_size = batch_size


class BoringDataModuleBatchSizeAndClasses(BoringDataModule):
    def __init__(self, batch_size: int = 8):
        super().__init__()
        self.batch_size = batch_size
        self.num_classes = 5  # only available after instantiation


def test_lightning_cli_link_arguments():
    class MyLightningCLI(LightningCLI):
        def add_arguments_to_parser(self, parser):
            parser.link_arguments("data.batch_size", "model.batch_size")
            parser.link_arguments("data.num_classes", "model.num_classes", apply_on="instantiate")

    cli_args = ["--data.batch_size=12"]

    with mock.patch("sys.argv", ["any.py"] + cli_args):
        cli = MyLightningCLI(BoringModelRequiredClasses, BoringDataModuleBatchSizeAndClasses, run=False)

    assert cli.model.batch_size == 12
    assert cli.model.num_classes == 5

    class MyLightningCLI(LightningCLI):
        def add_arguments_to_parser(self, parser):
            parser.link_arguments("data.batch_size", "model.init_args.batch_size")
            parser.link_arguments("data.num_classes", "model.init_args.num_classes", apply_on="instantiate")

    cli_args[-1] = "--model=tests_pytorch.test_cli.BoringModelRequiredClasses"

    with mock.patch("sys.argv", ["any.py"] + cli_args):
        cli = MyLightningCLI(
            BoringModelRequiredClasses, BoringDataModuleBatchSizeAndClasses, subclass_mode_model=True, run=False
        )

    assert cli.model.batch_size == 8
    assert cli.model.num_classes == 5


class EarlyExitTestModel(BoringModel):
    def on_fit_start(self):
        raise MisconfigurationException("Error on fit start")


# mps not yet supported by distributed
@RunIf(skip_windows=True, mps=False)
@pytest.mark.parametrize("logger", (None, TensorBoardLogger(".")))
@pytest.mark.parametrize("strategy", ("ddp_spawn", "ddp"))
def test_cli_distributed_save_config_callback(cleandir, logger, strategy):
    from torch.multiprocessing import ProcessRaisedException

    with mock.patch("sys.argv", ["any.py", "fit"]), pytest.raises(
        (MisconfigurationException, ProcessRaisedException), match=r"Error on fit start"
    ):
        LightningCLI(
            EarlyExitTestModel,
            trainer_defaults={
                "logger": logger,
                "max_steps": 1,
                "max_epochs": 1,
                "strategy": strategy,
                "accelerator": "auto",
                "devices": 1,
            },
        )
    if logger:
        config_dir = Path("lightning_logs")
        # no more version dirs should get created
        assert os.listdir(config_dir) == ["version_0"]
        config_path = config_dir / "version_0" / "config.yaml"
    else:
        config_path = "config.yaml"
    assert os.path.isfile(config_path)


def test_cli_config_overwrite(cleandir):
    trainer_defaults = {"max_steps": 1, "max_epochs": 1, "logger": False}

    argv = ["any.py", "fit"]
    with mock.patch("sys.argv", argv):
        LightningCLI(BoringModel, trainer_defaults=trainer_defaults)
    with mock.patch("sys.argv", argv), pytest.raises(RuntimeError, match="Aborting to avoid overwriting"):
        LightningCLI(BoringModel, trainer_defaults=trainer_defaults)
    with mock.patch("sys.argv", argv):
        LightningCLI(BoringModel, save_config_kwargs={"overwrite": True}, trainer_defaults=trainer_defaults)


def test_cli_config_filename(tmpdir):
    with mock.patch("sys.argv", ["any.py", "fit"]):
        LightningCLI(
            BoringModel,
            trainer_defaults={"default_root_dir": str(tmpdir), "logger": False, "max_steps": 1, "max_epochs": 1},
            save_config_kwargs={"config_filename": "name.yaml"},
        )
    assert os.path.isfile(tmpdir / "name.yaml")


@pytest.mark.parametrize("run", (False, True))
def test_lightning_cli_optimizer(run):
    class MyLightningCLI(LightningCLI):
        def add_arguments_to_parser(self, parser):
            parser.add_optimizer_args(torch.optim.Adam)

    match = "BoringModel.configure_optimizers` will be overridden by " "`MyLightningCLI.configure_optimizers`"
    argv = ["fit", "--trainer.fast_dev_run=1"] if run else []
    with mock.patch("sys.argv", ["any.py"] + argv), pytest.warns(UserWarning, match=match):
        cli = MyLightningCLI(BoringModel, run=run)

    assert cli.model.configure_optimizers is not BoringModel.configure_optimizers

    if not run:
        optimizer = cli.model.configure_optimizers()
        assert isinstance(optimizer, torch.optim.Adam)
    else:
        assert len(cli.trainer.optimizers) == 1
        assert isinstance(cli.trainer.optimizers[0], torch.optim.Adam)
        assert len(cli.trainer.lr_scheduler_configs) == 0


def test_lightning_cli_optimizer_and_lr_scheduler():
    class MyLightningCLI(LightningCLI):
        def add_arguments_to_parser(self, parser):
            parser.add_optimizer_args(torch.optim.Adam)
            parser.add_lr_scheduler_args(torch.optim.lr_scheduler.ExponentialLR)

    cli_args = ["fit", "--trainer.fast_dev_run=1", "--lr_scheduler.gamma=0.8"]

    with mock.patch("sys.argv", ["any.py"] + cli_args):
        cli = MyLightningCLI(BoringModel)

    assert cli.model.configure_optimizers is not BoringModel.configure_optimizers
    assert len(cli.trainer.optimizers) == 1
    assert isinstance(cli.trainer.optimizers[0], torch.optim.Adam)
    assert len(cli.trainer.lr_scheduler_configs) == 1
    assert isinstance(cli.trainer.lr_scheduler_configs[0].scheduler, torch.optim.lr_scheduler.ExponentialLR)
    assert cli.trainer.lr_scheduler_configs[0].scheduler.gamma == 0.8


def test_cli_no_need_configure_optimizers(cleandir):
    class BoringModel(LightningModule):
        def __init__(self):
            super().__init__()
            self.layer = torch.nn.Linear(32, 2)

        def training_step(self, *_):
            ...

        def train_dataloader(self):
            ...

        # did not define `configure_optimizers`

    from pytorch_lightning.trainer.configuration_validator import __verify_train_val_loop_configuration

    with mock.patch("sys.argv", ["any.py", "fit", "--optimizer=Adam"]), mock.patch(
        "pytorch_lightning.Trainer._run_train"
    ) as run, mock.patch(
        "pytorch_lightning.trainer.configuration_validator.__verify_train_val_loop_configuration",
        wraps=__verify_train_val_loop_configuration,
    ) as verify:
        cli = LightningCLI(BoringModel)
    run.assert_called_once()
    verify.assert_called_once_with(cli.trainer, cli.model)


def test_lightning_cli_optimizer_and_lr_scheduler_subclasses(cleandir):
    class MyLightningCLI(LightningCLI):
        def add_arguments_to_parser(self, parser):
            parser.add_optimizer_args((torch.optim.SGD, torch.optim.Adam))
            parser.add_lr_scheduler_args((torch.optim.lr_scheduler.StepLR, torch.optim.lr_scheduler.ExponentialLR))

    optimizer_arg = dict(class_path="torch.optim.Adam", init_args=dict(lr=0.01))
    lr_scheduler_arg = dict(class_path="torch.optim.lr_scheduler.StepLR", init_args=dict(step_size=50))
    cli_args = [
        "fit",
        "--trainer.max_epochs=1",
        f"--optimizer={json.dumps(optimizer_arg)}",
        f"--lr_scheduler={json.dumps(lr_scheduler_arg)}",
    ]

    with mock.patch("sys.argv", ["any.py"] + cli_args):
        cli = MyLightningCLI(BoringModel)

    assert len(cli.trainer.optimizers) == 1
    assert isinstance(cli.trainer.optimizers[0], torch.optim.Adam)
    assert len(cli.trainer.lr_scheduler_configs) == 1
    assert isinstance(cli.trainer.lr_scheduler_configs[0].scheduler, torch.optim.lr_scheduler.StepLR)
    assert cli.trainer.lr_scheduler_configs[0].scheduler.step_size == 50


@pytest.mark.parametrize("use_generic_base_class", [False, True])
def test_lightning_cli_optimizers_and_lr_scheduler_with_link_to(use_generic_base_class):
    class MyLightningCLI(LightningCLI):
        def add_arguments_to_parser(self, parser):
            parser.add_optimizer_args(
                (torch.optim.Optimizer,) if use_generic_base_class else torch.optim.Adam,
                nested_key="optim1",
                link_to="model.optim1",
            )
            parser.add_optimizer_args((torch.optim.ASGD, torch.optim.SGD), nested_key="optim2", link_to="model.optim2")
            parser.add_lr_scheduler_args(
                LRSchedulerTypeTuple if use_generic_base_class else torch.optim.lr_scheduler.ExponentialLR,
                link_to="model.scheduler",
            )

    class TestModel(BoringModel):
        def __init__(self, optim1: dict, optim2: dict, scheduler: dict):
            super().__init__()
            self.optim1 = instantiate_class(self.parameters(), optim1)
            self.optim2 = instantiate_class(self.parameters(), optim2)
            self.scheduler = instantiate_class(self.optim1, scheduler)

    cli_args = ["fit", "--trainer.fast_dev_run=1"]
    if use_generic_base_class:
        cli_args += [
            "--optim1",
            "Adam",
            "--optim1.weight_decay",
            "0.001",
            "--optim2=SGD",
            "--optim2.lr=0.01",
            "--lr_scheduler=ExponentialLR",
        ]
    else:
        cli_args += ["--optim2=SGD", "--optim2.lr=0.01"]
    cli_args += ["--lr_scheduler.gamma=0.2"]

    with mock.patch("sys.argv", ["any.py"] + cli_args):
        cli = MyLightningCLI(TestModel)

    assert isinstance(cli.model.optim1, torch.optim.Adam)
    assert isinstance(cli.model.optim2, torch.optim.SGD)
    assert cli.model.optim2.param_groups[0]["lr"] == 0.01
    assert isinstance(cli.model.scheduler, torch.optim.lr_scheduler.ExponentialLR)


@pytest.mark.parametrize("fn", [fn.value for fn in TrainerFn])
def test_lightning_cli_trainer_fn(fn):
    class TestCLI(LightningCLI):
        def __init__(self, *args, **kwargs):
            self.called = []
            super().__init__(*args, **kwargs)

        def before_fit(self):
            self.called.append("before_fit")

        def fit(self, **_):
            self.called.append("fit")

        def after_fit(self):
            self.called.append("after_fit")

        def before_validate(self):
            self.called.append("before_validate")

        def validate(self, **_):
            self.called.append("validate")

        def after_validate(self):
            self.called.append("after_validate")

        def before_test(self):
            self.called.append("before_test")

        def test(self, **_):
            self.called.append("test")

        def after_test(self):
            self.called.append("after_test")

        def before_predict(self):
            self.called.append("before_predict")

        def predict(self, **_):
            self.called.append("predict")

        def after_predict(self):
            self.called.append("after_predict")

        def before_tune(self):
            self.called.append("before_tune")

        def tune(self, **_):
            self.called.append("tune")

        def after_tune(self):
            self.called.append("after_tune")

    with mock.patch("sys.argv", ["any.py", fn]):
        cli = TestCLI(BoringModel)
    assert cli.called == [f"before_{fn}", fn, f"after_{fn}"]


def test_lightning_cli_subcommands():
    subcommands = LightningCLI.subcommands()
    trainer = Trainer()
    for subcommand, exclude in subcommands.items():
        fn = getattr(trainer, subcommand)
        parameters = list(inspect.signature(fn).parameters)
        for e in exclude:
            # if this fails, it's because the parameter has been removed from the associated `Trainer` function
            # and the `LightningCLI` subcommand exclusion list needs to be updated
            assert e in parameters


def test_lightning_cli_custom_subcommand():
    class TestTrainer(Trainer):
        def foo(self, model: LightningModule, x: int, y: float = 1.0):
            """Sample extra function.

            Args:
                model: A model
                x: The x
                y: The y
            """

    class TestCLI(LightningCLI):
        @staticmethod
        def subcommands():
            subcommands = LightningCLI.subcommands()
            subcommands["foo"] = {"model"}
            return subcommands

    out = StringIO()
    with mock.patch("sys.argv", ["any.py", "-h"]), redirect_stdout(out), pytest.raises(SystemExit):
        TestCLI(BoringModel, trainer_class=TestTrainer)
    out = out.getvalue()
    assert "Sample extra function." in out
    assert "{fit,validate,test,predict,tune,foo}" in out

    out = StringIO()
    with mock.patch("sys.argv", ["any.py", "foo", "-h"]), redirect_stdout(out), pytest.raises(SystemExit):
        TestCLI(BoringModel, trainer_class=TestTrainer)
    out = out.getvalue()
    assert "A model" not in out
    assert "Sample extra function:" in out
    assert "--x X" in out
    assert "The x (required, type: int)" in out
    assert "--y Y" in out
    assert "The y (type: float, default: 1.0)" in out


def test_lightning_cli_run(cleandir):
    with mock.patch("sys.argv", ["any.py"]):
        cli = LightningCLI(BoringModel, run=False)
    assert cli.trainer.global_step == 0
    assert isinstance(cli.trainer, Trainer)
    assert isinstance(cli.model, LightningModule)

    with mock.patch("sys.argv", ["any.py", "fit"]):
        cli = LightningCLI(BoringModel, trainer_defaults={"max_steps": 1, "max_epochs": 1})
    assert cli.trainer.global_step == 1
    assert isinstance(cli.trainer, Trainer)
    assert isinstance(cli.model, LightningModule)


class TestModel(BoringModel):
    def __init__(self, foo, bar=5):
        super().__init__()
        self.foo = foo
        self.bar = bar


def test_lightning_cli_model_short_arguments():
    with mock.patch("sys.argv", ["any.py", "fit", "--model=BoringModel"]), mock.patch(
        "pytorch_lightning.Trainer._fit_impl"
    ) as run, mock_subclasses(LightningModule, BoringModel, TestModel):
        cli = LightningCLI(trainer_defaults={"fast_dev_run": 1})
        assert isinstance(cli.model, BoringModel)
        run.assert_called_once_with(cli.model, ANY, ANY, ANY, ANY)

    with mock.patch("sys.argv", ["any.py", "--model=TestModel", "--model.foo", "123"]), mock_subclasses(
        LightningModule, BoringModel, TestModel
    ):
        cli = LightningCLI(run=False)
        assert isinstance(cli.model, TestModel)
        assert cli.model.foo == 123
        assert cli.model.bar == 5


class MyDataModule(BoringDataModule):
    def __init__(self, foo, bar=5):
        super().__init__()
        self.foo = foo
        self.bar = bar


def test_lightning_cli_datamodule_short_arguments():
    # with set model
    with mock.patch("sys.argv", ["any.py", "fit", "--data=BoringDataModule"]), mock.patch(
        "pytorch_lightning.Trainer._fit_impl"
    ) as run, mock_subclasses(LightningDataModule, BoringDataModule):
        cli = LightningCLI(BoringModel, trainer_defaults={"fast_dev_run": 1})
        assert isinstance(cli.datamodule, BoringDataModule)
        run.assert_called_once_with(ANY, ANY, ANY, cli.datamodule, ANY)

    with mock.patch("sys.argv", ["any.py", "--data=MyDataModule", "--data.foo", "123"]), mock_subclasses(
        LightningDataModule, MyDataModule
    ):
        cli = LightningCLI(BoringModel, run=False)
        assert isinstance(cli.datamodule, MyDataModule)
        assert cli.datamodule.foo == 123
        assert cli.datamodule.bar == 5

    # with configurable model
    with mock.patch("sys.argv", ["any.py", "fit", "--model", "BoringModel", "--data=BoringDataModule"]), mock.patch(
        "pytorch_lightning.Trainer._fit_impl"
    ) as run, mock_subclasses(LightningModule, BoringModel), mock_subclasses(LightningDataModule, BoringDataModule):
        cli = LightningCLI(trainer_defaults={"fast_dev_run": 1})
        assert isinstance(cli.model, BoringModel)
        assert isinstance(cli.datamodule, BoringDataModule)
        run.assert_called_once_with(cli.model, ANY, ANY, cli.datamodule, ANY)

    with mock.patch("sys.argv", ["any.py", "--model", "BoringModel", "--data=MyDataModule"]), mock_subclasses(
        LightningModule, BoringModel
    ), mock_subclasses(LightningDataModule, MyDataModule):
        cli = LightningCLI(run=False)
        assert isinstance(cli.model, BoringModel)
        assert isinstance(cli.datamodule, MyDataModule)

    with mock.patch("sys.argv", ["any.py"]):
        cli = LightningCLI(BoringModel, run=False)
        # data was not passed but we are adding it automatically because there are datamodules registered
        assert "data" in cli.parser.groups
        assert not hasattr(cli.parser.groups["data"], "group_class")

    with mock.patch("sys.argv", ["any.py"]):
        cli = LightningCLI(BoringModel, BoringDataModule, run=False)
        # since we are passing the DataModule, that's whats added to the parser
        assert cli.parser.groups["data"].group_class is BoringDataModule


@pytest.mark.parametrize("use_class_path_callbacks", [False, True])
def test_callbacks_append(use_class_path_callbacks):

    """This test validates registries are used when simplified command line are being used."""
    cli_args = [
        "--optimizer",
        "Adam",
        "--optimizer.lr",
        "0.0001",
        "--trainer.callbacks+=LearningRateMonitor",
        "--trainer.callbacks.logging_interval=epoch",
        "--trainer.callbacks.log_momentum=True",
        "--model=BoringModel",
        "--trainer.callbacks+",
        "ModelCheckpoint",
        "--trainer.callbacks.monitor=loss",
        "--lr_scheduler",
        "StepLR",
        "--lr_scheduler.step_size=50",
    ]

    extras = []
    if use_class_path_callbacks:
        callbacks = [
            {"class_path": "pytorch_lightning.callbacks.Callback"},
            {"class_path": "pytorch_lightning.callbacks.Callback", "init_args": {}},
        ]
        cli_args += [f"--trainer.callbacks+={json.dumps(callbacks)}"]
        extras = [Callback, Callback]

    with mock.patch("sys.argv", ["any.py"] + cli_args), mock_subclasses(LightningModule, BoringModel):
        cli = LightningCLI(run=False)

    assert isinstance(cli.model, BoringModel)
    optimizers, lr_scheduler = cli.model.configure_optimizers()
    assert isinstance(optimizers[0], torch.optim.Adam)
    assert optimizers[0].param_groups[0]["lr"] == 0.0001
    assert lr_scheduler[0].step_size == 50

    callback_types = [type(c) for c in cli.trainer.callbacks]
    expected = [LearningRateMonitor, SaveConfigCallback, ModelCheckpoint] + extras
    assert all(t in callback_types for t in expected)


def test_optimizers_and_lr_schedulers_reload(cleandir):
    base = ["any.py", "--trainer.max_epochs=1"]
    input = base + [
        "--lr_scheduler",
        "OneCycleLR",
        "--lr_scheduler.total_steps=10",
        "--lr_scheduler.max_lr=1",
        "--optimizer",
        "Adam",
        "--optimizer.lr=0.1",
    ]

    # save config
    out = StringIO()
    with mock.patch("sys.argv", input + ["--print_config"]), redirect_stdout(out), pytest.raises(SystemExit):
        LightningCLI(BoringModel, run=False)

    # validate yaml
    yaml_config = out.getvalue()
    dict_config = yaml.safe_load(yaml_config)
    assert dict_config["optimizer"]["class_path"] == "torch.optim.Adam"
    assert dict_config["optimizer"]["init_args"]["lr"] == 0.1
    assert dict_config["lr_scheduler"]["class_path"] == "torch.optim.lr_scheduler.OneCycleLR"

    # reload config
    yaml_config_file = Path("config.yaml")
    yaml_config_file.write_text(yaml_config)
    with mock.patch("sys.argv", base + [f"--config={yaml_config_file}"]):
        LightningCLI(BoringModel, run=False)


def test_optimizers_and_lr_schedulers_add_arguments_to_parser_implemented_reload(cleandir):
    class TestLightningCLI(LightningCLI):
        def __init__(self, *args):
            super().__init__(*args, run=False)

        def add_arguments_to_parser(self, parser):
            parser.add_optimizer_args(nested_key="opt1", link_to="model.opt1_config")
            parser.add_optimizer_args(
                (torch.optim.ASGD, torch.optim.SGD), nested_key="opt2", link_to="model.opt2_config"
            )
            parser.add_lr_scheduler_args(link_to="model.sch_config")
            parser.add_argument("--something", type=str, nargs="+")

    class TestModel(BoringModel):
        def __init__(self, opt1_config: dict, opt2_config: dict, sch_config: dict):
            super().__init__()
            self.opt1_config = opt1_config
            self.opt2_config = opt2_config
            self.sch_config = sch_config
            opt1 = instantiate_class(self.parameters(), opt1_config)
            assert isinstance(opt1, torch.optim.Adam)
            opt2 = instantiate_class(self.parameters(), opt2_config)
            assert isinstance(opt2, torch.optim.ASGD)
            sch = instantiate_class(opt1, sch_config)
            assert isinstance(sch, torch.optim.lr_scheduler.OneCycleLR)

    base = ["any.py", "--trainer.max_epochs=1"]
    input = base + [
        "--lr_scheduler",
        "OneCycleLR",
        "--lr_scheduler.total_steps=10",
        "--lr_scheduler.max_lr=1",
        "--opt1",
        "Adam",
        "--opt2=ASGD",
        "--opt2.lr=0.1",
        "--lr_scheduler.anneal_strategy=linear",
        "--something",
        "a",
        "b",
        "c",
    ]

    # save config
    out = StringIO()
    with mock.patch("sys.argv", input + ["--print_config"]), redirect_stdout(out), pytest.raises(SystemExit):
        TestLightningCLI(TestModel)

    # validate yaml
    yaml_config = out.getvalue()
    dict_config = yaml.safe_load(yaml_config)
    assert dict_config["opt1"]["class_path"] == "torch.optim.Adam"
    assert dict_config["opt2"]["class_path"] == "torch.optim.ASGD"
    assert dict_config["opt2"]["init_args"]["lr"] == 0.1
    assert dict_config["lr_scheduler"]["class_path"] == "torch.optim.lr_scheduler.OneCycleLR"
    assert dict_config["lr_scheduler"]["init_args"]["anneal_strategy"] == "linear"
    assert dict_config["something"] == ["a", "b", "c"]

    # reload config
    yaml_config_file = Path("config.yaml")
    yaml_config_file.write_text(yaml_config)
    with mock.patch("sys.argv", base + [f"--config={yaml_config_file}"]):
        cli = TestLightningCLI(TestModel)

    assert cli.model.opt1_config["class_path"] == "torch.optim.Adam"
    assert cli.model.opt2_config["class_path"] == "torch.optim.ASGD"
    assert cli.model.opt2_config["init_args"]["lr"] == 0.1
    assert cli.model.sch_config["class_path"] == "torch.optim.lr_scheduler.OneCycleLR"
    assert cli.model.sch_config["init_args"]["anneal_strategy"] == "linear"


def test_lightning_cli_config_with_subcommand():
    config = {"test": {"trainer": {"limit_test_batches": 1}, "verbose": True, "ckpt_path": "foobar"}}
    with mock.patch("sys.argv", ["any.py", f"--config={config}"]), mock.patch(
        "pytorch_lightning.Trainer.test", autospec=True
    ) as test_mock:
        cli = LightningCLI(BoringModel)

    test_mock.assert_called_once_with(cli.trainer, cli.model, verbose=True, ckpt_path="foobar")
    assert cli.trainer.limit_test_batches == 1


def test_lightning_cli_config_before_subcommand():
    config = {
        "validate": {"trainer": {"limit_val_batches": 1}, "verbose": False, "ckpt_path": "barfoo"},
        "test": {"trainer": {"limit_test_batches": 1}, "verbose": True, "ckpt_path": "foobar"},
    }

    with mock.patch("sys.argv", ["any.py", f"--config={config}", "test"]), mock.patch(
        "pytorch_lightning.Trainer.test", autospec=True
    ) as test_mock:
        cli = LightningCLI(BoringModel)

    test_mock.assert_called_once_with(cli.trainer, model=cli.model, verbose=True, ckpt_path="foobar")
    assert cli.trainer.limit_test_batches == 1

    save_config_callback = cli.trainer.callbacks[0]
    assert save_config_callback.config.trainer.limit_test_batches == 1
    assert save_config_callback.parser.subcommand == "test"

    with mock.patch("sys.argv", ["any.py", f"--config={config}", "validate"]), mock.patch(
        "pytorch_lightning.Trainer.validate", autospec=True
    ) as validate_mock:
        cli = LightningCLI(BoringModel)

    validate_mock.assert_called_once_with(cli.trainer, cli.model, verbose=False, ckpt_path="barfoo")
    assert cli.trainer.limit_val_batches == 1

    save_config_callback = cli.trainer.callbacks[0]
    assert save_config_callback.config.trainer.limit_val_batches == 1
    assert save_config_callback.parser.subcommand == "validate"


def test_lightning_cli_config_before_subcommand_two_configs():
    config1 = {"validate": {"trainer": {"limit_val_batches": 1}, "verbose": False, "ckpt_path": "barfoo"}}
    config2 = {"test": {"trainer": {"limit_test_batches": 1}, "verbose": True, "ckpt_path": "foobar"}}

    with mock.patch("sys.argv", ["any.py", f"--config={config1}", f"--config={config2}", "test"]), mock.patch(
        "pytorch_lightning.Trainer.test", autospec=True
    ) as test_mock:
        cli = LightningCLI(BoringModel)

    test_mock.assert_called_once_with(cli.trainer, model=cli.model, verbose=True, ckpt_path="foobar")
    assert cli.trainer.limit_test_batches == 1

    with mock.patch("sys.argv", ["any.py", f"--config={config1}", f"--config={config2}", "validate"]), mock.patch(
        "pytorch_lightning.Trainer.validate", autospec=True
    ) as validate_mock:
        cli = LightningCLI(BoringModel)

    validate_mock.assert_called_once_with(cli.trainer, cli.model, verbose=False, ckpt_path="barfoo")
    assert cli.trainer.limit_val_batches == 1


def test_lightning_cli_config_after_subcommand():
    config = {"trainer": {"limit_test_batches": 1}, "verbose": True, "ckpt_path": "foobar"}
    with mock.patch("sys.argv", ["any.py", "test", f"--config={config}"]), mock.patch(
        "pytorch_lightning.Trainer.test", autospec=True
    ) as test_mock:
        cli = LightningCLI(BoringModel)

    test_mock.assert_called_once_with(cli.trainer, cli.model, verbose=True, ckpt_path="foobar")
    assert cli.trainer.limit_test_batches == 1


def test_lightning_cli_config_before_and_after_subcommand():
    config1 = {"test": {"trainer": {"limit_test_batches": 1}, "verbose": True, "ckpt_path": "foobar"}}
    config2 = {"trainer": {"fast_dev_run": 1}, "verbose": False, "ckpt_path": "foobar"}
    with mock.patch("sys.argv", ["any.py", f"--config={config1}", "test", f"--config={config2}"]), mock.patch(
        "pytorch_lightning.Trainer.test", autospec=True
    ) as test_mock:
        cli = LightningCLI(BoringModel)

    test_mock.assert_called_once_with(cli.trainer, model=cli.model, verbose=False, ckpt_path="foobar")
    assert cli.trainer.limit_test_batches == 1
    assert cli.trainer.fast_dev_run == 1


def test_lightning_cli_parse_kwargs_with_subcommands(cleandir):
    fit_config = {"trainer": {"limit_train_batches": 2}}
    fit_config_path = Path("fit.yaml")
    fit_config_path.write_text(str(fit_config))

    validate_config = {"trainer": {"limit_val_batches": 3}}
    validate_config_path = Path("validate.yaml")
    validate_config_path.write_text(str(validate_config))

    parser_kwargs = {
        "fit": {"default_config_files": [str(fit_config_path)]},
        "validate": {"default_config_files": [str(validate_config_path)]},
    }

    with mock.patch("sys.argv", ["any.py", "fit"]), mock.patch(
        "pytorch_lightning.Trainer.fit", autospec=True
    ) as fit_mock:
        cli = LightningCLI(BoringModel, parser_kwargs=parser_kwargs)
    fit_mock.assert_called()
    assert cli.trainer.limit_train_batches == 2
    assert cli.trainer.limit_val_batches == 1.0

    with mock.patch("sys.argv", ["any.py", "validate"]), mock.patch(
        "pytorch_lightning.Trainer.validate", autospec=True
    ) as validate_mock:
        cli = LightningCLI(BoringModel, parser_kwargs=parser_kwargs)
    validate_mock.assert_called()
    assert cli.trainer.limit_train_batches == 1.0
    assert cli.trainer.limit_val_batches == 3


def test_lightning_cli_subcommands_common_default_config_files(cleandir):
    class Model(BoringModel):
        def __init__(self, foo: int, *args, **kwargs):
            super().__init__(*args, **kwargs)
            self.foo = foo

    config = {"fit": {"model": {"foo": 123}}}
    config_path = Path("default.yaml")
    config_path.write_text(str(config))
    parser_kwargs = {"default_config_files": [str(config_path)]}

    with mock.patch("sys.argv", ["any.py", "fit"]), mock.patch(
        "pytorch_lightning.Trainer.fit", autospec=True
    ) as fit_mock:
        cli = LightningCLI(Model, parser_kwargs=parser_kwargs)
    fit_mock.assert_called()
    assert cli.model.foo == 123


def test_lightning_cli_reinstantiate_trainer():
    with mock.patch("sys.argv", ["any.py"]):
        cli = LightningCLI(BoringModel, run=False)

    assert cli.trainer.max_epochs is None

    class TestCallback(Callback):
        ...

    # make sure a new trainer can be easily created
    trainer = cli.instantiate_trainer(max_epochs=123, callbacks=[TestCallback()])
    # the new config is used
    assert trainer.max_epochs == 123
    assert {c.__class__ for c in trainer.callbacks} == {c.__class__ for c in cli.trainer.callbacks}.union(
        {TestCallback}
    )
    # the existing config is not updated
    assert cli.config_init["trainer"]["max_epochs"] is None


def test_cli_configure_optimizers_warning():
    match = "configure_optimizers` will be overridden by `LightningCLI"
    with mock.patch("sys.argv", ["any.py"]), no_warning_call(UserWarning, match=match):
        LightningCLI(BoringModel, run=False)
    with mock.patch("sys.argv", ["any.py", "--optimizer=Adam"]), pytest.warns(UserWarning, match=match):
        LightningCLI(BoringModel, run=False)


def test_cli_help_message():
    # full class path
    cli_args = ["any.py", "--optimizer.help=torch.optim.Adam"]
    classpath_help = StringIO()
    with mock.patch("sys.argv", cli_args), redirect_stdout(classpath_help), pytest.raises(SystemExit):
        LightningCLI(BoringModel, run=False)

    cli_args = ["any.py", "--optimizer.help=Adam"]
    shorthand_help = StringIO()
    with mock.patch("sys.argv", cli_args), redirect_stdout(shorthand_help), pytest.raises(SystemExit):
        LightningCLI(BoringModel, run=False)

    # the help messages should match
    assert shorthand_help.getvalue() == classpath_help.getvalue()
    # make sure it's not empty
    assert "Implements Adam" in shorthand_help.getvalue()


def test_cli_reducelronplateau():
    with mock.patch(
        "sys.argv", ["any.py", "--optimizer=Adam", "--lr_scheduler=ReduceLROnPlateau", "--lr_scheduler.monitor=foo"]
    ):
        cli = LightningCLI(BoringModel, run=False)
    config = cli.model.configure_optimizers()
    assert isinstance(config["lr_scheduler"]["scheduler"], ReduceLROnPlateau)
    assert config["lr_scheduler"]["scheduler"].monitor == "foo"


def test_cli_configureoptimizers_can_be_overridden():
    class MyCLI(LightningCLI):
        def __init__(self):
            super().__init__(BoringModel, run=False)

        @staticmethod
        def configure_optimizers(self, optimizer, lr_scheduler=None):
            assert isinstance(self, BoringModel)
            assert lr_scheduler is None
            return 123

    with mock.patch("sys.argv", ["any.py", "--optimizer=Adam"]):
        cli = MyCLI()
    assert cli.model.configure_optimizers() == 123

    # with no optimization config, we don't override
    with mock.patch("sys.argv", ["any.py"]):
        cli = MyCLI()
    [optimizer], [scheduler] = cli.model.configure_optimizers()
    assert isinstance(optimizer, SGD)
    assert isinstance(scheduler, StepLR)
    with mock.patch("sys.argv", ["any.py", "--lr_scheduler=StepLR"]):
        cli = MyCLI()
    [optimizer], [scheduler] = cli.model.configure_optimizers()
    assert isinstance(optimizer, SGD)
    assert isinstance(scheduler, StepLR)


def test_cli_parameter_with_lazy_instance_default():
    class TestModel(BoringModel):
        def __init__(self, activation: torch.nn.Module = lazy_instance(torch.nn.LeakyReLU, negative_slope=0.05)):
            super().__init__()
            self.activation = activation

    model = TestModel()
    assert isinstance(model.activation, torch.nn.LeakyReLU)

    with mock.patch("sys.argv", ["any.py"]):
        cli = LightningCLI(TestModel, run=False)
        assert isinstance(cli.model.activation, torch.nn.LeakyReLU)
        assert cli.model.activation.negative_slope == 0.05
        assert cli.model.activation is not model.activation


def test_ddpstrategy_instantiation_and_find_unused_parameters():
    strategy_default = lazy_instance(DDPStrategy, find_unused_parameters=True)
    with mock.patch("sys.argv", ["any.py", "--trainer.strategy.process_group_backend=group"]):
        cli = LightningCLI(
            BoringModel,
            run=False,
            trainer_defaults={"strategy": strategy_default},
        )

    assert cli.config.trainer.strategy.init_args.find_unused_parameters is True
    assert isinstance(cli.config_init.trainer.strategy, DDPStrategy)
    assert cli.config_init.trainer.strategy.process_group_backend == "group"
    assert strategy_default is not cli.config_init.trainer.strategy


def test_cli_logger_shorthand():
    with mock.patch("sys.argv", ["any.py"]):
        cli = LightningCLI(TestModel, run=False, trainer_defaults={"logger": False})
    assert cli.trainer.logger is None

    with mock.patch("sys.argv", ["any.py", "--trainer.logger=TensorBoardLogger", "--trainer.logger.save_dir=foo"]):
        cli = LightningCLI(TestModel, run=False, trainer_defaults={"logger": False})
    assert isinstance(cli.trainer.logger, TensorBoardLogger)

    with mock.patch("sys.argv", ["any.py", "--trainer.logger=False"]):
        cli = LightningCLI(TestModel, run=False)
    assert cli.trainer.logger is None


def _test_logger_init_args(logger_name, init, unresolved={}):
    cli_args = [f"--trainer.logger={logger_name}"]
    cli_args += [f"--trainer.logger.{k}={v}" for k, v in init.items()]
    cli_args += [f"--trainer.logger.dict_kwargs.{k}={v}" for k, v in unresolved.items()]
    cli_args.append("--print_config")

    out = StringIO()
    with mock.patch("sys.argv", ["any.py"] + cli_args), redirect_stdout(out), pytest.raises(SystemExit):
        LightningCLI(TestModel, run=False)

    data = yaml.safe_load(out.getvalue())["trainer"]["logger"]
    assert {k: data["init_args"][k] for k in init} == init
    if unresolved:
        assert data["dict_kwargs"] == unresolved


@pytest.mark.skipif(not _COMET_AVAILABLE, reason="comet-ml is required")
def test_comet_logger_init_args():
    _test_logger_init_args(
        "CometLogger",
        {
            "save_dir": "comet",  # Resolve from CometLogger.__init__
            "workspace": "comet",  # Resolve from Comet{,Existing,Offline}Experiment.__init__
        },
    )


@pytest.mark.skipif(not _NEPTUNE_AVAILABLE, reason="neptune-client is required")
def test_neptune_logger_init_args():
    _test_logger_init_args(
        "NeptuneLogger",
        {
            "name": "neptune",  # Resolve from NeptuneLogger.__init__
        },
        {
            "description": "neptune",  # Unsupported resolving from neptune.new.internal.init.run.init_run
        },
    )


def test_tensorboard_logger_init_args():
    _test_logger_init_args(
        "TensorBoardLogger",
        {
            "save_dir": "tb",  # Resolve from TensorBoardLogger.__init__
        },
        {
            "comment": "tb",  # Unsupported resolving from local imports
        },
    )


@pytest.mark.skipif(not _WANDB_AVAILABLE, reason="wandb is required")
def test_wandb_logger_init_args():
    _test_logger_init_args(
        "WandbLogger",
        {
            "save_dir": "wandb",  # Resolve from WandbLogger.__init__
            "notes": "wandb",  # Resolve from wandb.sdk.wandb_init.init
        },
    )


def test_cli_auto_seeding():
    with mock.patch("sys.argv", ["any.py"]):
        cli = LightningCLI(TestModel, run=False, seed_everything_default=False)
    assert cli.seed_everything_default is False
    assert cli.config["seed_everything"] is False

    with mock.patch("sys.argv", ["any.py"]):
        cli = LightningCLI(TestModel, run=False, seed_everything_default=True)
    assert cli.seed_everything_default is True
    assert isinstance(cli.config["seed_everything"], int)

    with mock.patch("sys.argv", ["any.py", "--seed_everything", "3"]):
        cli = LightningCLI(TestModel, run=False, seed_everything_default=False)
    assert cli.seed_everything_default is False
    assert cli.config["seed_everything"] == 3

    with mock.patch("sys.argv", ["any.py", "--seed_everything", "3"]):
        cli = LightningCLI(TestModel, run=False, seed_everything_default=True)
    assert cli.seed_everything_default is True
    assert cli.config["seed_everything"] == 3

    with mock.patch("sys.argv", ["any.py", "--seed_everything", "3"]):
        cli = LightningCLI(TestModel, run=False, seed_everything_default=10)
    assert cli.seed_everything_default == 10
    assert cli.config["seed_everything"] == 3

    with mock.patch("sys.argv", ["any.py", "--seed_everything", "false"]):
        cli = LightningCLI(TestModel, run=False, seed_everything_default=10)
    assert cli.seed_everything_default == 10
    assert cli.config["seed_everything"] is False

    with mock.patch("sys.argv", ["any.py", "--seed_everything", "false"]):
        cli = LightningCLI(TestModel, run=False, seed_everything_default=True)
    assert cli.seed_everything_default is True
    assert cli.config["seed_everything"] is False

    with mock.patch("sys.argv", ["any.py", "--seed_everything", "true"]):
        cli = LightningCLI(TestModel, run=False, seed_everything_default=False)
    assert cli.seed_everything_default is False
    assert isinstance(cli.config["seed_everything"], int)

    seed_everything(123)
    with mock.patch("sys.argv", ["any.py"]):
        cli = LightningCLI(TestModel, run=False)
    assert cli.seed_everything_default is True
    assert cli.config["seed_everything"] == 123  # the original seed is kept


def test_cli_trainer_no_callbacks():
    class MyTrainer(Trainer):
        def __init__(self):
            super().__init__()

    class MyCallback(Callback):
        ...

    match = "MyTrainer` class does not expose the `callbacks"
    with mock.patch("sys.argv", ["any.py"]), pytest.warns(UserWarning, match=match):
        cli = LightningCLI(
            BoringModel, run=False, trainer_class=MyTrainer, trainer_defaults={"callbacks": MyCallback()}
        )
    assert not any(isinstance(cb, MyCallback) for cb in cli.trainer.callbacks)


def test_unresolvable_import_paths():
    class TestModel(BoringModel):
        def __init__(self, a_func: Callable = torch.nn.Softmax):
            super().__init__()
            self.a_func = a_func

    out = StringIO()
    with mock.patch("sys.argv", ["any.py", "--print_config"]), redirect_stdout(out), pytest.raises(SystemExit):
        LightningCLI(TestModel, run=False)

    assert "a_func: torch.nn.Softmax" in out.getvalue()


def test_pytorch_profiler_init_args():
    from pytorch_lightning.profilers import Profiler, PyTorchProfiler

    init = {
        "dirpath": "profiler",  # Resolve from PyTorchProfiler.__init__
        "row_limit": 10,  # Resolve from PyTorchProfiler.__init__
        "group_by_input_shapes": True,  # Resolve from PyTorchProfiler.__init__
    }
    unresolved = {
        "profile_memory": True,  # Not possible to resolve parameters from dynamically chosen Type[_PROFILER]
        "record_shapes": True,  # Resolve from PyTorchProfiler.__init__, gets moved to init_args
    }
    cli_args = ["--trainer.profiler=PyTorchProfiler"]
    cli_args += [f"--trainer.profiler.{k}={v}" for k, v in init.items()]
    cli_args += [f"--trainer.profiler.dict_kwargs.{k}={v}" for k, v in unresolved.items()]

    with mock.patch("sys.argv", ["any.py"] + cli_args), mock_subclasses(Profiler, PyTorchProfiler):
        cli = LightningCLI(TestModel, run=False)

    assert isinstance(cli.config_init.trainer.profiler, PyTorchProfiler)
    init["record_shapes"] = unresolved.pop("record_shapes")  # Test move to init_args
    assert {k: cli.config.trainer.profiler.init_args[k] for k in init} == init
    assert cli.config.trainer.profiler.dict_kwargs == unresolved


@pytest.mark.parametrize(
    ["args"],
    [
        (["--trainer.logger=False", "--model.foo=456"],),
        ({"trainer": {"logger": False}, "model": {"foo": 456}},),
        (Namespace(trainer=Namespace(logger=False), model=Namespace(foo=456)),),
    ],
)
def test_lightning_cli_with_args_given(args):
    with mock.patch("sys.argv", [""]):
        cli = LightningCLI(TestModel, run=False, args=args)
    assert isinstance(cli.model, TestModel)
    assert cli.config.trainer.logger is False
    assert cli.model.foo == 456


def test_lightning_cli_args_and_sys_argv_exception():
    with mock.patch("sys.argv", ["", "--model.foo=456"]), pytest.raises(
        ValueError, match="LightningCLI's args parameter "
    ):
        LightningCLI(TestModel, run=False, args=["--model.foo=789"])<|MERGE_RESOLUTION|>--- conflicted
+++ resolved
@@ -253,11 +253,7 @@
 def test_lightning_env_parse(cleandir):
     out = StringIO()
     with mock.patch("sys.argv", ["", "fit", "--help"]), redirect_stdout(out), pytest.raises(SystemExit):
-<<<<<<< HEAD
-        LightningCLI(BoringModel, BoringDataModule, parser_kwargs={"default_env": True})
-=======
-        LightningCLI(BoringModel, DataDirDataModule, env_parse=True)
->>>>>>> 76cf419c
+        LightningCLI(BoringModel, DataDirDataModule, parser_kwargs={"default_env": True})
     out = out.getvalue()
     assert "PL_FIT__CONFIG" in out
     assert "PL_FIT__SEED_EVERYTHING" in out
@@ -272,15 +268,9 @@
         "PL_FIT__TRAINER__LOGGER": "False",
     }
     with mock.patch.dict(os.environ, env_vars), mock.patch("sys.argv", ["", "fit"]):
-<<<<<<< HEAD
-        cli = LightningCLI(BoringModel, BoringDataModule, parser_kwargs={"default_env": True})
-    assert cli.config.fit.data.data_dir == str(tmpdir)
-    assert cli.config.fit.trainer.default_root_dir == str(tmpdir)
-=======
-        cli = LightningCLI(BoringModel, DataDirDataModule, env_parse=True)
+        cli = LightningCLI(BoringModel, DataDirDataModule, parser_kwargs={"default_env": True})
     assert cli.config.fit.data.data_dir == "."
     assert cli.config.fit.trainer.default_root_dir == "."
->>>>>>> 76cf419c
     assert cli.config.fit.trainer.max_epochs == 1
     assert cli.config.fit.trainer.logger is False
 
