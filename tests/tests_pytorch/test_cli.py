--- conflicted
+++ resolved
@@ -14,11 +14,8 @@
 import inspect
 import json
 import os
-<<<<<<< HEAD
 import pickle
 import sys
-=======
->>>>>>> e5998e6b
 from contextlib import contextmanager, ExitStack, redirect_stdout
 from io import StringIO
 from typing import Callable, List, Optional, Union
