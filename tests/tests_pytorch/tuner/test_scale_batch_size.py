--- conflicted
+++ resolved
@@ -320,7 +320,6 @@
     assert trainer.val_dataloaders[0].batch_size == new_batch_size
 
 
-<<<<<<< HEAD
 @pytest.mark.parametrize("trainer_fn", ["validate", "test", "predict"])
 def test_tuner_with_evaluation_methods(tmpdir, trainer_fn):
     """Test batch size tuner with Trainer's evaluation methods."""
@@ -458,7 +457,8 @@
         MisconfigurationException, match="Batch size finder cannot be used with multiple .* dataloaders"
     ):
         trainer.tune(model, method="validate")
-=======
+
+
 @pytest.mark.parametrize("scale_method, expected_batch_size", [("power", 62), ("binsearch", 100)])
 @patch("pytorch_lightning.tuner.batch_size_scaling.is_oom_error", return_value=True)
 def test_dataloader_batch_size_updated_on_failure(_, tmpdir, scale_method, expected_batch_size):
@@ -479,5 +479,4 @@
     new_batch_size = trainer.tune(model, scale_batch_size_kwargs=scale_batch_size_kwargs)["scale_batch_size"]
     assert new_batch_size == model.batch_size
     assert new_batch_size == expected_batch_size
-    assert trainer.train_dataloader.loaders.batch_size == expected_batch_size
->>>>>>> 3c23125a
+    assert trainer.train_dataloader.loaders.batch_size == expected_batch_size