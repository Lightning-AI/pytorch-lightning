# Copyright The Lightning AI team.
#
# Licensed under the Apache License, Version 2.0 (the "License");
# you may not use this file except in compliance with the License.
# You may obtain a copy of the License at
#
#     http://www.apache.org/licenses/LICENSE-2.0
#
# Unless required by applicable law or agreed to in writing, software
# distributed under the License is distributed on an "AS IS" BASIS,
# WITHOUT WARRANTIES OR CONDITIONS OF ANY KIND, either express or implied.
# See the License for the specific language governing permissions and
# limitations under the License.
import glob
import logging
import os
from copy import deepcopy
from unittest.mock import patch

import pytest
import torch
from lightning_utilities.test.warning import no_warning_call
from torch.utils.data import DataLoader

from lightning.pytorch import Trainer
from lightning.pytorch.callbacks.batch_size_finder import BatchSizeFinder
from lightning.pytorch.demos.boring_classes import BoringDataModule, BoringModel, RandomDataset
from lightning.pytorch.tuner.tuning import Tuner
from lightning.pytorch.utilities.exceptions import MisconfigurationException
from tests_pytorch.helpers.runif import RunIf


class BatchSizeDataModule(BoringDataModule):
    def __init__(self, batch_size):
        super().__init__()
        if batch_size is not None:
            self.batch_size = batch_size

    def train_dataloader(self):
        return DataLoader(self.random_train, batch_size=getattr(self, "batch_size", 1))


class BatchSizeModel(BoringModel):
    def __init__(self, batch_size):
        super().__init__()
        if batch_size is not None:
            self.batch_size = batch_size

    def train_dataloader(self):
        return DataLoader(RandomDataset(32, 64), batch_size=getattr(self, "batch_size", 1))

    def val_dataloader(self):
        return DataLoader(RandomDataset(32, 64), batch_size=getattr(self, "batch_size", 1))

    def test_dataloader(self):
        return DataLoader(RandomDataset(32, 64), batch_size=getattr(self, "batch_size", 1))

    def predict_dataloader(self):
        return DataLoader(RandomDataset(32, 64), batch_size=getattr(self, "batch_size", 1))


@pytest.mark.parametrize(("model_bs", "dm_bs"), [(2, -1), (2, 2), (2, None), (None, 2), (16, 16)])
def test_scale_batch_size_method_with_model_or_datamodule(tmp_path, model_bs, dm_bs):
    """Test the tuner method `Tuner.scale_batch_size` with a datamodule."""
    trainer = Trainer(default_root_dir=tmp_path, limit_train_batches=1, limit_val_batches=0, max_epochs=1)

    model = BatchSizeModel(model_bs)
    datamodule = BatchSizeDataModule(dm_bs) if dm_bs != -1 else None

    tuner = Tuner(trainer)
    new_batch_size = tuner.scale_batch_size(model, mode="binsearch", init_val=4, max_trials=2, datamodule=datamodule)
    assert new_batch_size == 16

    if model_bs is not None:
        assert model.batch_size == new_batch_size
        if dm_bs == -1:
            # datamodule batch size takes precedence
            assert trainer.train_dataloader.batch_size == new_batch_size
    if dm_bs not in (-1, None):
        assert datamodule.batch_size == new_batch_size
        assert trainer.train_dataloader.batch_size == new_batch_size


@pytest.mark.parametrize("trainer_fn", ["fit", "validate", "test", "predict"])
def test_trainer_reset_correctly(tmp_path, trainer_fn):
    """Check that model and all trainer parameters are reset correctly after scaling batch size."""
    model = BatchSizeModel(batch_size=2)
    before_state_dict = deepcopy(model.state_dict())

    # logger file to get meta
    trainer = Trainer(default_root_dir=tmp_path, max_epochs=1)
    tuner = Tuner(trainer)

    changed_attributes = [
        "loggers",
        "callbacks",
        "global_step",
        "max_steps",
        "limit_train_batches",
        "limit_val_batches",
        "limit_test_batches",
        "limit_predict_batches",
    ]

    expected = {ca: getattr(trainer, ca) for ca in changed_attributes}
    expected_loop_state_dict = trainer.fit_loop.state_dict()

    with no_warning_call(UserWarning, match="Please add the following callbacks"):
        tuner.scale_batch_size(model, max_trials=64, method=trainer_fn)

    actual = {ca: getattr(trainer, ca) for ca in changed_attributes}
    actual_loop_state_dict = trainer.fit_loop.state_dict()
    assert expected_loop_state_dict == actual_loop_state_dict
    assert actual == expected

    after_state_dict = model.state_dict()
    for key in before_state_dict:
        assert torch.all(torch.eq(before_state_dict[key], after_state_dict[key])), (
            "Model was not reset correctly after scaling batch size"
        )

    assert not any(f for f in os.listdir(tmp_path) if f.startswith(".scale_batch_size_temp_model"))


@RunIf(min_cuda_gpus=1)
@pytest.mark.parametrize("scale_arg", ["power", "binsearch", True])
def test_auto_scale_batch_size_trainer_arg(tmp_path, scale_arg):
    """Test possible values for 'batch size auto scaling' Trainer argument."""
    before_batch_size = 2
    model = BatchSizeModel(batch_size=before_batch_size)
    trainer = Trainer(default_root_dir=tmp_path, max_epochs=1, accelerator="gpu", devices=1)
    tuner = Tuner(trainer)
    tuner.scale_batch_size(model)
    after_batch_size = model.batch_size
    assert before_batch_size != after_batch_size, "Batch size was not altered after running auto scaling of batch size"

    assert not any(f for f in os.listdir(tmp_path) if f.startswith(".scale_batch_size_temp_model"))


@pytest.mark.parametrize("use_hparams", [True, False])
def test_auto_scale_batch_size_set_model_attribute(tmp_path, use_hparams):
    """Test that new batch size gets written to the correct hyperparameter attribute for model."""
    hparams = {"batch_size": 2}
    before_batch_size = hparams["batch_size"]

    class HparamsBatchSizeModel(BoringModel):
        def __init__(self, *args, **kwargs):
            super().__init__()
            self.save_hyperparameters()

        def train_dataloader(self):
            return DataLoader(RandomDataset(32, 64), batch_size=self.hparams.batch_size)

        def val_dataloader(self):
            return DataLoader(RandomDataset(32, 64), batch_size=self.hparams.batch_size)

    model_class = HparamsBatchSizeModel if use_hparams else BatchSizeModel
    model = model_class(**hparams)

    trainer = Trainer(default_root_dir=tmp_path, max_epochs=1)
    tuner = Tuner(trainer)
    tuner.scale_batch_size(model, steps_per_trial=2, max_trials=4)
    after_batch_size = model.hparams.batch_size if use_hparams else model.batch_size
    assert before_batch_size != after_batch_size
    assert after_batch_size <= len(trainer.train_dataloader.dataset)


@pytest.mark.parametrize("use_hparams", [True, False])
def test_auto_scale_batch_size_set_datamodule_attribute(tmp_path, use_hparams):
    """Test that new batch size gets written to the correct hyperparameter attribute for datamodule."""
    hparams = {"batch_size": 2}
    before_batch_size = hparams["batch_size"]

    class HparamsBatchSizeDataModule(BoringDataModule):
        def __init__(self, batch_size):
            super().__init__()
            self.save_hyperparameters()

        def train_dataloader(self):
            return DataLoader(self.random_train, batch_size=self.hparams.batch_size)

        def val_dataloader(self):
            return DataLoader(RandomDataset(32, 64), batch_size=self.hparams.batch_size)

    datamodule_class = HparamsBatchSizeDataModule if use_hparams else BatchSizeDataModule
    datamodule = datamodule_class(batch_size=before_batch_size)
    model = BatchSizeModel(**hparams)

    trainer = Trainer(default_root_dir=tmp_path, max_epochs=1)
    tuner = Tuner(trainer)
    tuner.scale_batch_size(model, datamodule=datamodule, steps_per_trial=2, max_trials=4)
    after_batch_size = datamodule.hparams.batch_size if use_hparams else datamodule.batch_size
    assert trainer.datamodule == datamodule
    assert before_batch_size < after_batch_size
    assert after_batch_size <= len(trainer.train_dataloader.dataset)


def test_auto_scale_batch_size_duplicate_attribute_warning(tmp_path):
    """Test for a warning when model.batch_size and model.hparams.batch_size both present."""

    class TestModel(BoringModel):
        def __init__(self, batch_size=1):
            super().__init__()
            # now we have model.batch_size and model.hparams.batch_size
            self.batch_size = 1
            self.save_hyperparameters()

    model = TestModel()
    trainer = Trainer(default_root_dir=tmp_path, max_steps=1, max_epochs=1000)
    tuner = Tuner(trainer)

    expected_message = "Field `model.batch_size` and `model.hparams.batch_size` are mutually exclusive!"
    with pytest.warns(UserWarning, match=expected_message):
        tuner.scale_batch_size(model)


@pytest.mark.parametrize("scale_method", ["power", "binsearch"])
def test_call_to_trainer_method(tmp_path, scale_method):
    """Test that calling the trainer method itself works."""
    before_batch_size = 2
    model = BatchSizeModel(batch_size=before_batch_size)

    # logger file to get meta
    trainer = Trainer(default_root_dir=tmp_path, max_epochs=1)
    tuner = Tuner(trainer)

    after_batch_size = tuner.scale_batch_size(model, mode=scale_method, max_trials=5)
    model.batch_size = after_batch_size
    trainer.fit(model)

    assert before_batch_size != after_batch_size, "Batch size was not altered after running auto scaling of batch size"


def test_error_on_dataloader_passed_to_fit(tmp_path):
    """Verify that when the auto-scale batch size feature raises an error if a train dataloader is passed to fit."""

    # only train passed to fit
    model = BatchSizeModel(batch_size=2)
    trainer = Trainer(
        default_root_dir=tmp_path,
        max_epochs=1,
        limit_val_batches=0.1,
        limit_train_batches=0.2,
    )
    tuner = Tuner(trainer)

    with pytest.raises(
        MisconfigurationException,
        match="Batch size finder cannot be used with dataloaders passed directly",
    ):
        tuner.scale_batch_size(model, train_dataloaders=model.train_dataloader(), mode="power")


@RunIf(min_cuda_gpus=1)
def test_auto_scale_batch_size_with_amp(tmp_path):
    before_batch_size = 2
    model = BatchSizeModel(batch_size=before_batch_size)
    trainer = Trainer(default_root_dir=tmp_path, max_steps=1, accelerator="gpu", devices=1, precision="16-mixed")
    tuner = Tuner(trainer)
    tuner.scale_batch_size(model)
    after_batch_size = model.batch_size
    assert trainer.scaler is not None
    assert after_batch_size != before_batch_size


def test_scale_batch_size_no_trials(tmp_path):
    """Check the result is correct even when no trials are run."""
    trainer = Trainer(default_root_dir=tmp_path, max_epochs=1, limit_val_batches=1, limit_train_batches=1)
    tuner = Tuner(trainer)
    model = BatchSizeModel(batch_size=2)
    result = tuner.scale_batch_size(model, max_trials=0, mode="power")
    assert result == 2


def test_scale_batch_size_fails_with_unavailable_mode(tmp_path):
    """Check the tuning raises error when called with mode that does not exist."""

    class TestModel(BoringModel):
        def __init__(self):
            super().__init__()
            self.batch_size = 2

    model = TestModel()
    trainer = Trainer(
        default_root_dir=tmp_path,
        max_epochs=1,
        limit_val_batches=1,
        limit_train_batches=1,
    )
    tuner = Tuner(trainer)

    with pytest.raises(ValueError, match="should be either of"):
        tuner.scale_batch_size(model, mode="ThisModeDoesNotExist")


@pytest.mark.parametrize("scale_method", ["power", "binsearch"])
@pytest.mark.parametrize("init_batch_size", [8, 17, 64])
def test_dataloader_reset_with_scale_batch_size(tmp_path, caplog, scale_method, init_batch_size):
    """Test that train and val dataloaders are reset at every update in scale batch size."""
    model = BatchSizeModel(batch_size=16)
    max_trials = 2
    scale_batch_size_kwargs = {
        "max_trials": max_trials,
        "steps_per_trial": 2,
        "init_val": init_batch_size,
        "mode": scale_method,
    }

    trainer = Trainer(default_root_dir=tmp_path, max_epochs=1)
    tuner = Tuner(trainer)

    with caplog.at_level(logging.INFO):
        new_batch_size = tuner.scale_batch_size(model, **scale_batch_size_kwargs)

    dataset_len = len(trainer.train_dataloader.dataset)
    assert dataset_len == 64
    assert caplog.text.count("trying batch size") == (max_trials if init_batch_size < dataset_len else 0)
    assert caplog.text.count("greater or equal than the length") == int(new_batch_size == dataset_len)

    assert trainer.train_dataloader.batch_size == new_batch_size
    assert trainer.val_dataloaders.batch_size == new_batch_size


@pytest.mark.parametrize("trainer_fn", ["validate", "test", "predict"])
def test_tuner_with_evaluation_methods(tmp_path, trainer_fn):
    """Test batch size tuner with Trainer's evaluation methods."""
    before_batch_size = 2
    max_trials = 4
    expected_scaled_batch_size = before_batch_size ** (max_trials + 1)

    model = BatchSizeModel(batch_size=before_batch_size)
    trainer = Trainer(default_root_dir=tmp_path, max_epochs=100)
    tuner = Tuner(trainer)
    tuner.scale_batch_size(model, max_trials=max_trials, batch_arg_name="batch_size", method=trainer_fn)

    after_batch_size = model.batch_size
    loop = getattr(trainer, f"{trainer_fn}_loop")

    assert trainer.global_step == 0
    assert trainer.current_epoch == 0
    assert loop.batch_progress.current.completed == 0
    assert expected_scaled_batch_size == after_batch_size
    assert not any(f for f in os.listdir(tmp_path) if f.startswith(".scale_batch_size_temp_model"))


@pytest.mark.parametrize("trainer_fn", ["fit", "validate", "test", "predict"])
def test_batch_size_finder_callback(tmp_path, trainer_fn):
    """Test batch size finder callback with different trainer methods."""
    before_batch_size = 2
    max_trials = 4
    max_epochs = 2
    expected_scaled_batch_size = before_batch_size ** (max_trials + 1)

    model = BatchSizeModel(batch_size=before_batch_size)
    batch_size_finder = BatchSizeFinder(max_trials=max_trials, batch_arg_name="batch_size")
    trainer = Trainer(default_root_dir=tmp_path, max_epochs=max_epochs, callbacks=[batch_size_finder])
    fn = getattr(trainer, trainer_fn)

    fn(model)
    after_batch_size = model.batch_size
    loop = getattr(trainer, f"{trainer_fn}_loop")

    if trainer_fn == "fit":
        expected_steps = trainer.train_dataloader.dataset.len // after_batch_size
        assert trainer.global_step == expected_steps * max_epochs
        assert trainer.current_epoch == max_epochs
        assert loop.epoch_loop.batch_progress.total.completed == expected_steps * max_epochs
    else:
        if trainer_fn == "validate":
            dl = trainer.val_dataloaders
        elif trainer_fn == "test":
            dl = trainer.test_dataloaders
        elif trainer_fn == "predict":
            dl = trainer.predict_dataloaders

        expected_steps = dl.dataset.len // after_batch_size
        assert trainer.global_step == 0
        assert trainer.current_epoch == 0
        assert loop.batch_progress.current.completed == expected_steps

    assert expected_scaled_batch_size == after_batch_size
    assert not any(f for f in os.listdir(tmp_path) if f.startswith(".scale_batch_size_temp_model"))


def test_invalid_method_in_tuner():
    """Test that an invalid value for `method` raises an error in `Tuner`"""
    trainer = Trainer()
    tuner = Tuner(trainer)
    model = BoringModel()

    with pytest.raises(ValueError, match="method .* is invalid."):
        tuner.scale_batch_size(model, method="prediction")


def test_error_if_train_or_val_dataloaders_passed_with_eval_method():
    """Test that an error is raised if `train_dataloaders` or `val_dataloaders` is passed with eval method inside
    `Tuner`"""
    trainer = Trainer()
    tuner = Tuner(trainer)
    model = BoringModel()
    dl = model.train_dataloader()

    with pytest.raises(MisconfigurationException, match="please consider setting `dataloaders` instead"):
        tuner.scale_batch_size(model, train_dataloaders=dl, method="validate")

    with pytest.raises(MisconfigurationException, match="please consider setting `dataloaders` instead"):
        tuner.scale_batch_size(model, val_dataloaders=dl, method="validate")


def test_error_if_dataloaders_passed_with_fit_method():
    """Test that an error is raised if `dataloaders` is passed with fit method inside `Tuner`"""
    trainer = Trainer()
    tuner = Tuner(trainer)
    model = BoringModel()
    dl = model.val_dataloader()

    with pytest.raises(
        MisconfigurationException, match="please consider setting `train_dataloaders` and `val_dataloaders` instead"
    ):
        tuner.scale_batch_size(model, dataloaders=dl, method="fit")


def test_batch_size_finder_with_distributed_strategies():
    """Test that an error is raised when batch size finder is used with multi-device strategy."""
    trainer = Trainer(devices=2, strategy="ddp", accelerator="cpu")
    model = BoringModel()
    bs_finder = BatchSizeFinder()

    with pytest.raises(
        MisconfigurationException, match="Batch size finder is not supported with distributed strategies."
    ):
        bs_finder.setup(trainer, model)


def test_batch_size_finder_with_multiple_eval_dataloaders(tmp_path):
    """Test that an error is raised with batch size finder is called with multiple eval dataloaders."""

    class CustomModel(BoringModel):
        def val_dataloader(self):
            return [super().val_dataloader(), super().val_dataloader()]

    trainer = Trainer(logger=False, enable_checkpointing=False)
    tuner = Tuner(trainer)
    model = CustomModel()

    with pytest.raises(
        MisconfigurationException, match="Batch size finder cannot be used with multiple .* dataloaders"
    ):
        tuner.scale_batch_size(model, method="validate")


@pytest.mark.parametrize(("scale_method", "expected_batch_size"), [("power", 62), ("binsearch", 100)])
@patch("lightning.pytorch.tuner.batch_size_scaling.is_oom_error", return_value=True)
def test_dataloader_batch_size_updated_on_failure(_, tmp_path, scale_method, expected_batch_size):
    class CustomBatchSizeModel(BatchSizeModel):
        def training_step(self, *_, **__):
            if self.batch_size > 100:
                raise RuntimeError

        def train_dataloader(self):
            return DataLoader(RandomDataset(32, 1000), batch_size=self.batch_size)

    model = CustomBatchSizeModel(batch_size=16)
    model.validation_step = None
    scale_batch_size_kwargs = {"max_trials": 10, "steps_per_trial": 1, "init_val": 500, "mode": scale_method}

    trainer = Trainer(default_root_dir=tmp_path, max_epochs=2)
    tuner = Tuner(trainer)
    new_batch_size = tuner.scale_batch_size(model, **scale_batch_size_kwargs)
    assert new_batch_size == model.batch_size
    assert new_batch_size == expected_batch_size
    assert trainer.train_dataloader.batch_size == expected_batch_size


def test_batch_size_finder_callback_val_batches(tmp_path):
    """Test that `BatchSizeFinder` does not limit the number of val batches during training."""
    steps_per_trial = 2
    model = BatchSizeModel(batch_size=16)
    trainer = Trainer(
        default_root_dir=tmp_path,
        num_sanity_val_steps=0,
        max_epochs=1,
        enable_model_summary=False,
        callbacks=[BatchSizeFinder(steps_per_trial=steps_per_trial, max_trials=1)],
    )
    trainer.fit(model)

    assert trainer.num_val_batches[0] == len(trainer.val_dataloaders)
    assert trainer.num_val_batches[0] != steps_per_trial


<<<<<<< HEAD
@pytest.mark.parametrize("margin", [0.0, 0.1, 0.2])
def test_scale_batch_size_margin_and_max_val(tmp_path, margin):
    """Test margin feature for batch size scaling by comparing results with and without margin."""
    # First, find the batch size without margin
    model1 = BatchSizeModel(batch_size=2)
    trainer1 = Trainer(default_root_dir=tmp_path, max_epochs=1, logger=False, enable_checkpointing=False)
    tuner1 = Tuner(trainer1)

    result_without_margin = tuner1.scale_batch_size(
        model1, mode="binsearch", max_trials=2, steps_per_trial=1, margin=0.0
    )

    model2 = BatchSizeModel(batch_size=2)
    trainer2 = Trainer(default_root_dir=tmp_path, max_epochs=1, logger=False, enable_checkpointing=False)
    tuner2 = Tuner(trainer2)

    result_with_margin = tuner2.scale_batch_size(
        model2, mode="binsearch", max_trials=2, steps_per_trial=1, margin=margin
    )

    assert result_without_margin is not None
    assert result_with_margin is not None

    if margin == 0.0:
        assert result_with_margin == result_without_margin
    else:
        expected_with_margin = max(1, int(result_without_margin * (1 - margin)))
        assert result_with_margin == expected_with_margin
        assert result_with_margin <= result_without_margin


@pytest.mark.parametrize("mode", ["power", "binsearch"])
def test_scale_batch_size_max_val_limit(tmp_path, mode):
    """Test that max_val limits the batch size for both power and binsearch modes."""
    model = BatchSizeModel(batch_size=2)
    trainer = Trainer(default_root_dir=tmp_path, max_epochs=1)
    tuner = Tuner(trainer)

    max_val = 8  # Set a low max value
    result = tuner.scale_batch_size(model, mode=mode, max_trials=5, steps_per_trial=1, max_val=max_val)

    assert result is not None
    assert result <= max_val
=======
def test_scale_batch_size_checkpoint_cleanup_on_error(tmp_path):
    """Test that temporary checkpoint files are cleaned up even when an error occurs during batch size scaling."""

    class FailingModel(BoringModel):
        def __init__(self, fail_on_step=2):
            super().__init__()
            self.fail_on_step = fail_on_step
            self.current_step = 0
            self.batch_size = 2

        def training_step(self, batch, batch_idx):
            self.current_step += 1
            if self.current_step >= self.fail_on_step:
                raise RuntimeError("Intentional failure for testing cleanup")
            return super().training_step(batch, batch_idx)

        def train_dataloader(self):
            return DataLoader(RandomDataset(32, 64), batch_size=self.batch_size)

    model = FailingModel()
    batch_size_finder = BatchSizeFinder(max_trials=3, steps_per_trial=2)
    trainer = Trainer(
        default_root_dir=tmp_path,
        max_epochs=1,
        enable_checkpointing=False,
        enable_progress_bar=False,
        enable_model_summary=False,
        logger=False,
        callbacks=[batch_size_finder],
    )

    # Check no scale_batch_size checkpoint files exist initially
    scale_checkpoints = glob.glob(os.path.join(tmp_path, ".scale_batch_size_*.ckpt"))
    assert len(scale_checkpoints) == 0, "No scale_batch_size checkpoint files should exist initially"

    # Run batch size scaler and expect it to fail
    with pytest.raises(RuntimeError, match="Intentional failure for testing cleanup"):
        trainer.fit(model)

    # Check that no scale_batch_size checkpoint files are left behind
    scale_checkpoints = glob.glob(os.path.join(tmp_path, ".scale_batch_size_*.ckpt"))
    assert len(scale_checkpoints) == 0, (
        f"scale_batch_size checkpoint files should be cleaned up, but found: {scale_checkpoints}"
    )
>>>>>>> e1e2534d
<|MERGE_RESOLUTION|>--- conflicted
+++ resolved
@@ -489,7 +489,6 @@
     assert trainer.num_val_batches[0] != steps_per_trial
 
 
-<<<<<<< HEAD
 @pytest.mark.parametrize("margin", [0.0, 0.1, 0.2])
 def test_scale_batch_size_margin_and_max_val(tmp_path, margin):
     """Test margin feature for batch size scaling by comparing results with and without margin."""
@@ -533,7 +532,8 @@
 
     assert result is not None
     assert result <= max_val
-=======
+
+
 def test_scale_batch_size_checkpoint_cleanup_on_error(tmp_path):
     """Test that temporary checkpoint files are cleaned up even when an error occurs during batch size scaling."""
 
@@ -577,5 +577,4 @@
     scale_checkpoints = glob.glob(os.path.join(tmp_path, ".scale_batch_size_*.ckpt"))
     assert len(scale_checkpoints) == 0, (
         f"scale_batch_size checkpoint files should be cleaned up, but found: {scale_checkpoints}"
-    )
->>>>>>> e1e2534d
+    )