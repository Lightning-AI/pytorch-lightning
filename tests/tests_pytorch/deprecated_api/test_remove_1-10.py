--- conflicted
+++ resolved
@@ -357,26 +357,6 @@
         cls()
 
 
-<<<<<<< HEAD
-def test_auto_select_gpus():
-    with pytest.deprecated_call(match="The Trainer argument `auto_select_gpus` has been deprecated in v1.9.0"):
-        Trainer(auto_select_gpus=False)
-
-
-def test_pick_multiple_gpus():
-    with pytest.deprecated_call(match="The function `pick_multiple_gpus` has been deprecated in v1.9.0"), pytest.raises(
-        MisconfigurationException
-    ):
-        pick_multiple_gpus(0)
-
-
-@mock.patch("pytorch_lightning.tuner.auto_gpu_select.num_cuda_devices", return_value=0)
-def test_pick_single_gpu(_):
-    with pytest.deprecated_call(match="The function `pick_single_gpu` has been deprecated in v1.9.0"), pytest.raises(
-        RuntimeError
-    ):
-        pick_single_gpu([])
-=======
 @RunIf(amp_apex=True)
 def test_apex_deprecation_warnings():
     class MyModel(BoringModel):
@@ -431,4 +411,23 @@
 def test_horovod_deprecation_warnings(*_):
     with pytest.deprecated_call(match=r"horovod'\)` has been deprecated in v1.9"):
         Trainer(strategy="horovod")
->>>>>>> ec336bc8
+
+
+def test_auto_select_gpus():
+    with pytest.deprecated_call(match="The Trainer argument `auto_select_gpus` has been deprecated in v1.9.0"):
+        Trainer(auto_select_gpus=False)
+
+
+def test_pick_multiple_gpus():
+    with pytest.deprecated_call(match="The function `pick_multiple_gpus` has been deprecated in v1.9.0"), pytest.raises(
+        MisconfigurationException
+    ):
+        pick_multiple_gpus(0)
+
+
+@mock.patch("pytorch_lightning.tuner.auto_gpu_select.num_cuda_devices", return_value=0)
+def test_pick_single_gpu(_):
+    with pytest.deprecated_call(match="The function `pick_single_gpu` has been deprecated in v1.9.0"), pytest.raises(
+        RuntimeError
+    ):
+        pick_single_gpu([])