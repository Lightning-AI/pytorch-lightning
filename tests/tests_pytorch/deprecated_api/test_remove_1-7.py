--- conflicted
+++ resolved
@@ -17,104 +17,7 @@
 import pytest
 import torch
 
-from pytorch_lightning import Trainer
 from pytorch_lightning.strategies import SingleDeviceStrategy
-
-
-<<<<<<< HEAD
-@pytest.mark.parametrize(
-    "cls",
-    [
-        KubeflowEnvironment,
-        LightningEnvironment,
-        SLURMEnvironment,
-        TorchElasticEnvironment,
-    ],
-)
-def test_v1_7_0_cluster_environment_master_address(cls):
-    class MyClusterEnvironment(cls):
-        def master_address(self):
-            pass
-
-    with pytest.deprecated_call(
-        match="MyClusterEnvironment.master_address` has been deprecated in v1.6 and will be removed in v1.7"
-    ):
-        MyClusterEnvironment()
-
-
-@pytest.mark.parametrize(
-    "cls",
-    [
-        KubeflowEnvironment,
-        LightningEnvironment,
-        SLURMEnvironment,
-        TorchElasticEnvironment,
-    ],
-)
-def test_v1_7_0_cluster_environment_master_port(cls):
-    class MyClusterEnvironment(cls):
-        def master_port(self):
-            pass
-
-    with pytest.deprecated_call(
-        match="MyClusterEnvironment.master_port` has been deprecated in v1.6 and will be removed in v1.7"
-    ):
-        MyClusterEnvironment()
-
-
-@pytest.mark.parametrize(
-    "cls,method_name",
-    [
-        (KubeflowEnvironment, "is_using_kubeflow"),
-        (LSFEnvironment, "is_using_lsf"),
-        (TorchElasticEnvironment, "is_using_torchelastic"),
-    ],
-)
-def test_v1_7_0_cluster_environment_detection(cls, method_name, tmp_path):
-    class MyClusterEnvironment(cls):
-        @staticmethod
-        def is_using_kubeflow():
-            pass
-
-        @staticmethod
-        def is_using_lsf():
-            pass
-
-        @staticmethod
-        def is_using_torchelastic():
-            pass
-
-    environ = {
-        "LSB_DJOB_RANKFILE": _make_rankfile(tmp_path),
-        "LSB_JOBID": "1234",
-        "JSM_NAMESPACE_SIZE": "4",
-        "JSM_NAMESPACE_RANK": "3",
-        "JSM_NAMESPACE_LOCAL_RANK": "1",
-    }
-    with mock.patch.dict(os.environ, environ):
-        with mock.patch("socket.gethostname", return_value="10.10.10.2"):
-            with pytest.deprecated_call(
-                match=f"MyClusterEnvironment.{method_name}` has been deprecated in v1.6 and will be removed in v1.7"
-            ):
-                MyClusterEnvironment()
-
-
-def test_v1_7_0_index_batch_sampler_wrapper_batch_indices():
-    sampler = IndexBatchSamplerWrapper(Mock())
-    with pytest.deprecated_call(match="was deprecated in v1.5 and will be removed in v1.7"):
-        _ = sampler.batch_indices
-
-    with pytest.deprecated_call(match="was deprecated in v1.5 and will be removed in v1.7"):
-        sampler.batch_indices = []
-=======
-def test_v1_7_0_deprecated_max_steps_none(tmpdir):
-    with pytest.deprecated_call(match="`max_steps = None` is deprecated in v1.5"):
-        _ = Trainer(max_steps=None)
-
-    trainer = Trainer()
-    with pytest.deprecated_call(match="`max_steps = None` is deprecated in v1.5"):
-        trainer.fit_loop.max_steps = None
->>>>>>> e179a583
 
 
 def test_v1_7_0_post_dispatch_hook():
