--- conflicted
+++ resolved
@@ -18,19 +18,7 @@
 import torch
 
 from pytorch_lightning import Trainer
-<<<<<<< HEAD
-from pytorch_lightning.demos.boring_classes import BoringModel
-=======
-from pytorch_lightning.plugins.environments import (
-    KubeflowEnvironment,
-    LightningEnvironment,
-    LSFEnvironment,
-    SLURMEnvironment,
-    TorchElasticEnvironment,
-)
 from pytorch_lightning.strategies import SingleDeviceStrategy
-from tests_pytorch.plugins.environments.test_lsf_environment import _make_rankfile
->>>>>>> feb8e7d3
 
 
 def test_v1_7_0_deprecate_lightning_distributed(tmpdir):
