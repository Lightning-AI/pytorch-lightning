# Copyright The PyTorch Lightning team.
#
# Licensed under the Apache License, Version 2.0 (the "License");
# you may not use this file except in compliance with the License.
# You may obtain a copy of the License at
#
#     http://www.apache.org/licenses/LICENSE-2.0
#
# Unless required by applicable law or agreed to in writing, software
# distributed under the License is distributed on an "AS IS" BASIS,
# WITHOUT WARRANTIES OR CONDITIONS OF ANY KIND, either express or implied.
# See the License for the specific language governing permissions and
# limitations under the License.
"""Test deprecated functionality which will be removed in v2.0.0."""
from unittest import mock
from unittest.mock import ANY

import pytest

import pytorch_lightning
from pytorch_lightning import Callback, Trainer
from pytorch_lightning.cli import LightningCLI
from pytorch_lightning.demos.boring_classes import BoringModel
from pytorch_lightning.loggers import TensorBoardLogger
from tests_pytorch.callbacks.test_callbacks import OldStatefulCallback
from tests_pytorch.helpers.runif import RunIf


def test_v2_0_0_deprecated_num_processes():
    with pytest.deprecated_call(match=r"is deprecated in v1.7 and will be removed in v2.0."):
        _ = Trainer(num_processes=2)


def test_v2_0_0_deprecated_gpus(cuda_count_4):
    with pytest.deprecated_call(match=r"is deprecated in v1.7 and will be removed in v2.0."):
        _ = Trainer(gpus=0)


@RunIf(skip_windows=True)
def test_v2_0_0_deprecated_tpu_cores(tpu_available):
    with pytest.deprecated_call(match=r"is deprecated in v1.7 and will be removed in v2.0."):
        _ = Trainer(tpu_cores=8)


@mock.patch("pytorch_lightning.accelerators.ipu.IPUAccelerator.is_available", return_value=True)
def test_v2_0_0_deprecated_ipus(_, monkeypatch):
    monkeypatch.setattr(pytorch_lightning.strategies.ipu, "_IPU_AVAILABLE", True)
    with pytest.deprecated_call(match=r"is deprecated in v1.7 and will be removed in v2.0."):
        _ = Trainer(ipus=4)


def test_v2_0_0_resume_from_checkpoint_trainer_constructor(tmpdir):
    # test resume_from_checkpoint still works until v2.0 deprecation
    model = BoringModel()
    callback = OldStatefulCallback(state=111)
    trainer = Trainer(default_root_dir=tmpdir, max_steps=1, callbacks=[callback])
    trainer.fit(model)
    ckpt_path = trainer.checkpoint_callback.best_model_path

    callback = OldStatefulCallback(state=222)
    with pytest.deprecated_call(match=r"Setting `Trainer\(resume_from_checkpoint=\)` is deprecated in v1.5"):
        trainer = Trainer(default_root_dir=tmpdir, max_steps=2, callbacks=[callback], resume_from_checkpoint=ckpt_path)
    with pytest.deprecated_call(match=r"trainer.resume_from_checkpoint` is deprecated in v1.5"):
        _ = trainer.resume_from_checkpoint
    assert trainer._checkpoint_connector.resume_checkpoint_path is None
    assert trainer._checkpoint_connector.resume_from_checkpoint_fit_path == ckpt_path
    trainer.validate(model=model, ckpt_path=ckpt_path)
    assert callback.state == 222
    assert trainer._checkpoint_connector.resume_checkpoint_path is None
    assert trainer._checkpoint_connector.resume_from_checkpoint_fit_path == ckpt_path
    with pytest.deprecated_call(match=r"trainer.resume_from_checkpoint` is deprecated in v1.5"):
        trainer.fit(model)
    ckpt_path = trainer.checkpoint_callback.best_model_path  # last `fit` replaced the `best_model_path`
    assert callback.state == 111
    assert trainer._checkpoint_connector.resume_checkpoint_path is None
    assert trainer._checkpoint_connector.resume_from_checkpoint_fit_path is None
    trainer.predict(model=model, ckpt_path=ckpt_path)
    assert trainer._checkpoint_connector.resume_checkpoint_path is None
    assert trainer._checkpoint_connector.resume_from_checkpoint_fit_path is None
    trainer.fit(model)
    assert trainer._checkpoint_connector.resume_checkpoint_path is None
    assert trainer._checkpoint_connector.resume_from_checkpoint_fit_path is None

    # test fit(ckpt_path=) precedence over Trainer(resume_from_checkpoint=) path
    model = BoringModel()
    with pytest.deprecated_call(match=r"Setting `Trainer\(resume_from_checkpoint=\)` is deprecated in v1.5"):
        trainer = Trainer(resume_from_checkpoint="trainer_arg_path")
    with pytest.raises(FileNotFoundError, match="Checkpoint at fit_arg_ckpt_path not found. Aborting training."):
        trainer.fit(model, ckpt_path="fit_arg_ckpt_path")


def test_v2_0_0_callback_on_load_checkpoint_hook(tmpdir):
    class TestCallbackLoadHook(Callback):
        def on_load_checkpoint(self, trainer, pl_module, callback_state):
            print("overriding on_load_checkpoint")

    model = BoringModel()
    trainer = Trainer(
        callbacks=[TestCallbackLoadHook()],
        max_epochs=1,
        fast_dev_run=True,
        enable_progress_bar=False,
        default_root_dir=tmpdir,
    )
    with pytest.raises(
        RuntimeError, match="`TestCallbackLoadHook.on_load_checkpoint` has changed its signature and behavior in v1.8."
    ):
        trainer.fit(model)


def test_v2_0_0_callback_on_save_checkpoint_hook(tmpdir):
    class TestCallbackSaveHookReturn(Callback):
        def on_save_checkpoint(self, trainer, pl_module, checkpoint):
            return {"returning": "on_save_checkpoint"}

    class TestCallbackSaveHookOverride(Callback):
        def on_save_checkpoint(self, trainer, pl_module, checkpoint):
            print("overriding without returning")

    model = BoringModel()
    trainer = Trainer(
        callbacks=[TestCallbackSaveHookReturn()],
        max_epochs=1,
        fast_dev_run=True,
        enable_progress_bar=False,
        default_root_dir=tmpdir,
    )
    trainer.fit(model)
    with pytest.raises(
        ValueError,
        match=(
            "Returning a value from `TestCallbackSaveHookReturn.on_save_checkpoint` was deprecated in v1.6 and is"
            " no longer supported as of v1.8"
        ),
    ):
        trainer.save_checkpoint(tmpdir + "/path.ckpt")

    trainer.callbacks = [TestCallbackSaveHookOverride()]
    trainer.save_checkpoint(tmpdir + "/pathok.ckpt")


def test_v2_0_0_remove_on_batch_start_end(tmpdir):
    class TestCallback(Callback):
        def on_batch_start(self, *args, **kwargs):
            print("on_batch_start")

    model = BoringModel()
    trainer = Trainer(
        callbacks=[TestCallback()],
        fast_dev_run=True,
        default_root_dir=tmpdir,
    )
    with pytest.raises(RuntimeError, match="The `Callback.on_batch_start` hook was removed in v1.8"):
        trainer.fit(model)

    class TestCallback(Callback):
        def on_batch_end(self, *args, **kwargs):
            print("on_batch_end")

    trainer = Trainer(
        callbacks=[TestCallback()],
        fast_dev_run=True,
        default_root_dir=tmpdir,
    )
    with pytest.raises(RuntimeError, match="The `Callback.on_batch_end` hook was removed in v1.8"):
        trainer.fit(model)


def test_v2_0_0_on_configure_sharded_model(tmpdir):
    class TestCallback(Callback):
        def on_configure_sharded_model(self, trainer, model):
            print("Configuring sharded model")

    model = BoringModel()

    trainer = Trainer(
        callbacks=[TestCallback()],
        max_epochs=1,
        fast_dev_run=True,
        enable_progress_bar=False,
        default_root_dir=tmpdir,
    )
    with pytest.raises(RuntimeError, match="The `on_configure_sharded_model` callback hook was removed in v1.8."):
        trainer.fit(model)


def test_v2_0_0_remove_on_epoch_start_end_lightning_module(tmpdir):
    class CustomModel(BoringModel):
        def on_epoch_start(self, *args, **kwargs):
            print("on_epoch_start")

    model = CustomModel()
    trainer = Trainer(
        fast_dev_run=True,
        default_root_dir=tmpdir,
    )
    with pytest.raises(RuntimeError, match="The `LightningModule.on_epoch_start` hook was removed in v1.8"):
        trainer.fit(model)

    class CustomModel(BoringModel):
        def on_epoch_end(self, *args, **kwargs):
            print("on_epoch_end")

    trainer = Trainer(
        fast_dev_run=True,
        default_root_dir=tmpdir,
    )

    model = CustomModel()
    with pytest.raises(RuntimeError, match="The `LightningModule.on_epoch_end` hook was removed in v1.8"):
        trainer.fit(model)


def test_v2_0_0_remove_on_pretrain_routine_start_end_lightning_module(tmpdir):
    class CustomModel(BoringModel):
        def on_pretrain_routine_start(self, *args, **kwargs):
            print("foo")

    model = CustomModel()
    trainer = Trainer(
        fast_dev_run=True,
        default_root_dir=tmpdir,
    )
    with pytest.raises(RuntimeError, match="The `LightningModule.on_pretrain_routine_start` hook was removed in v1.8"):
        trainer.fit(model)

    class CustomModel(BoringModel):
        def on_pretrain_routine_end(self, *args, **kwargs):
            print("foo")

    trainer = Trainer(
        fast_dev_run=True,
        default_root_dir=tmpdir,
    )

    model = CustomModel()
    with pytest.raises(RuntimeError, match="The `LightningModule.on_pretrain_routine_end` hook was removed in v1.8"):
        trainer.fit(model)


def test_v2_0_0_on_before_accelerator_backend_setup(tmpdir):
    class TestCallback(Callback):
        def on_before_accelerator_backend_setup(self, *args, **kwargs):
            print("on_before_accelerator_backend called.")

    model = BoringModel()

    trainer = Trainer(
        callbacks=[TestCallback()],
        max_epochs=1,
        fast_dev_run=True,
        enable_progress_bar=False,
        default_root_dir=tmpdir,
    )
    with pytest.raises(
        RuntimeError, match="The `on_before_accelerator_backend_setup` callback hook was removed in v1.8"
    ):
        trainer.fit(model)


def test_v2_0_0_callback_on_pretrain_routine_start_end(tmpdir):
    class TestCallback(Callback):
        def on_pretrain_routine_start(self, trainer, pl_module):
            print("on_pretrain_routine_start called.")

    model = BoringModel()

    trainer = Trainer(
        callbacks=[TestCallback()],
        fast_dev_run=True,
        enable_progress_bar=False,
        default_root_dir=tmpdir,
    )
    with pytest.raises(RuntimeError, match="The `Callback.on_pretrain_routine_start` hook was removed in v1.8"):
        trainer.fit(model)

    class TestCallback(Callback):
        def on_pretrain_routine_end(self, trainer, pl_module):
            print("on_pretrain_routine_end called.")

    model = BoringModel()

    trainer = Trainer(
        callbacks=[TestCallback()],
        fast_dev_run=True,
        enable_progress_bar=False,
        default_root_dir=tmpdir,
    )
    with pytest.raises(RuntimeError, match="The `Callback.on_pretrain_routine_end` hook was removed in v1.8."):
        trainer.fit(model)


class OnInitStartCallback(Callback):
    def on_init_start(self, trainer):
        print("Starting to init trainer!")


class OnInitEndCallback(Callback):
    def on_init_end(self, trainer):
        print("Trainer is init now")


@pytest.mark.parametrize("callback_class", [OnInitStartCallback, OnInitEndCallback])
def test_v2_0_0_unsupported_on_init_start_end(callback_class, tmpdir):
    model = BoringModel()
    trainer = Trainer(
        callbacks=[callback_class()],
        max_epochs=1,
        fast_dev_run=True,
        enable_progress_bar=False,
        default_root_dir=tmpdir,
    )
    with pytest.raises(
        RuntimeError, match="callback hook was deprecated in v1.6 and is no longer supported as of v1.8"
    ):
        trainer.fit(model)
    with pytest.raises(
        RuntimeError, match="callback hook was deprecated in v1.6 and is no longer supported as of v1.8"
    ):
        trainer.validate(model)


<<<<<<< HEAD
def test_v2_0_0_default_tensorboard(monkeypatch, tmp_path):
    with pytest.deprecated_call(match=r"logger=False\)` has been deprecated"):
        trainer = Trainer(logger=False)
    assert trainer.logger is None

    with pytest.deprecated_call(match=r"logger=True\)` has been deprecated"):
        trainer = Trainer(logger=True)
    assert isinstance(trainer.logger, TensorBoardLogger)

    monkeypatch.setattr(pytorch_lightning.loggers.tensorboard._TENSORBOARD_AVAILABLE, "available", False)

    with pytest.deprecated_call(match=r"tensorboard` has been removed"), mock.patch(
        "subprocess.check_call"
    ) as install_mock:
        TensorBoardLogger(tmp_path)
    install_mock.assert_called_with([ANY, "-m", "pip", "install", "tensorboard>=2.9.1"])
=======
@pytest.mark.parametrize(
    ["name", "value"],
    [("description", "description"), ("env_prefix", "PL"), ("env_parse", False)],
)
def test_lightningCLI_parser_init_params_deprecation_warning(name, value):
    with mock.patch("sys.argv", ["any.py"]), pytest.deprecated_call(match=f".*{name!r} init parameter is deprecated.*"):
        LightningCLI(BoringModel, run=False, **{name: value})
>>>>>>> 9ed43c64
<|MERGE_RESOLUTION|>--- conflicted
+++ resolved
@@ -320,7 +320,6 @@
         trainer.validate(model)
 
 
-<<<<<<< HEAD
 def test_v2_0_0_default_tensorboard(monkeypatch, tmp_path):
     with pytest.deprecated_call(match=r"logger=False\)` has been deprecated"):
         trainer = Trainer(logger=False)
@@ -337,12 +336,12 @@
     ) as install_mock:
         TensorBoardLogger(tmp_path)
     install_mock.assert_called_with([ANY, "-m", "pip", "install", "tensorboard>=2.9.1"])
-=======
+
+
 @pytest.mark.parametrize(
     ["name", "value"],
     [("description", "description"), ("env_prefix", "PL"), ("env_parse", False)],
 )
 def test_lightningCLI_parser_init_params_deprecation_warning(name, value):
     with mock.patch("sys.argv", ["any.py"]), pytest.deprecated_call(match=f".*{name!r} init parameter is deprecated.*"):
-        LightningCLI(BoringModel, run=False, **{name: value})
->>>>>>> 9ed43c64
+        LightningCLI(BoringModel, run=False, **{name: value})