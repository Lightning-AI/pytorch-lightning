--- conflicted
+++ resolved
@@ -344,11 +344,6 @@
                     dict(
                         name="optimizer_step",
                         args=(current_epoch, i, ANY, 0, ANY),
-<<<<<<< HEAD
-                        kwargs=dict(on_tpu=False),
-=======
-                        kwargs=dict(using_lbfgs=False),
->>>>>>> 1008f313
                     ),
                     *(
                         [dict(name="lr_scheduler_step", args=(ANY, 0, None))]
