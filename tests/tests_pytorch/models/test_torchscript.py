--- conflicted
+++ resolved
@@ -27,7 +27,6 @@
 from tests_pytorch.helpers.runif import RunIf
 
 
-<<<<<<< HEAD
 def test_torchscript_vanilla():
     """Test that LightningModule itself can be converted."""
     model = LightningModule()
@@ -36,9 +35,7 @@
     assert isinstance(script, torch.jit.ScriptModule)
 
 
-=======
 @pytest.mark.skipif(_IS_WINDOWS and _TORCH_GREATER_EQUAL_2_4, reason="not close on Windows + PyTorch 2.4")
->>>>>>> 8ff43d46
 @pytest.mark.parametrize("modelclass", [BoringModel, ParityModuleRNN, BasicGAN])
 def test_torchscript_input_output(modelclass):
     """Test that scripted LightningModule forward works."""
