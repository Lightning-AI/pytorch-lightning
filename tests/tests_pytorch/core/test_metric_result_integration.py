# Copyright The Lightning AI team.
#
# Licensed under the Apache License, Version 2.0 (the "License");
# you may not use this file except in compliance with the License.
# You may obtain a copy of the License at
#
#     http://www.apache.org/licenses/LICENSE-2.0
#
# Unless required by applicable law or agreed to in writing, software
# distributed under the License is distributed on an "AS IS" BASIS,
# WITHOUT WARRANTIES OR CONDITIONS OF ANY KIND, either express or implied.
# See the License for the specific language governing permissions and
# limitations under the License.
import os
import pickle
from contextlib import nullcontext, suppress
from unittest import mock

import pytest
import torch
from lightning_utilities.test.warning import no_warning_call
from torch import Tensor, tensor
from torch.nn import ModuleDict, ModuleList
from torchmetrics import Metric, MetricCollection
from torchmetrics.classification import Accuracy

import lightning.pytorch as pl
from lightning.fabric.utilities.warnings import PossibleUserWarning
from lightning.pytorch import Trainer
from lightning.pytorch.callbacks import OnExceptionCheckpoint
from lightning.pytorch.demos.boring_classes import BoringModel
from lightning.pytorch.trainer.connectors.logger_connector.result import (
    _Metadata,
    _ResultCollection,
    _ResultMetric,
    _Sync,
)
from lightning.pytorch.utilities.imports import _TORCHMETRICS_GREATER_EQUAL_0_11 as _TM_GE_0_11
from tests_pytorch.core.test_results import spawn_launch
from tests_pytorch.helpers.runif import RunIf


class DummyMetric(Metric):
    x: Tensor

    def __init__(self):
        super().__init__()
        self.add_state("x", tensor(0), dist_reduce_fx="sum")

    def update(self, x):
        self.x += x

    def compute(self):
        return self.x


def result_reduce_ddp_fn(strategy):
    rank = strategy.local_rank
    worldsize = strategy.num_processes
    tensor([1.0])

    metric_a = DummyMetric()
    metric_b = DummyMetric()
    metric_c = DummyMetric()

    metric_a = metric_a.to(f"cuda:{rank}")
    metric_b = metric_b.to(f"cuda:{rank}")
    metric_c = metric_c.to(f"cuda:{rank}")

    result = _ResultCollection(True)

    for _ in range(3):
        cumulative_sum = 0
        for i in range(5):
            metric_a(i)
            metric_b(i)
            metric_c(i)

            cumulative_sum += i

            result.log("h", "a", metric_a, on_step=True, on_epoch=True)
            result.log("h", "b", metric_b, on_step=False, on_epoch=True)
            result.log("h", "c", metric_c, on_step=True, on_epoch=False)

            batch_log = result.metrics(True)["log"]
            assert batch_log == {"a_step": i, "c": i}

        epoch_log = result.metrics(False)["log"]
        result.reset()

        # assert metric state reset to default values
        assert metric_a.x == metric_a._defaults["x"], (metric_a.x, metric_a._defaults["x"])
        assert metric_b.x == metric_b._defaults["x"]
        assert metric_c.x == metric_c._defaults["x"]

        assert epoch_log == {"b": cumulative_sum * worldsize, "a_epoch": cumulative_sum * worldsize}


@RunIf(min_cuda_gpus=2, skip_windows=True)
def test_result_reduce_ddp():
    """Make sure result logging works with DDP."""
    spawn_launch(result_reduce_ddp_fn, [torch.device("cuda:0"), torch.device("cuda:1")])


def test_result_metric_integration():
    metric_a = DummyMetric()
    metric_b = DummyMetric()
    metric_c = DummyMetric()

    result = _ResultCollection(True)

    for _ in range(3):
        cumulative_sum = 0
        for i in range(5):
            metric_a(i)
            metric_b(i)
            metric_c(i)

            cumulative_sum += i

            result.log("h", "a", metric_a, on_step=True, on_epoch=True)
            result.log("h", "b", metric_b, on_step=False, on_epoch=True)
            result.log("h", "c", metric_c, on_step=True, on_epoch=False)

            batch_log = result.metrics(True)["log"]
            assert batch_log == {"a_step": i, "c": i}

        epoch_log = result.metrics(False)["log"]
        result.reset()

        # assert metric state reset to default values
        assert metric_a.x == metric_a._defaults["x"]
        assert metric_b.x == metric_b._defaults["x"]
        assert metric_c.x == metric_c._defaults["x"]

        assert epoch_log == {"b": cumulative_sum, "a_epoch": cumulative_sum}

    result.minimize = tensor(1.0)
    result.extra = {}
    assert str(result) == (
        "_ResultCollection("
        "{"
        "'h.a': _ResultMetric('a', value=DummyMetric()), "
        "'h.b': _ResultMetric('b', value=DummyMetric()), "
        "'h.c': _ResultMetric('c', value=DummyMetric())"
        "})"
    )
    assert repr(result) == (
        "{"
        "True, "
        "{'h.a': _ResultMetric('a', value=DummyMetric()), "
        "'h.b': _ResultMetric('b', value=DummyMetric()), "
        "'h.c': _ResultMetric('c', value=DummyMetric())"
        "}}"
    )


def test_result_collection_simple_loop():
    result = _ResultCollection(True)
    current_fx_name = None
    batch_idx = None

    def lightning_log(fx, *args, **kwargs):
        nonlocal current_fx_name
        if current_fx_name != fx and batch_idx in (None, 0):
            result.reset(metrics=False, fx=fx)
        result.log(fx, *args, **kwargs)
        current_fx_name = fx

    lightning_log("a0", "a", tensor(0.0), on_step=True, on_epoch=True)
    lightning_log("a1", "a", tensor(0.0), on_step=True, on_epoch=True)
    for epoch in range(2):
        lightning_log("b0", "a", tensor(1.0) + epoch, on_step=True, on_epoch=True)
        lightning_log("b1", "a", tensor(1.0) + epoch, on_step=True, on_epoch=True)
        for batch_idx in range(2):
            lightning_log("c0", "a", tensor(2.0) + epoch, on_step=True, on_epoch=True)
            lightning_log("c1", "a", tensor(2.0) + epoch, on_step=True, on_epoch=True)
            lightning_log("c2", "a", tensor(2.0) + epoch, on_step=True, on_epoch=True)
        batch_idx = None
        lightning_log("d0", "a", tensor(3.0) + epoch, on_step=False, on_epoch=True)
        lightning_log("d1", "a", tensor(3.0) + epoch, on_step=False, on_epoch=True)

        for k in ("a0.a", "a1.a"):
            assert result[k].value == tensor(0.0), k
            assert result[k].cumulated_batch_size == tensor(1.0), k

        for k in ("b0.a", "b1.a"):
            assert result[k].value == tensor(1.0) + epoch, k
            assert result[k].cumulated_batch_size == tensor(1.0), k

        for k in ("c0.a", "c1.a", "c2.a"):
            assert result[k].value == tensor(4.0) + epoch * 2, k
            assert result[k].cumulated_batch_size == tensor(2.0), k

        for k in ("d0.a", "d1.a"):
            assert result[k].value == tensor(3.0) + epoch, k
            assert result[k].cumulated_batch_size == tensor(1.0), k


def my_sync_dist(x, *_, **__):
    return x


def test_result_collection_restoration(tmpdir):
    """This test make sure metrics are properly reloaded on failure."""
<<<<<<< HEAD
    result = _ResultCollection(True, torch.device("cpu"))
=======

    result = _ResultCollection(True)
>>>>>>> b792c90e
    metric_a = DummyMetric()
    metric_b = DummyMetric()
    metric_c = DummyMetric()
    metric_d = DummyMetric()
    current_fx_name = None
    batch_idx = None

    def lightning_log(fx, *args, **kwargs):
        nonlocal current_fx_name
        if current_fx_name != fx and batch_idx in (None, 0):
            result.reset(metrics=False, fx=fx)
        result.log(fx, *args, **kwargs, sync_dist_fn=my_sync_dist)
        current_fx_name = fx

    for epoch in range(2):
        cumulative_sum = 0

        for i in range(3):
            a = metric_a(i)
            b = metric_b(i)
            c = metric_c(i)
            metric_d(i)

            cumulative_sum += i

            metric = metric_a if i < 1 else metric_d
            lightning_log("training_step", "a", metric, on_step=True, on_epoch=True, metric_attribute="metric")
            lightning_log("training_step", "b", metric_b, on_step=False, on_epoch=True, metric_attribute="metric_b")
            lightning_log("training_step", "c", metric_c, on_step=True, on_epoch=False, metric_attribute="metric_c")
            lightning_log("training_step", "a_1", a, on_step=True, on_epoch=True)
            lightning_log("training_step", "b_1", b, on_step=False, on_epoch=True)
            lightning_log("training_step", "c_1", c, on_step=True, on_epoch=False)

            batch_log = result.metrics(on_step=True)["log"]
            assert set(batch_log) == {"a_step", "c", "a_1_step", "c_1"}
            assert len(result.result_metrics) == 6 + epoch > 0

        lightning_log("train_epoch_end", "a", metric_a, on_step=False, on_epoch=True)
        epoch_log = result.metrics(on_step=False)["log"]
        assert epoch_log == {
            "a_1_epoch": 1,
            "a_epoch": cumulative_sum,
            "a": cumulative_sum,
            "b": cumulative_sum,
            "b_1": 1,
        }

        # make sure can be pickled
        pickle.loads(pickle.dumps(result))
        # make sure can be torch.loaded
        filepath = str(tmpdir / "result")
        torch.save(result, filepath)
        torch.load(filepath)

        # assert metric state reset to default values
        result.reset()
        assert metric_a.x == metric_a._defaults["x"]
        assert metric_b.x == metric_b._defaults["x"]
        assert metric_c.x == metric_c._defaults["x"]

        batch_idx = None


class DummyMeanMetric(Metric):
    def __init__(self):
        super().__init__()
        self.add_state("sum", tensor(0), dist_reduce_fx=torch.sum)
        self.add_state("count", tensor(0), dist_reduce_fx=torch.sum)

    def update(self, increment):
        self.sum += increment
        self.count += 1

    def compute(self):
        return self.sum // self.count

    def __repr__(self) -> str:
        return f"{self.__class__.__name__}(sum={self.sum}, count={self.count})"


def result_collection_reload(default_root_dir, accelerator="auto", devices=1, **kwargs):
    class CustomException(Exception):
        pass

    batches = 5

    class ExtendedBoringModel(BoringModel):
        def __init__(self):
            super().__init__()
            self.breaking_batch_idx = 3
            self.has_validated_sum = False
            self.dummy_metric = DummyMeanMetric()

        @property
        def results(self):
            return self.trainer.fit_loop._results

        def training_step(self, batch, batch_idx):
            # We run 5 batches, meaning batch_idx from [0..4]
            # Without failure, we expect to get `total=sum(range(5))` and `num_batches=5`
            # When not restarting, it simulates a failure on `batch_idx=3` and test the state after reload
            # Compute `on_epoch_end` would be `10/5=2` if the metric state had been serialized and reloaded
            if self.trainer.fit_loop.restarting:
                self.log("tracking", batch_idx, on_step=True, on_epoch=True)
                self.log("tracking_2", batch_idx, on_step=True, on_epoch=True, sync_dist=True)

                self.dummy_metric(batch_idx)
                self.log("tracking_metric", self.dummy_metric, on_step=True, on_epoch=True)

                value = self.results["training_step.tracking_metric"]
                value_2 = self.results["training_step.tracking"]

                # On failure, the Metric states are being accumulated on rank 0 and zeroed-out on other ranks.
                # The shift indicates we failed while the state was `shift=sign(is_global_zero > 0) * [0..3]`
                shift = 0
                if devices == 2:
                    shift = 3 if self.trainer.is_global_zero else -3
                expected = sum(range(batch_idx + 1)) + shift
                assert expected == value == value_2
            else:
                if batch_idx == self.breaking_batch_idx:
                    # simulate failure mid epoch
                    raise CustomException

                self.log("tracking", batch_idx, on_step=True, on_epoch=True)
                self.log("tracking_2", batch_idx, on_step=True, on_epoch=True, sync_dist=True)

                self.dummy_metric(batch_idx)
                self.log("tracking_metric", self.dummy_metric, on_step=True, on_epoch=True)

                value = self.results["training_step.tracking"]
                assert value == sum(range(batch_idx + 1))

                value = self.results["training_step.tracking_2"]
                assert value == sum(range(batch_idx + 1))

            return super().training_step(batch, batch_idx)

        def on_train_epoch_end(self) -> None:
            if self.trainer.fit_loop.restarting:
                # the state of the results before the exception is not saved and restored, so the total starts after
                # the breaking_batch_idx
                total = sum(range(self.breaking_batch_idx, batches))
                metrics = self.results.metrics(on_step=False)
                computed_value = self.dummy_metric.compute()

                assert self.results["training_step.tracking"].value == total
                expected = total / (batches - self.breaking_batch_idx)
                assert metrics["callback"]["tracking"] == expected
                assert computed_value == 2

                assert self.results["training_step.tracking_2"].value == total * devices
                assert metrics["callback"]["tracking_2"] == expected
                assert computed_value == 2
                self.has_validated_sum = True

    model = ExtendedBoringModel()
    trainer_kwargs = {
        "max_epochs": 1,
        "limit_train_batches": batches,
        "limit_val_batches": 0,
        "accelerator": accelerator,
        "devices": devices,
        "enable_progress_bar": False,
        "enable_model_summary": False,
        "default_root_dir": default_root_dir,
        "callbacks": OnExceptionCheckpoint(default_root_dir),
    }
    trainer_kwargs.update(kwargs)
    trainer = Trainer(**trainer_kwargs)

    with suppress(CustomException):
        trainer.fit(model)
    assert not model.has_validated_sum

    tmpdir = (
        trainer.strategy.broadcast(trainer_kwargs["default_root_dir"], 0)
        if devices >= 2
        else trainer_kwargs["default_root_dir"]
    )
    ckpt_path = os.path.join(tmpdir, "on_exception.ckpt")

    trainer = Trainer(**trainer_kwargs)
    trainer.fit(model, ckpt_path=ckpt_path)
    assert model.has_validated_sum


@pytest.mark.parametrize(
    "kwargs",
    (
        {},
        pytest.param({"strategy": "ddp", "accelerator": "gpu", "devices": 1}, marks=RunIf(min_cuda_gpus=1)),
        pytest.param(
            {"strategy": "ddp", "accelerator": "gpu", "devices": 2}, marks=RunIf(min_cuda_gpus=2, standalone=True)
        ),
    ),
)
def test_result_collection_reload(tmpdir, kwargs):
    result_collection_reload(default_root_dir=tmpdir, **kwargs)


def test_metric_collections(tmpdir):
    """This test ensures the metric attribute is properly found even with complex nested metric structure."""

    class TestModel(BoringModel):
        def __init__(self):
            super().__init__()
            self.metrics_list = ModuleList([DummyMetric() for _ in range(2)])
            self.metrics_dict = ModuleDict({"a": DummyMetric(), "b": DummyMetric()})
            self.metrics_collection_dict = MetricCollection({"a": DummyMetric(), "b": DummyMetric()})
            self.metrics_collection_dict_nested = ModuleDict(
                {"a": ModuleList([ModuleDict({"b": DummyMetric()}), DummyMetric()])}
            )

        def training_step(self, batch, batch_idx):
            loss = super().training_step(batch, batch_idx)
            self.metrics_list[0](batch_idx)
            self.metrics_list[1](batch_idx)

            self.metrics_dict["a"](batch_idx)
            self.metrics_dict["b"](batch_idx)

            self.metrics_collection_dict["a"](batch_idx)
            self.metrics_collection_dict["b"](batch_idx)

            self.metrics_collection_dict_nested["a"][0]["b"](batch_idx)
            self.metrics_collection_dict_nested["a"][1](batch_idx)

            self.log("a", self.metrics_list[0])
            self.log("b", self.metrics_list[1])

            self.log("c", self.metrics_dict["a"])
            self.log("d", self.metrics_dict["b"])

            self.log("e", self.metrics_collection_dict["a"])
            self.log("f", self.metrics_collection_dict["b"])

            self.log("g", self.metrics_collection_dict_nested["a"][0]["b"])
            self.log("h", self.metrics_collection_dict_nested["a"][1])

            return loss

        def on_train_epoch_end(self) -> None:
            results = self.trainer.fit_loop.epoch_loop._results
            assert results["training_step.a"].meta.metric_attribute == "metrics_list.0"
            assert results["training_step.b"].meta.metric_attribute == "metrics_list.1"

            assert results["training_step.c"].meta.metric_attribute == "metrics_dict.a"
            assert results["training_step.d"].meta.metric_attribute == "metrics_dict.b"

            assert results["training_step.e"].meta.metric_attribute == "metrics_collection_dict.a"
            assert results["training_step.f"].meta.metric_attribute == "metrics_collection_dict.b"

            assert results["training_step.g"].meta.metric_attribute == "metrics_collection_dict_nested.a.0.b"
            assert results["training_step.h"].meta.metric_attribute == "metrics_collection_dict_nested.a.1"

    model = TestModel()

    trainer = Trainer(default_root_dir=tmpdir, max_epochs=2, limit_train_batches=2, limit_val_batches=0)
    trainer.fit(model)


def test_metric_result_computed_check():
    """Unittest ``_get_cache`` with multielement tensors."""
    metadata = _Metadata("foo", "bar", on_epoch=True, enable_graph=True)
    metadata.sync = _Sync()
    rm = _ResultMetric(metadata, is_tensor=True)
    computed_value = tensor([1, 2, 3])
    rm._computed = computed_value
    cache = _ResultCollection._get_cache(rm, on_step=False)
    # `enable_graph=True` so no detach, identity works
    assert cache is computed_value


@pytest.mark.parametrize("floating_dtype", (torch.float, torch.double))
def test_metric_result_respects_dtype(floating_dtype):
    torch.set_default_dtype(floating_dtype)
    fixed_dtype = torch.long  # default by PyTorch

    metadata = _Metadata("foo", "bar")
    metadata.sync = _Sync()
    rm = _ResultMetric(metadata, is_tensor=True)

    assert rm.value.dtype == floating_dtype
    assert rm.cumulated_batch_size.dtype == fixed_dtype

    # two fixed point numbers - should be converted
    value, batch_size = tensor(2), 3
    assert value.dtype == fixed_dtype
    with pytest.warns(
        UserWarning, match=rf"`self.log\('bar', ...\)` in your `foo` .* Converting it to {floating_dtype}"
    ):
        rm.update(value, batch_size)
    # floating and fixed
    rm.update(tensor(4.0), 5)

    total = rm.compute()

    assert total == (2 * 3 + 4 * 5) / (5 + 3)
    assert total.dtype == floating_dtype

    # restore to avoid impacting other tests
    torch.set_default_dtype(torch.float)


@pytest.mark.parametrize("reduce_fx", ("mean", sum))
def test_metric_result_dtype_promotion(reduce_fx):
    metadata = _Metadata("foo", "bar", reduce_fx=reduce_fx)
    metadata.sync = _Sync()
    rm = _ResultMetric(metadata, is_tensor=True)
    assert rm.value.dtype == torch.float

    # log a double
    rm.update(tensor(0, dtype=torch.double), 1)
    # `rm.value.dtype` is promoted
    assert rm.value.dtype == torch.double
    # log a float
    rm.update(tensor(0, dtype=torch.float), 1)
    # the previous dtype stays
    assert rm.value.dtype == torch.double

    total = rm.compute()
    assert total.dtype == torch.double


@pytest.mark.parametrize(["reduce_fx", "expected"], [(max, -2), (min, 2)])
def test_result_metric_max_min(reduce_fx, expected):
    metadata = _Metadata("foo", "bar", reduce_fx=reduce_fx)
    metadata.sync = _Sync()
    rm = _ResultMetric(metadata, is_tensor=True)
    rm.update(tensor(expected), 1)
    assert rm.compute() == expected


def test_compute_not_a_tensor_raises():
    class RandomMetric(Metric):
        def update(self):
            pass

        def compute(self):
            return tensor(1.0), tensor(2.0)

    class MyModel(BoringModel):
        def __init__(self):
            super().__init__()
            self.metric = RandomMetric()

        def on_train_start(self):
            self.log("foo", self.metric)

    model = MyModel()
    trainer = Trainer(
        limit_train_batches=1,
        limit_val_batches=0,
        max_epochs=1,
        enable_progress_bar=False,
        enable_checkpointing=False,
        logger=False,
        enable_model_summary=False,
    )
    with pytest.raises(ValueError, match=r"compute\(\)` return of.*foo' must be a tensor"):
        trainer.fit(model)


@pytest.mark.parametrize("distributed_env", [True, False])
@pytest.mark.parametrize("log_val", [tensor(0.5), "Accuracy"])
def test_logger_sync_dist(distributed_env, log_val):
    if log_val == "Accuracy":
        log_val = Accuracy(task="binary") if _TM_GE_0_11 else Accuracy()

    pl.trainer.connectors.logger_connector.result.warning_cache.clear()

    # self.log('bar', 0.5, ..., sync_dist=False)
    meta = _Metadata("foo", "bar")
    meta.sync = _Sync(_should=False)
    is_tensor = isinstance(log_val, Tensor)

    if not is_tensor:
        log_val.update(tensor([0, 1]), tensor([0, 0], dtype=torch.long))

    result_metric = _ResultMetric(metadata=meta, is_tensor=is_tensor)
    result_metric.update(log_val, 10)

    warning_ctx = pytest.warns if distributed_env and is_tensor else no_warning_call
    patch_ctx = (
        mock.patch("torch.distributed.is_initialized", return_value=distributed_env)
        if isinstance(log_val, Tensor)
        else nullcontext()
    )

    with warning_ctx(
        PossibleUserWarning, match=r"recommended to use `self.log\('bar', ..., sync_dist=True\)`"
    ), patch_ctx:
        value = _ResultCollection._get_cache(result_metric, on_step=False)
    assert value == 0.5<|MERGE_RESOLUTION|>--- conflicted
+++ resolved
@@ -203,12 +203,8 @@
 
 def test_result_collection_restoration(tmpdir):
     """This test make sure metrics are properly reloaded on failure."""
-<<<<<<< HEAD
-    result = _ResultCollection(True, torch.device("cpu"))
-=======
 
     result = _ResultCollection(True)
->>>>>>> b792c90e
     metric_a = DummyMetric()
     metric_b = DummyMetric()
     metric_c = DummyMetric()
