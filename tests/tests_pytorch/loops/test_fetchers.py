# Copyright The Lightning AI team.
#
# Licensed under the Apache License, Version 2.0 (the "License");
# you may not use this file except in compliance with the License.
# You may obtain a copy of the License at
#
#     http://www.apache.org/licenses/LICENSE-2.0
#
# Unless required by applicable law or agreed to in writing, software
# distributed under the License is distributed on an "AS IS" BASIS,
# WITHOUT WARRANTIES OR CONDITIONS OF ANY KIND, either express or implied.
# See the License for the specific language governing permissions and
# limitations under the License.
from typing import Any, Iterator

import pytest
import torch
from torch import Tensor
from torch.utils.data import DataLoader, Dataset, IterableDataset

from lightning.pytorch import LightningDataModule, Trainer
from lightning.pytorch.demos.boring_classes import BoringModel, RandomDataset
from lightning.pytorch.loops.fetchers import _DataLoaderIterDataFetcher, _PrefetchDataFetcher
from lightning.pytorch.profilers import SimpleProfiler
from lightning.pytorch.utilities.combined_loader import CombinedLoader
from lightning.pytorch.utilities.exceptions import MisconfigurationException
from lightning.pytorch.utilities.types import STEP_OUTPUT
from tests_pytorch.helpers.runif import RunIf


class IterDataset(IterableDataset):
    def __iter__(self):
        yield 1
        yield 2
        yield 3


class SizedDataset(Dataset):
    def __len__(self):
        return 3

    def __getitem__(self, idx):
        return idx + 1


@pytest.mark.parametrize("multiple_iterables", [False, True])
@pytest.mark.parametrize("dataset_cls", [IterDataset, SizedDataset])
@pytest.mark.parametrize("prefetch_batches", list(range(5)))
def test_prefetch_iterator(multiple_iterables, dataset_cls, prefetch_batches):
    fetcher = _PrefetchDataFetcher(prefetch_batches=prefetch_batches)
    assert fetcher.prefetch_batches == prefetch_batches

    if multiple_iterables:
        loader = CombinedLoader([DataLoader(dataset_cls()), DataLoader(dataset_cls())])
    else:
        loader = CombinedLoader(DataLoader(dataset_cls()))
    fetcher.setup(loader)

    def generate():
        generated = [(fetcher.fetched, data, fetcher.done) for data in fetcher]
        assert fetcher.fetched == 3
        assert fetcher.done
        return generated

    # we can only know the last batch with sized iterables or when we prefetch
    is_last_batch = [False, False, prefetch_batches > 0 or dataset_cls is SizedDataset]
    fetched = (
        [1, 2, 3] if dataset_cls is SizedDataset else [1, 2, 3, 3, 3, 3, 3][prefetch_batches : prefetch_batches + 3]
    )
    batches = [[1, 1], [2, 2], [3, 3]] if multiple_iterables else [1, 2, 3]
    expected = list(zip(fetched, batches, is_last_batch))
    assert len(expected) == 3

    assert generate() == expected
    # validate reset works properly.
    assert generate() == expected
    assert fetcher.fetched == 3


@pytest.mark.parametrize("multiple_iterables", [False, True])
def test_profiler_closing(multiple_iterables):
    """Tests if the profiler terminates upon raising a StopIteration on an iterable dataset."""

    class TestDataset(IterableDataset):
        def __init__(self):
            self.list = list(range(1))

        def __iter__(self):
            return iter(self.list)

    fetcher = _PrefetchDataFetcher()
    if multiple_iterables:
        loader = CombinedLoader([DataLoader(TestDataset()), DataLoader(TestDataset())])
    else:
        loader = CombinedLoader(TestDataset())
    fetcher.setup(loader)
    profiler = SimpleProfiler()
    fetcher._start_profiler = lambda: profiler.start("test")
    fetcher._stop_profiler = lambda: profiler.stop("test")
    iter(fetcher)  # on epoch 0 start
    next(fetcher)  # raises StopIteration exception
    assert not bool(profiler.current_actions)


class EmptyIterDataset(IterableDataset):
    def __iter__(self):
        return iter([])


class EmptySizedDataset(Dataset):
    def __len__(self):
        return 0


@pytest.mark.parametrize("dataset_cls", [EmptyIterDataset, EmptySizedDataset])
@pytest.mark.parametrize("prefetch_batches", list(range(2)))
def test_empty_prefetch_iterator(dataset_cls, prefetch_batches):
    loader = CombinedLoader(DataLoader(dataset_cls()))
    fetcher = _PrefetchDataFetcher(prefetch_batches=prefetch_batches)
    fetcher.setup(loader)

    if dataset_cls is EmptySizedDataset:
        assert fetcher.done  # for 0 length sized datasets we know we're done already
    else:
        assert not fetcher.done
    assert not list(fetcher)
    assert fetcher.done


def get_cycles_per_ms() -> float:
    """Get 10 values and remove the 2 max and 2 min and return the avg.

    This is to avoid system disturbance that skew the results, e.g. the very first cuda call likely does a bunch of
    init, which takes much longer than subsequent calls.

    """

    def measure() -> float:
        """Measure and return approximate number of cycles per millisecond for `torch.cuda._sleep` Copied from:

        https://github.com/pytorch/pytorch/blob/v1.9.0/test/test_cuda.py#L81.

        """
        start = torch.cuda.Event(enable_timing=True)
        end = torch.cuda.Event(enable_timing=True)
        start.record()
        torch.cuda._sleep(1000000)
        end.record()
        end.synchronize()
        # cycles_per_ms
        return 1000000 / start.elapsed_time(end)

    num = 10
    vals = []
    for _ in range(num):
        vals.append(measure())
    vals = sorted(vals)
    stats = vals[2 : num - 2]
    return sum(stats) / len(stats)


BATCH_SIZE = 32
DATASET_LEN = 64


@pytest.mark.parametrize("automatic_optimization", [False, True])
def test_fetching_dataloader_iter_opt(automatic_optimization, tmp_path):
    class TestModel(BoringModel):
        def __init__(self, *args, automatic_optimization: bool = False, **kwargs):
            super().__init__(*args, **kwargs)
            self.automatic_optimization = automatic_optimization
            self.count = 0
            self.batches = []

        def training_step(self, dataloader_iter, batch_idx):
            assert self.count == batch_idx
            assert isinstance(self.trainer.fit_loop._data_fetcher, _DataLoaderIterDataFetcher)
            # fetch 2 batches
            self.batches.append(next(dataloader_iter))
            self.batches.append(next(dataloader_iter))

            batch = self.batches.pop(0)
            assert isinstance(batch, Tensor) or batch is None
            self.count += 2
            if self.automatic_optimization:
                loss = super().training_step(batch, 0)
                with pytest.raises(MisconfigurationException, match="dataloader_iter"):
                    self.log("train_loss", loss["loss"])
                self.log("train_loss", loss["loss"], batch_size=1)
            else:
                opt = self.optimizers()
                loss = self.step(batch)
                opt.zero_grad()
                loss.backward()
                opt.step()

        def on_train_epoch_end(self):
            # since the dataset is sized, the loop stops at the limit even though the training_step controls the
            # consumption of batches
            assert self.trainer.fit_loop.epoch_loop.batch_progress.current.ready == 32
            assert self.trainer.fit_loop._data_fetcher.fetched == 64
            assert self.count == 64

    model = TestModel(automatic_optimization=automatic_optimization)
<<<<<<< HEAD
    trainer = Trainer(default_root_dir=tmp_path, max_epochs=1)
=======
    trainer = Trainer(default_root_dir=tmpdir, max_epochs=1, accelerator="cpu")
>>>>>>> 9d7a2848
    trainer.fit(model)


@pytest.mark.parametrize("fn", ["validate", "test", "predict"])
def test_fetching_dataloader_iter_running_stages(fn, tmp_path):
    class TestModel(BoringModel):
        def fetch(self, data_fetcher, dataloader_iter, batch_idx):
            assert isinstance(data_fetcher, _DataLoaderIterDataFetcher)
            assert data_fetcher.fetched == batch_idx
            batch = next(dataloader_iter)
            assert data_fetcher.fetched == batch_idx + 1
            return batch

        def validation_step(self, dataloader_iter, batch_idx):
            data_fetcher = self.trainer.validate_loop._data_fetcher
            batch = self.fetch(data_fetcher, dataloader_iter, batch_idx)
            return super().validation_step(batch, batch_idx)

        def test_step(self, dataloader_iter, batch_idx):
            data_fetcher = self.trainer.test_loop._data_fetcher
            batch = self.fetch(data_fetcher, dataloader_iter, batch_idx)
            return super().test_step(batch, batch_idx)

        def predict_step(self, dataloader_iter, batch_idx):
            data_fetcher = self.trainer.predict_loop._data_fetcher
            batch = self.fetch(data_fetcher, dataloader_iter, batch_idx)
            return super().test_step(batch, batch_idx)

    model = TestModel()
    trainer = Trainer(default_root_dir=tmp_path, fast_dev_run=1, accelerator="cpu")
    trainer_fn = getattr(trainer, fn)
    trainer_fn(model)


@pytest.mark.parametrize("fn", ["validate", "test", "predict"])
def test_fetching_dataloader_iter_running_stages_multiple_dataloaders(fn, tmp_path):
    class MyModel(BoringModel):
        def validation_step(self, dataloader_iter, batch_idx, dataloader_idx):
            ...

        def test_step(self, dataloader_iter, batch_idx, dataloader_idx):
            ...

        def predict_step(self, dataloader_iter, batch_idx, dataloader_idx):
            ...

    def dataloaders():
        return [DataLoader(RandomDataset(32, 64)), DataLoader(RandomDataset(32, 64))]

    model = MyModel()
    trainer = Trainer(default_root_dir=tmp_path, fast_dev_run=1)
    trainer_fn = getattr(trainer, fn)
    with pytest.raises(NotImplementedError, match="dataloader_iter.*is not supported with multiple dataloaders"):
        trainer_fn(model, dataloaders())


class DummyWaitable:
    def __init__(self, val: Any) -> None:
        self.val = val

    def wait(self) -> Any:
        return self.val


class AsyncBoringModel(BoringModel):
    def __init__(self) -> None:
        super().__init__()
        self.automatic_optimization = False
        self.batch_i_handle = None
        self.num_batches_processed = 0

    def _async_op(self, batch: Any) -> DummyWaitable:
        return DummyWaitable(val=batch)

    def training_step(self, dataloader_iter: Iterator) -> STEP_OUTPUT:
        if self.batch_i_handle is None:
            batch_i_raw = next(dataloader_iter)
            self.num_batches_processed += 1
            self.batch_i_handle = self._async_op(batch_i_raw)

        # Invariant: _async_op for batch[i] has been initiated
        batch_ip1_handle = None
        is_last = False
        try:
            batch_ip1_raw = next(dataloader_iter)
            self.num_batches_processed += 1
            batch_ip1_handle = self._async_op(batch_ip1_raw)
        except StopIteration:
            is_last = True

        batch_i = self.batch_i_handle.wait()

        loss = self.step(batch_i)
        loss.backward()
        self.optimizers().step()
        self.optimizers().zero_grad()

        self.batch_i_handle = batch_ip1_handle

        return {"loss": loss, "is_last": is_last}

    def train_dataloader(self):
        return DataLoader(RandomDataset(BATCH_SIZE, DATASET_LEN))


def test_training_step_with_dataloader_access(tmp_path) -> None:
    """A baseline functional test for `training_step` with dataloader access."""
<<<<<<< HEAD
    trainer = Trainer(max_epochs=1, default_root_dir=tmp_path)
=======
    trainer = Trainer(max_epochs=1, default_root_dir=tmpdir, accelerator="cpu")
>>>>>>> 9d7a2848
    m = AsyncBoringModel()
    trainer.fit(m)
    assert m.num_batches_processed == DATASET_LEN, f"Expect all {DATASET_LEN} batches to be processed."


@pytest.mark.parametrize("trigger_stop_iteration", [False, True])
def test_stop_iteration(trigger_stop_iteration, tmp_path):
    """Verify that StopIteration properly terminates the training when this is triggered from the current
    `dataloader_iter`"""
    EXPECT_NUM_BATCHES_PROCESSED = 2

    class TestModel(AsyncBoringModel):
        def __init__(self, trigger_stop_iteration) -> None:
            super().__init__()
            self.trigger_stop_iteration = trigger_stop_iteration

        def training_step(self, dataloader_iter: Iterator) -> STEP_OUTPUT:
            output = super().training_step(dataloader_iter)
            batch_idx = self.trainer.fit_loop.epoch_loop.batch_idx
            if self.trigger_stop_iteration and batch_idx == EXPECT_NUM_BATCHES_PROCESSED:
                raise StopIteration
            return output

        def train_dataloader(self):
            if self.trigger_stop_iteration:
                return DataLoader(RandomDataset(BATCH_SIZE, 2 * EXPECT_NUM_BATCHES_PROCESSED))
            return DataLoader(RandomDataset(BATCH_SIZE, EXPECT_NUM_BATCHES_PROCESSED))

<<<<<<< HEAD
    trainer = Trainer(max_epochs=1, default_root_dir=tmp_path)
=======
    trainer = Trainer(max_epochs=1, default_root_dir=tmpdir, accelerator="cpu")
>>>>>>> 9d7a2848
    m = TestModel(trigger_stop_iteration)
    trainer.fit(m)
    expected = EXPECT_NUM_BATCHES_PROCESSED
    if trigger_stop_iteration:
        expected *= 2
    assert m.num_batches_processed == expected


def test_on_train_batch_start_overridden(tmp_path) -> None:
    """Verify that a `MisconfigurationException` is raised when `on_train_batch_start` is overridden on the
    `LightningModule`."""

    class InvalidModel(AsyncBoringModel):
        def on_train_batch_start(self, batch, batch_idx):
            pass

<<<<<<< HEAD
    trainer = Trainer(fast_dev_run=1, default_root_dir=tmp_path)
=======
    trainer = Trainer(fast_dev_run=1, default_root_dir=tmpdir, accelerator="cpu")
>>>>>>> 9d7a2848
    m = InvalidModel()
    with pytest.warns(match="InvalidModel.on_train_batch_start` hook may not match"):
        trainer.fit(m)


def test_on_train_batch_end_overridden(tmp_path) -> None:
    """Verify that a `MisconfigurationException` is raised when `on_train_batch_end` is overridden on the
    `LightningModule`."""

    class InvalidModel(AsyncBoringModel):
        def on_train_batch_end(self, *_):
            pass

<<<<<<< HEAD
    trainer = Trainer(fast_dev_run=1, default_root_dir=tmp_path)
=======
    trainer = Trainer(fast_dev_run=1, default_root_dir=tmpdir, accelerator="cpu")
>>>>>>> 9d7a2848
    m = InvalidModel()
    with pytest.warns(match="InvalidModel.on_train_batch_end` hook may not match"):
        trainer.fit(m)


def test_transfer_hooks_with_unpacking(tmp_path):
    """This test asserts the `transfer_batch` hooks are called only once per batch."""

    class RandomDictDataset(RandomDataset):
        def __getitem__(self, index):
            return {"x": self.data[index], "y_true": torch.ones((2,)), "other": torch.ones((1,))}

    class BoringDataModule(LightningDataModule):
        count_called_on_before_batch_transfer = 0
        count_called_transfer_batch_to_device = 0
        count_called_on_after_batch_transfer = 0

        def train_dataloader(self):
            return DataLoader(RandomDictDataset(32, 2))

        def val_dataloader(self):
            return DataLoader(RandomDictDataset(32, 2))

        def on_before_batch_transfer(self, batch, dataloader_idx: int):
            self.count_called_on_before_batch_transfer += 1
            return batch["x"], batch["y_true"]

        def transfer_batch_to_device(self, *args, **kwargs):
            self.count_called_transfer_batch_to_device += 1
            return super().transfer_batch_to_device(*args, **kwargs)

        def on_after_batch_transfer(self, batch, dataloader_idx: int):
            self.count_called_on_after_batch_transfer += 1
            return super().on_after_batch_transfer(batch, dataloader_idx)

    class TestModel(BoringModel):
        def training_step(self, batch, batch_idx):
            x, _ = batch
            return super().training_step(x, batch_idx)

        def validation_step(self, batch, batch_idx):
            x, _ = batch
            return super().validation_step(x, batch_idx)

    trainer = Trainer(default_root_dir=tmp_path, max_epochs=1, num_sanity_val_steps=0)
    dm = BoringDataModule()
    trainer.fit(TestModel(), datamodule=dm)
    assert dm.count_called_on_before_batch_transfer == 4
    assert dm.count_called_transfer_batch_to_device == 4
    assert dm.count_called_on_after_batch_transfer == 4


@RunIf(skip_windows=True)  # TODO: all durations are 0 on Windows
def test_fetching_is_profiled():
    """Test that fetching is profiled."""

    class MyModel(BoringModel):
        def validation_step(self, batch, batch_idx, dataloader_idx=0):
            return super().validation_step(batch, batch_idx)

        def val_dataloader(self):
            return [super().val_dataloader(), super().val_dataloader()]

    model = MyModel()
    fast_dev_run = 2
    trainer = Trainer(
        fast_dev_run=fast_dev_run,
        profiler="simple",
        enable_model_summary=False,
        enable_checkpointing=False,
        enable_progress_bar=False,
        logger=False,
        accelerator="cpu",
    )
    trainer.fit(model)
    trainer.test(model)
    trainer.predict(model)

    profiler = trainer.profiler
    assert isinstance(profiler, SimpleProfiler)

    # validation
    key = "[_EvaluationLoop].val_next"
    assert key in profiler.recorded_durations
    durations = profiler.recorded_durations[key]
    # +1 because we fetch one extra batch before breaking the loop when the fast_dev_run condition allows
    assert len(durations) == 2 * fast_dev_run + 1
    assert all(d > 0 for d in durations)
    # training
    key = "[_TrainingEpochLoop].train_dataloader_next"
    assert key in profiler.recorded_durations
    durations = profiler.recorded_durations[key]
    assert len(durations) == fast_dev_run
    assert all(d > 0 for d in durations)
    # test
    key = "[_EvaluationLoop].test_next"
    assert key in profiler.recorded_durations
    durations = profiler.recorded_durations[key]
    assert len(durations) == fast_dev_run + 1
    assert all(d > 0 for d in durations)
    # predict
    key = "[_PredictionLoop].predict_next"
    assert key in profiler.recorded_durations
    durations = profiler.recorded_durations[key]
    assert len(durations) == fast_dev_run + 1
    assert all(d > 0 for d in durations)

    # now test profiling when the dataloader_iter is polled manually
    class MyModel(BoringModel):
        def training_step(self, dataloader_iter):
            _ = next(dataloader_iter)
            batch = next(dataloader_iter)
            return super().training_step(batch, 0)

    model = MyModel()
    trainer = Trainer(
        fast_dev_run=1,
        profiler="simple",
        limit_val_batches=0,
        enable_model_summary=False,
        enable_checkpointing=False,
        enable_progress_bar=False,
        logger=False,
        accelerator="cpu",
    )
    trainer.fit(model)

    profiler = trainer.profiler
    assert isinstance(profiler, SimpleProfiler)

    key = "[_TrainingEpochLoop].train_dataloader_next"
    assert key in profiler.recorded_durations
    durations = profiler.recorded_durations[key]
    assert len(durations) == 2  # 2 polls in training_step
    assert all(d > 0 for d in durations)


@pytest.mark.parametrize("iterable", [[1, 2, 3], IterDataset()])
def test_done_dataloader_iter(iterable):
    loader = CombinedLoader(iterable)
    fetcher = _DataLoaderIterDataFetcher()
    fetcher.setup(loader)
    iter(fetcher)

    assert not fetcher.done
    dataloader_iter = next(fetcher)
    for i in range(5):  # doesn't matter how many times you next this, the dataloader_iter needs to be consumed
        assert next(fetcher) is next(fetcher)

    assert not dataloader_iter.done
    assert dataloader_iter.data_fetcher is fetcher

    assert not dataloader_iter.done
    assert next(dataloader_iter) == 1
    assert not dataloader_iter.done
    assert next(dataloader_iter) == 2
    assert not dataloader_iter.done

    assert next(dataloader_iter) == 3
    if isinstance(iterable, list):
        # with sized data, we know we're done
        assert dataloader_iter.done
    else:
        # with unsized data, the StopIteration needs to be raised
        assert not dataloader_iter.done

    with pytest.raises(StopIteration):
        next(dataloader_iter)
    assert dataloader_iter.done<|MERGE_RESOLUTION|>--- conflicted
+++ resolved
@@ -202,11 +202,7 @@
             assert self.count == 64
 
     model = TestModel(automatic_optimization=automatic_optimization)
-<<<<<<< HEAD
-    trainer = Trainer(default_root_dir=tmp_path, max_epochs=1)
-=======
-    trainer = Trainer(default_root_dir=tmpdir, max_epochs=1, accelerator="cpu")
->>>>>>> 9d7a2848
+    trainer = Trainer(default_root_dir=tmp_path, max_epochs=1, accelerator="cpu")
     trainer.fit(model)
 
 
@@ -314,11 +310,7 @@
 
 def test_training_step_with_dataloader_access(tmp_path) -> None:
     """A baseline functional test for `training_step` with dataloader access."""
-<<<<<<< HEAD
-    trainer = Trainer(max_epochs=1, default_root_dir=tmp_path)
-=======
-    trainer = Trainer(max_epochs=1, default_root_dir=tmpdir, accelerator="cpu")
->>>>>>> 9d7a2848
+    trainer = Trainer(max_epochs=1, default_root_dir=tmp_path, accelerator="cpu")
     m = AsyncBoringModel()
     trainer.fit(m)
     assert m.num_batches_processed == DATASET_LEN, f"Expect all {DATASET_LEN} batches to be processed."
@@ -347,11 +339,7 @@
                 return DataLoader(RandomDataset(BATCH_SIZE, 2 * EXPECT_NUM_BATCHES_PROCESSED))
             return DataLoader(RandomDataset(BATCH_SIZE, EXPECT_NUM_BATCHES_PROCESSED))
 
-<<<<<<< HEAD
-    trainer = Trainer(max_epochs=1, default_root_dir=tmp_path)
-=======
-    trainer = Trainer(max_epochs=1, default_root_dir=tmpdir, accelerator="cpu")
->>>>>>> 9d7a2848
+    trainer = Trainer(max_epochs=1, default_root_dir=tmp_path, accelerator="cpu")
     m = TestModel(trigger_stop_iteration)
     trainer.fit(m)
     expected = EXPECT_NUM_BATCHES_PROCESSED
@@ -368,11 +356,7 @@
         def on_train_batch_start(self, batch, batch_idx):
             pass
 
-<<<<<<< HEAD
-    trainer = Trainer(fast_dev_run=1, default_root_dir=tmp_path)
-=======
-    trainer = Trainer(fast_dev_run=1, default_root_dir=tmpdir, accelerator="cpu")
->>>>>>> 9d7a2848
+    trainer = Trainer(fast_dev_run=1, default_root_dir=tmp_path, accelerator="cpu")
     m = InvalidModel()
     with pytest.warns(match="InvalidModel.on_train_batch_start` hook may not match"):
         trainer.fit(m)
@@ -386,11 +370,7 @@
         def on_train_batch_end(self, *_):
             pass
 
-<<<<<<< HEAD
-    trainer = Trainer(fast_dev_run=1, default_root_dir=tmp_path)
-=======
-    trainer = Trainer(fast_dev_run=1, default_root_dir=tmpdir, accelerator="cpu")
->>>>>>> 9d7a2848
+    trainer = Trainer(fast_dev_run=1, default_root_dir=tmp_path, accelerator="cpu")
     m = InvalidModel()
     with pytest.warns(match="InvalidModel.on_train_batch_end` hook may not match"):
         trainer.fit(m)
