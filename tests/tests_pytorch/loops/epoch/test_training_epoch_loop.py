--- conflicted
+++ resolved
@@ -19,68 +19,6 @@
 from pytorch_lightning.demos.boring_classes import BoringModel
 from pytorch_lightning.trainer.trainer import Trainer
 
-<<<<<<< HEAD
-_out00 = {"loss": 0.0}
-_out01 = {"loss": 0.1}
-_out02 = {"loss": 0.2}
-_out03 = {"loss": 0.3}
-_out10 = {"loss": 1.0}
-_out11 = {"loss": 1.1}
-_out12 = {"loss": 1.2}
-_out13 = {"loss": 1.3}
-
-
-class TestPrepareOutputs:
-    def prepare_outputs(self, fn, batch_outputs, num_optimizers, automatic_optimization):
-        lightning_module = LightningModule()
-        lightning_module.automatic_optimization = automatic_optimization
-        return fn(
-            batch_outputs,
-            lightning_module=lightning_module,
-            num_optimizers=num_optimizers,  # does not matter for manual optimization
-        )
-
-    def prepare_outputs_training_batch_end(self, batch_outputs, num_optimizers, automatic_optimization=True):
-        return self.prepare_outputs(
-            _TrainingEpochLoop._prepare_outputs_training_batch_end,
-            batch_outputs,
-            num_optimizers,
-            automatic_optimization=automatic_optimization,
-        )
-
-    @pytest.mark.parametrize(
-        "num_optimizers,batch_end_outputs,expected",
-        [
-            (1, [], []),
-            (1, [[]], []),
-            # 1 optimizer
-            (1, [{0: _out00}], _out00),
-            # 2 optimizers
-            (2, [{0: _out00, 1: _out01}], [_out00, _out01]),
-        ],
-    )
-    def test_prepare_outputs_training_batch_end_automatic(self, num_optimizers, batch_end_outputs, expected):
-        """Test that the loop converts the nested lists of outputs to the format that the `on_train_batch_end` hook
-        currently expects in the case of automatic optimization."""
-
-        assert self.prepare_outputs_training_batch_end(batch_end_outputs, num_optimizers) == expected
-
-    @pytest.mark.parametrize(
-        "batch_end_outputs,expected",
-        [
-            ([], []),
-            ([[]], []),
-            # skipped outputs
-            ([_out00, None, _out02], [_out00, _out02]),
-        ],
-    )
-    def test_prepare_outputs_training_batch_end_manual(self, batch_end_outputs, expected):
-        """Test that the loop converts the nested lists of outputs to the format that the `on_train_batch_end` hook
-        currently expects in the case of manual optimization."""
-        assert self.prepare_outputs_training_batch_end(batch_end_outputs, -1, automatic_optimization=False) == expected
-
-=======
->>>>>>> 01b152f1
 
 def test_no_val_on_train_epoch_loop_restart(tmpdir):
     """Test that training validation loop doesn't get triggered at the beginning of a restart."""
