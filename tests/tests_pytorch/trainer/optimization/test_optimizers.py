# Copyright The PyTorch Lightning team.
#
# Licensed under the Apache License, Version 2.0 (the "License");
# you may not use this file except in compliance with the License.
# You may obtain a copy of the License at
#
#     http://www.apache.org/licenses/LICENSE-2.0
#
# Unless required by applicable law or agreed to in writing, software
# distributed under the License is distributed on an "AS IS" BASIS,
# WITHOUT WARRANTIES OR CONDITIONS OF ANY KIND, either express or implied.
# See the License for the specific language governing permissions and
# limitations under the License.
from unittest import mock
from unittest.mock import call

import pytest
import torch
from torch import optim

from pytorch_lightning import Trainer
from pytorch_lightning.callbacks import ModelCheckpoint
from pytorch_lightning.core.optimizer import (
    _configure_optimizers,
    _configure_schedulers_automatic_opt,
    _init_optimizers_and_lr_schedulers,
)
from pytorch_lightning.demos.boring_classes import BoringDataModule, BoringModel
from pytorch_lightning.utilities.exceptions import MisconfigurationException
from pytorch_lightning.utilities.types import LRSchedulerConfig
from tests_pytorch.helpers.runif import RunIf


def test_optimizer_with_scheduling(tmpdir):
    """Verify that learning rate scheduling is working."""

    model = BoringModel()
    trainer = Trainer(
        default_root_dir=tmpdir, max_epochs=1, limit_val_batches=0.1, limit_train_batches=0.2, val_check_interval=0.5
    )
    trainer.fit(model)

    init_lr = 0.1
    adjusted_lr = [pg["lr"] for pg in trainer.optimizers[0].param_groups]

    assert len(trainer.lr_scheduler_configs) == 1
    assert all(a == adjusted_lr[0] for a in adjusted_lr)
    assert init_lr * 0.1 == adjusted_lr[0]


<<<<<<< HEAD
# TODO: Does it make sense to support returning [optimizer1], [lr_scheduler1, lr_scheduler2]?
#   MisconfigurationException: Some schedulers are attached with an optimizer that wasn't returned from
#   `configure_optimizers`.
=======
def test_multi_optimizer_with_scheduling(tmpdir):
    """Verify that learning rate scheduling is working."""

    class Model(BoringModel):
        init_lr = 5e-4

        def training_step(self, batch, batch_idx):
            opt1, opt2 = self.optimizers()
            loss = self.loss(self.step(batch))
            opt1.zero_grad()
            opt2.zero_grad()
            self.manual_backward(loss)
            opt1.step()
            opt2.step()

        def on_train_epoch_end(self):
            scheduler1, scheduler2 = self.lr_schedulers()
            scheduler1.step()
            scheduler2.step()

        def configure_optimizers(self):
            optimizer1 = optim.Adam(self.parameters(), lr=self.init_lr)
            optimizer2 = optim.Adam(self.parameters(), lr=self.init_lr)
            lr_scheduler1 = optim.lr_scheduler.StepLR(optimizer1, step_size=1)
            lr_scheduler2 = optim.lr_scheduler.StepLR(optimizer2, step_size=1)
            return [optimizer1, optimizer2], [lr_scheduler1, lr_scheduler2]

    model = Model()
    model.automatic_optimization = False
    model.training_epoch_end = None
    trainer = Trainer(default_root_dir=tmpdir, max_epochs=1, limit_val_batches=0.1, limit_train_batches=0.2)
    trainer.fit(model)
>>>>>>> dd468734

# def test_multi_optimizer_with_scheduling(tmpdir):
#     """Verify that learning rate scheduling is working."""
#
#     class TestModel(BoringModel):
#         init_lr = 5e-4
#
#         def training_step(self, batch, batch_idx, optimizer_idx):
#             return super().training_step(batch, batch_idx)
#
#         def configure_optimizers(self):
#             optimizer1 = optim.Adam(self.parameters(), lr=self.init_lr)
#             optimizer2 = optim.Adam(self.parameters(), lr=self.init_lr)
#             lr_scheduler1 = optim.lr_scheduler.StepLR(optimizer1, step_size=1)
#             lr_scheduler2 = optim.lr_scheduler.StepLR(optimizer2, step_size=1)
#             return [optimizer1, optimizer2], [lr_scheduler1, lr_scheduler2]
#
#     model = TestModel()
#     model.training_epoch_end = None
#     trainer = Trainer(default_root_dir=tmpdir, max_epochs=1, limit_val_batches=0.1, limit_train_batches=0.2)
#     trainer.fit(model)
#
#     adjusted_lr1 = [pg["lr"] for pg in trainer.optimizers[0].param_groups]
#     adjusted_lr2 = [pg["lr"] for pg in trainer.optimizers[1].param_groups]
#
#     assert len(trainer.lr_scheduler_configs) == 2
#     assert all(a == adjusted_lr1[0] for a in adjusted_lr1)
#     assert all(a == adjusted_lr2[0] for a in adjusted_lr2)
#     assert model.init_lr * 0.1 == adjusted_lr1[0]
#     assert model.init_lr * 0.1 == adjusted_lr2[0]


def test_reducelronplateau_with_no_monitor_raises(tmpdir):
    """Test exception when a ReduceLROnPlateau is used with no monitor."""
    model = BoringModel()
    optimizer = optim.Adam(model.parameters())
    model.configure_optimizers = lambda: ([optimizer], [optim.lr_scheduler.ReduceLROnPlateau(optimizer)])
    trainer = Trainer(default_root_dir=tmpdir, fast_dev_run=True)
    with pytest.raises(
        MisconfigurationException, match="`configure_optimizers` must include a monitor when a `ReduceLROnPlateau`"
    ):
        trainer.fit(model)


def test_reducelronplateau_with_no_monitor_in_lr_scheduler_dict_raises(tmpdir):
    """Test exception when lr_scheduler dict has a ReduceLROnPlateau with no monitor."""
    model = BoringModel()
    optimizer = optim.Adam(model.parameters())
    model.configure_optimizers = lambda: {
        "optimizer": optimizer,
        "lr_scheduler": {"scheduler": optim.lr_scheduler.ReduceLROnPlateau(optimizer)},
    }
    trainer = Trainer(default_root_dir=tmpdir, fast_dev_run=True)
    with pytest.raises(MisconfigurationException, match="must include a monitor when a `ReduceLROnPlateau`"):
        trainer.fit(model)


def test_onecyclelr_with_epoch_interval_warns():
    """Test warning when a OneCycleLR is used and interval is epoch."""
    model = BoringModel()
    optimizer = optim.Adam(model.parameters())
    lr_scheduler = {"scheduler": optim.lr_scheduler.OneCycleLR(optimizer, max_lr=0.01, total_steps=3)}
    with pytest.warns(RuntimeWarning, match="Are you sure you didn't mean 'interval': 'step'?"):
        _configure_schedulers_automatic_opt([lr_scheduler], None)


def test_scheduler_initialized_with_custom_reduceonplateau():
    """Test for initialize custom scheduler with `reduce_on_plateau` argument."""

    class CustomReduceLROnPlateau:
        pass

    lr_scheduler = {"reduce_on_plateau": True, "scheduler": CustomReduceLROnPlateau(), "monitor": "my_loss"}
    config = _configure_schedulers_automatic_opt([lr_scheduler], None)
    assert isinstance(config[0].scheduler, CustomReduceLROnPlateau)
    assert config[0].reduce_on_plateau


def test_reducelronplateau_scheduling(tmpdir):
    class TestModel(BoringModel):
        def training_step(self, batch, batch_idx):
            self.log("foo", batch_idx)
            return super().training_step(batch, batch_idx)

        def configure_optimizers(self):
            optimizer = optim.Adam(self.parameters())
            return {
                "optimizer": optimizer,
                "lr_scheduler": optim.lr_scheduler.ReduceLROnPlateau(optimizer),
                "monitor": "foo",
            }

    model = TestModel()
    trainer = Trainer(default_root_dir=tmpdir, fast_dev_run=True)
    trainer.fit(model)

    lr_scheduler = trainer.lr_scheduler_configs[0]
    assert lr_scheduler == LRSchedulerConfig(
        scheduler=lr_scheduler.scheduler,
        monitor="foo",
        interval="epoch",
        frequency=1,
        reduce_on_plateau=True,
        strict=True,
        name=None,
    )


def test_optimizer_return_options(tmpdir):
    trainer = Trainer(default_root_dir=tmpdir)
    model = BoringModel()
    trainer.strategy.connect(model)
    trainer.lightning_module.trainer = trainer

    # single optimizer
    opt_a = optim.Adam(model.parameters(), lr=0.002)
    opt_b = optim.SGD(model.parameters(), lr=0.002)
    scheduler_a = optim.lr_scheduler.StepLR(opt_a, 10)
    optim.lr_scheduler.StepLR(opt_b, 10)

    # single optimizer
    model.configure_optimizers = lambda: opt_a
    opt, lr_sched = _init_optimizers_and_lr_schedulers(model)
    assert len(opt) == 1 and len(lr_sched) == 0

    # opt tuple
    model.automatic_optimization = False
    model.configure_optimizers = lambda: (opt_a, opt_b)
    opt, lr_sched = _init_optimizers_and_lr_schedulers(model)
    assert opt == [opt_a, opt_b]
    assert len(lr_sched) == 0

    # opt list
    model.automatic_optimization = False
    model.configure_optimizers = lambda: [opt_a, opt_b]
    opt, lr_sched = _init_optimizers_and_lr_schedulers(model)
    assert opt == [opt_a, opt_b]
    assert len(lr_sched) == 0

    ref_lr_sched = LRSchedulerConfig(
        scheduler=scheduler_a,
        interval="epoch",
        frequency=1,
        reduce_on_plateau=False,
        monitor=None,
        strict=True,
        name=None,
    )

    # opt tuple of 2 lists
    model.automatic_optimization = True
    model.configure_optimizers = lambda: ([opt_a], [scheduler_a])
    opt, lr_sched = _init_optimizers_and_lr_schedulers(model)
    assert len(opt) == len(lr_sched) == 1
    assert opt[0] == opt_a
    assert lr_sched[0] == ref_lr_sched

    # opt tuple of 1 list
    model.automatic_optimization = True
    model.configure_optimizers = lambda: ([opt_a], scheduler_a)
    opt, lr_sched = _init_optimizers_and_lr_schedulers(model)
    assert len(opt) == len(lr_sched) == 1
    assert opt[0] == opt_a
    assert lr_sched[0] == ref_lr_sched

    # opt single dictionary
    model.automatic_optimization = True
    model.configure_optimizers = lambda: {"optimizer": opt_a, "lr_scheduler": scheduler_a}
    opt, lr_sched = _init_optimizers_and_lr_schedulers(model)
    assert len(opt) == len(lr_sched) == 1
    assert opt[0] == opt_a
    assert lr_sched[0] == ref_lr_sched


def test_none_optimizer(tmpdir):
    model = BoringModel()
    model.configure_optimizers = lambda: None
    trainer = Trainer(default_root_dir=tmpdir, max_epochs=1, limit_val_batches=0.1, limit_train_batches=0.2)
    with pytest.warns(UserWarning, match="will run with no optimizer"):
        trainer.fit(model)


def test_configure_optimizer_from_dict(tmpdir):
    """Tests if `configure_optimizer` method could return a dictionary with `optimizer` field only."""

    class TestModel(BoringModel):
        def configure_optimizers(self):
            config = {"optimizer": optim.SGD(params=self.parameters(), lr=1e-03)}
            return config

    model = TestModel()
    trainer = Trainer(default_root_dir=tmpdir, fast_dev_run=True)
    trainer.fit(model)


@pytest.mark.parametrize("fn", ("validate", "test", "predict"))
def test_init_optimizers_during_evaluation_and_prediction(tmpdir, fn):
    """Test that optimizers is an empty list during evaluation and prediction."""

    class TestModel(BoringModel):
        def configure_optimizers(self):
            optimizer1 = optim.Adam(self.parameters(), lr=0.1)
            optimizer2 = optim.Adam(self.parameters(), lr=0.1)
            lr_scheduler1 = optim.lr_scheduler.StepLR(optimizer1, step_size=1)
            lr_scheduler2 = optim.lr_scheduler.StepLR(optimizer2, step_size=1)
            return [optimizer1, optimizer2], [lr_scheduler1, lr_scheduler2]

    trainer = Trainer(default_root_dir=tmpdir, fast_dev_run=2)
    train_fn = getattr(trainer, fn)
    train_fn(TestModel(), datamodule=BoringDataModule(), ckpt_path=None)

    assert len(trainer.lr_scheduler_configs) == 0
    assert len(trainer.optimizers) == 0


@pytest.mark.parametrize("complete_epoch", [True, False])
@mock.patch("torch.optim.lr_scheduler.ReduceLROnPlateau.step")
def test_lr_scheduler_strict(step_mock, tmpdir, complete_epoch):
    """Test "strict" support in lr_scheduler dict."""
    model = BoringModel()
    optimizer = optim.Adam(model.parameters())
    scheduler = optim.lr_scheduler.ReduceLROnPlateau(optimizer)
    max_epochs = 1 if complete_epoch else None
    max_steps = -1 if complete_epoch else 1
    trainer = Trainer(default_root_dir=tmpdir, max_epochs=max_epochs, max_steps=max_steps)

    model.configure_optimizers = lambda: {
        "optimizer": optimizer,
        "lr_scheduler": {"scheduler": scheduler, "monitor": "giraffe", "strict": True},
    }

    if complete_epoch:
        with pytest.raises(
            MisconfigurationException,
            match=r"ReduceLROnPlateau conditioned on metric .* which is not available\. Available metrics are:",
        ):
            trainer.fit(model)
    else:
        trainer.fit(model)

    step_mock.assert_not_called()

    model.configure_optimizers = lambda: {
        "optimizer": optimizer,
        "lr_scheduler": {"scheduler": scheduler, "monitor": "giraffe", "strict": False},
    }

    if complete_epoch:
        trainer = Trainer(default_root_dir=tmpdir, max_epochs=max_epochs, max_steps=max_steps)
        with pytest.warns(
            RuntimeWarning, match=r"ReduceLROnPlateau conditioned on metric .* which is not available but strict"
        ):
            trainer.fit(model)

    step_mock.assert_not_called()


def test_unknown_configure_optimizers_raises(tmpdir):
    """Test exception with an unsupported configure_optimizers return."""
    model = BoringModel()
    model.configure_optimizers = lambda: 1
    trainer = Trainer(default_root_dir=tmpdir, fast_dev_run=True)
    with pytest.raises(MisconfigurationException, match="Unknown configuration for model optimizers"):
        trainer.fit(model)


def test_optimizer_config_dict_with_extra_keys_warns(tmpdir):
    """Test exception when optimizer configuration dict has extra keys."""
    model = BoringModel()
    optimizer = optim.Adam(model.parameters())
    optim_conf = {
        "optimizer": optimizer,
        "lr_scheduler": {"scheduler": optim.lr_scheduler.StepLR(optimizer, 1)},
        "foo": 1,
        "bar": 2,
    }
    with pytest.warns(RuntimeWarning, match=r"Found unsupported keys in the optimizer configuration: \{.+\}"):
        _configure_optimizers(optim_conf)


def test_multiple_optimizer_config_dicts_with_extra_keys_warns(tmpdir):
    """Test exception when multiple optimizer configuration dicts have extra keys."""
    model = BoringModel()
    optimizer1 = optim.Adam(model.parameters(), lr=0.01)
    optimizer2 = optim.Adam(model.parameters(), lr=0.01)
    lr_scheduler_config_1 = {"scheduler": optim.lr_scheduler.StepLR(optimizer1, 1)}
    lr_scheduler_config_2 = {"scheduler": optim.lr_scheduler.StepLR(optimizer2, 1)}
    optim_conf = [
        {"optimizer": optimizer1, "lr_scheduler": lr_scheduler_config_1, "foo": 1, "bar": 2},
        {"optimizer": optimizer2, "lr_scheduler": lr_scheduler_config_2, "foo": 1, "bar": 2},
    ]
    with pytest.warns(RuntimeWarning, match=r"Found unsupported keys in the optimizer configuration: \{.+\}"):
        _configure_optimizers(optim_conf)


def test_lr_scheduler_with_unknown_interval_raises(tmpdir):
    """Test exception when lr_scheduler dict has unknown interval param value."""
    model = BoringModel()
    optimizer = optim.Adam(model.parameters())
    model.configure_optimizers = lambda: {
        "optimizer": optimizer,
        "lr_scheduler": {"scheduler": optim.lr_scheduler.StepLR(optimizer, 1), "interval": "incorrect_unknown_value"},
    }
    trainer = Trainer(default_root_dir=tmpdir, fast_dev_run=True)
    with pytest.raises(MisconfigurationException, match=r'The "interval" key in lr scheduler dict must be'):
        trainer.fit(model)


def test_lr_scheduler_with_extra_keys_warns(tmpdir):
    """Test warning when lr_scheduler dict has extra keys."""
    model = BoringModel()
    optimizer = optim.Adam(model.parameters())
    model.configure_optimizers = lambda: {
        "optimizer": optimizer,
        "lr_scheduler": {"scheduler": optim.lr_scheduler.StepLR(optimizer, 1), "foo": 1, "bar": 2},
    }
    trainer = Trainer(default_root_dir=tmpdir, fast_dev_run=True)
    with pytest.warns(RuntimeWarning, match=r"Found unsupported keys in the lr scheduler dict: \{.+\}"):
        trainer.fit(model)


def test_lr_scheduler_with_no_actual_scheduler_raises(tmpdir):
    """Test exception when lr_scheduler dict has no scheduler."""
    model = BoringModel()
    model.configure_optimizers = lambda: {"optimizer": optim.Adam(model.parameters()), "lr_scheduler": {}}
    trainer = Trainer(default_root_dir=tmpdir, fast_dev_run=True)
    with pytest.raises(MisconfigurationException, match='The lr scheduler dict must have the key "scheduler"'):
        trainer.fit(model)


def test_invalid_optimizer_in_scheduler(tmpdir):
    """Test exception when optimizer attached to lr_schedulers wasn't returned."""

    class InvalidOptimizerModel(BoringModel):
        def configure_optimizers(self):
            opt1 = optim.SGD(self.layer.parameters(), lr=0.1)
            opt2 = optim.SGD(self.layer.parameters(), lr=0.1)
            lr_scheduler = optim.lr_scheduler.StepLR(opt2, step_size=1)
            return [opt1], [lr_scheduler]

    model = InvalidOptimizerModel()
    trainer = Trainer(default_root_dir=tmpdir, fast_dev_run=True)
    with pytest.raises(MisconfigurationException, match="attached with an optimizer that wasn't returned"):
        trainer.fit(model)


def test_invalid_optimizer_dict_raises(tmpdir):
    """Test exception when lr_scheduler dict has no scheduler."""

    class DummyModel(BoringModel):
        def configure_optimizers(self):
            return [{"optimizer": optim.Adam(self.parameters())}, optim.Adam(self.parameters())]

    model = DummyModel()
    trainer = Trainer(default_root_dir=tmpdir, fast_dev_run=True)
    with pytest.raises(MisconfigurationException, match="Unknown configuration for model optimizers"):
        trainer.fit(model)


@RunIf(min_cuda_gpus=2, standalone=True)
def test_optimizer_state_on_device(tmpdir):
    """Test that optimizers that create state initially at instantiation still end up with the state on the GPU."""

    class TestModel(BoringModel):
        def configure_optimizers(self):
            # Adagrad creates state tensors immediately, model is not yet on GPU.
            return optim.Adagrad(self.parameters())

        def on_train_start(self, *args, **kwargs):
            opt = self.optimizers()
            _, state = next(iter(opt.state.items()))
            assert state["sum"].device == torch.device("cuda", self.local_rank) == self.device

    model = TestModel()
    trainer = Trainer(
        default_root_dir=tmpdir,
        accelerator="gpu",
        devices=2,
        strategy="ddp",
        fast_dev_run=True,
        enable_progress_bar=False,
        enable_model_summary=False,
    )
    trainer.fit(model)


@pytest.mark.parametrize("check_val_every_n_epoch", [1, 2])
@mock.patch("torch.optim.lr_scheduler.StepLR.step")
def test_lr_scheduler_epoch_step_frequency(mocked_sched, check_val_every_n_epoch, tmpdir):
    epochs = 4
    expected_steps = epochs + 1  # every LRScheduler gets called once at init

    model = BoringModel()
    trainer = Trainer(
        default_root_dir=tmpdir,
        limit_train_batches=2,
        limit_val_batches=2,
        check_val_every_n_epoch=check_val_every_n_epoch,
        max_epochs=epochs,
    )
    trainer.fit(model)
    assert mocked_sched.call_count == expected_steps


@pytest.mark.parametrize("every_n_train_steps, epoch_interval", [(None, True), (2, False), (2, True)])
def test_lr_scheduler_state_updated_before_saving(tmpdir, every_n_train_steps, epoch_interval):
    batches = 2
    max_epochs = 1
    lr, gamma = 1, 10
    trainer = Trainer(
        default_root_dir=tmpdir,
        enable_progress_bar=False,
        logger=False,
        max_epochs=max_epochs,
        limit_train_batches=batches,
        limit_val_batches=1,
        callbacks=[ModelCheckpoint(dirpath=tmpdir, every_n_train_steps=every_n_train_steps)],
    )

    class TestModel(BoringModel):
        def configure_optimizers(self):
            optimizer = torch.optim.SGD(self.parameters(), lr=lr)
            lr_scheduler = torch.optim.lr_scheduler.StepLR(optimizer, step_size=1, gamma=gamma)
            lr_scheduler_config = {"scheduler": lr_scheduler}
            if not epoch_interval:
                lr_scheduler_config["interval"] = "step"
            return [optimizer], [lr_scheduler_config]

        def on_save_checkpoint(self, checkpoint):
            lr_scheduler_config = checkpoint["lr_schedulers"][0]
            # 2 batches ran. since the lr_scheduler_config interval is `step`, the step count should be 2
            assert self.trainer.global_step == batches
            compare_to = max_epochs if epoch_interval else batches
            assert lr_scheduler_config["_step_count"] - 1 == compare_to  # step count starts at 1
            assert lr_scheduler_config["_last_lr"] == [lr * gamma**compare_to]
            self.on_save_checkpoint_called = True

    model = TestModel()
    trainer.fit(model)
    assert model.on_save_checkpoint_called


@pytest.mark.parametrize("save_on_train_epoch_end", (False, True))
def test_plateau_scheduler_lr_step_interval_updated_after_saving(tmpdir, save_on_train_epoch_end):
    batches = 4
    trainer = Trainer(
        default_root_dir=tmpdir,
        enable_progress_bar=False,
        logger=False,
        max_epochs=1,
        limit_train_batches=batches,
        limit_val_batches=1,
        callbacks=[ModelCheckpoint(dirpath=tmpdir, save_on_train_epoch_end=save_on_train_epoch_end)],
    )

<<<<<<< HEAD
    class Model(BoringModel):
        def __init__(self):
            super().__init__()
            self.automatic_optimization = False

        def training_step(self, batch, batch_idx):
            opt1, opt2 = self.optimizers()
            scheduler1, scheduler2 = self.lr_schedulers()

            loss = self.step(batch)
            opt1.zero_grad()
            opt2.zero_grad()

            self.manual_backward(loss)
            opt1.step()
            opt2.step()
            scheduler1.step(batch_idx)
            scheduler2.step()
            return loss

        def configure_optimizers(self):
            optimizer_1 = torch.optim.Adam(self.parameters())
            optimizer_2 = torch.optim.Adam(self.parameters())
            lr_scheduler1 = torch.optim.lr_scheduler.ReduceLROnPlateau(optimizer_1)
            lr_scheduler2 = torch.optim.lr_scheduler.StepLR(optimizer_2, step_size=1)
            # 'interval' and 'monitor' gets ignored for manual optimization
            lr_scheduler_config_1 = {"scheduler": lr_scheduler1, "interval": "step", "monitor": "foo"}
=======
    class TestModel(BoringModel):
        def training_step(self, batch, batch_idx):
            self.log("foo", batch_idx)
            return super().training_step(batch, batch_idx)

        def configure_optimizers(self):
            optimizer = torch.optim.Adam(self.parameters())

            lr_scheduler1 = torch.optim.lr_scheduler.ReduceLROnPlateau(optimizer)
            lr_scheduler_config_1 = {"scheduler": lr_scheduler1, "interval": "step", "monitor": "foo"}

            lr_scheduler2 = torch.optim.lr_scheduler.StepLR(optimizer, step_size=1)
>>>>>>> dd468734
            lr_scheduler_config_2 = {"scheduler": lr_scheduler2, "interval": "step"}
            return [optimizer], [lr_scheduler_config_1, lr_scheduler_config_2]

        def on_save_checkpoint(self, checkpoint):
            lr_scheduler_config_1 = checkpoint["lr_schedulers"][0]
            last_epoch = lr_scheduler_config_1["last_epoch"]
            assert last_epoch == batches - (not save_on_train_epoch_end)  # last epoch starts at 0

            lr_scheduler_config_2 = checkpoint["lr_schedulers"][1]
            assert lr_scheduler_config_2["_step_count"] - 1 == batches  # step count starts at 1

            self.on_save_checkpoint_called = True

    model = Model()
    model.training_epoch_end = None
    trainer.fit(model)
    assert model.on_save_checkpoint_called


def test_lr_scheduler_step_hook(tmpdir):
    """Test that custom lr scheduler works and `lr_scheduler_step` is called at appropriate time."""

    class CustomEpochScheduler:
        def __init__(self, optimizer):
            self.optimizer = optimizer

        def step(self, epoch):
            ...

        def state_dict(self):
            ...

        def load_state_dict(self, state_dict):
            ...

    class CustomBoringModel(BoringModel):
<<<<<<< HEAD
        def lr_scheduler_step(self, scheduler, metric):
            scheduler.step(epoch=self.current_epoch)

        def configure_optimizers(self):
            optimizer = torch.optim.SGD(self.layer.parameters(), lr=1e-2)
            lr_scheduler = {"scheduler": CustomEpochScheduler(optimizer), "interval": "epoch"}
            return {"optimizer": optimizer, "lr_scheduler": lr_scheduler}
=======
        def lr_scheduler_step(self, scheduler, optimizer_idx: int, metric):
            # step-level
            if isinstance(scheduler, torch.optim.lr_scheduler.StepLR):
                super().lr_scheduler_step(scheduler, optimizer_idx, metric)
            # epoch-level, custom scheduler
            elif isinstance(scheduler, CustomEpochScheduler):
                scheduler.step(epoch=self.current_epoch)

        def configure_optimizers(self):
            optimizer = torch.optim.SGD(self.layer.parameters(), lr=1e-2)
            lr_scheduler1 = {"scheduler": torch.optim.lr_scheduler.StepLR(optimizer, step_size=1), "interval": "step"}
            lr_scheduler2 = CustomEpochScheduler(optimizer)
            return [optimizer], [lr_scheduler1, lr_scheduler2]
>>>>>>> dd468734

    model = CustomBoringModel()
    model.training_epoch_end = None
    max_epochs = 3
    limit_train_batches = 2
    trainer = Trainer(
        default_root_dir=tmpdir,
        enable_checkpointing=False,
        logger=False,
        max_epochs=max_epochs,
        limit_train_batches=limit_train_batches,
        limit_val_batches=0,
    )
<<<<<<< HEAD
    with mock.patch.object(CustomEpochScheduler, "step") as mock_method_epoch:
=======
    with mock.patch.object(CustomEpochScheduler, "step") as mock_method_epoch, mock.patch.object(
        torch.optim.lr_scheduler.StepLR, "step"
    ) as mock_method_step:
>>>>>>> dd468734
        trainer.fit(model)

    assert mock_method_epoch.mock_calls == [call(epoch=e) for e in range(max_epochs)]


def test_invalid_scheduler_missing_state_dict():
    """Test that custom lr scheduler raises an error if it's missing the state dict."""

    class CustomScheduler:
        def __init__(self, optimizer):
            self.optimizer = optimizer

        def step(self):
            ...

    class CustomBoringModel(BoringModel):
        def configure_optimizers(self):
            opt = torch.optim.SGD(self.parameters(), lr=1e-2)
            lr_scheduler = CustomScheduler(opt)
            return {"optimizer": opt, "lr_scheduler": lr_scheduler}

    model = CustomBoringModel()
    model.trainer = Trainer()
    with pytest.raises(TypeError, match="provided lr scheduler `CustomScheduler` is invalid"):
        _init_optimizers_and_lr_schedulers(model)


@pytest.mark.parametrize("override", (False, True))
def test_invalid_lr_scheduler_with_custom_step_method(override):
    """Test that custom lr scheduler raises an error if it doesn't follow PyTorch LR Scheduler API."""

    class CustomScheduler:
        def __init__(self, optimizer):
            self.optimizer = optimizer

        def step(self, foobar):  # breaks the API, forces user to override `lr_scheduler_step`
            ...

        def state_dict(self):
            ...

        def load_state_dict(self, state_dict):
            ...

    class CustomBoringModel(BoringModel):
        def configure_optimizers(self):
            opt = torch.optim.SGD(self.parameters(), lr=1e-2)
            lr_scheduler = CustomScheduler(opt)
            return {"optimizer": opt, "lr_scheduler": lr_scheduler}

    model = CustomBoringModel()
    model.trainer = Trainer()
    if override:

        def lr_scheduler_step(*_):
            ...

        # the user did override the hook, no error
        model.lr_scheduler_step = lr_scheduler_step
        _init_optimizers_and_lr_schedulers(model)
    else:
        with pytest.raises(MisconfigurationException, match="CustomScheduler` doesn't follow"):
            _init_optimizers_and_lr_schedulers(model)<|MERGE_RESOLUTION|>--- conflicted
+++ resolved
@@ -48,14 +48,6 @@
     assert init_lr * 0.1 == adjusted_lr[0]
 
 
-<<<<<<< HEAD
-# TODO: Does it make sense to support returning [optimizer1], [lr_scheduler1, lr_scheduler2]?
-#   MisconfigurationException: Some schedulers are attached with an optimizer that wasn't returned from
-#   `configure_optimizers`.
-=======
-def test_multi_optimizer_with_scheduling(tmpdir):
-    """Verify that learning rate scheduling is working."""
-
     class Model(BoringModel):
         init_lr = 5e-4
 
@@ -85,37 +77,15 @@
     model.training_epoch_end = None
     trainer = Trainer(default_root_dir=tmpdir, max_epochs=1, limit_val_batches=0.1, limit_train_batches=0.2)
     trainer.fit(model)
->>>>>>> dd468734
-
-# def test_multi_optimizer_with_scheduling(tmpdir):
-#     """Verify that learning rate scheduling is working."""
-#
-#     class TestModel(BoringModel):
-#         init_lr = 5e-4
-#
-#         def training_step(self, batch, batch_idx, optimizer_idx):
-#             return super().training_step(batch, batch_idx)
-#
-#         def configure_optimizers(self):
-#             optimizer1 = optim.Adam(self.parameters(), lr=self.init_lr)
-#             optimizer2 = optim.Adam(self.parameters(), lr=self.init_lr)
-#             lr_scheduler1 = optim.lr_scheduler.StepLR(optimizer1, step_size=1)
-#             lr_scheduler2 = optim.lr_scheduler.StepLR(optimizer2, step_size=1)
-#             return [optimizer1, optimizer2], [lr_scheduler1, lr_scheduler2]
-#
-#     model = TestModel()
-#     model.training_epoch_end = None
-#     trainer = Trainer(default_root_dir=tmpdir, max_epochs=1, limit_val_batches=0.1, limit_train_batches=0.2)
-#     trainer.fit(model)
-#
-#     adjusted_lr1 = [pg["lr"] for pg in trainer.optimizers[0].param_groups]
-#     adjusted_lr2 = [pg["lr"] for pg in trainer.optimizers[1].param_groups]
-#
-#     assert len(trainer.lr_scheduler_configs) == 2
-#     assert all(a == adjusted_lr1[0] for a in adjusted_lr1)
-#     assert all(a == adjusted_lr2[0] for a in adjusted_lr2)
-#     assert model.init_lr * 0.1 == adjusted_lr1[0]
-#     assert model.init_lr * 0.1 == adjusted_lr2[0]
+
+    adjusted_lr1 = [pg["lr"] for pg in trainer.optimizers[0].param_groups]
+    adjusted_lr2 = [pg["lr"] for pg in trainer.optimizers[1].param_groups]
+
+    assert len(trainer.lr_scheduler_configs) == 2
+    assert all(a == adjusted_lr1[0] for a in adjusted_lr1)
+    assert all(a == adjusted_lr2[0] for a in adjusted_lr2)
+    assert model.init_lr * 0.1 == adjusted_lr1[0]
+    assert model.init_lr * 0.1 == adjusted_lr2[0]
 
 
 def test_reducelronplateau_with_no_monitor_raises(tmpdir):
@@ -541,11 +511,10 @@
         callbacks=[ModelCheckpoint(dirpath=tmpdir, save_on_train_epoch_end=save_on_train_epoch_end)],
     )
 
-<<<<<<< HEAD
-    class Model(BoringModel):
-        def __init__(self):
-            super().__init__()
-            self.automatic_optimization = False
+    class TestModel(BoringModel):
+        def training_step(self, batch, batch_idx):
+            self.log("foo", batch_idx)
+            return super().training_step(batch, batch_idx)
 
         def training_step(self, batch, batch_idx):
             opt1, opt2 = self.optimizers()
@@ -563,26 +532,12 @@
             return loss
 
         def configure_optimizers(self):
-            optimizer_1 = torch.optim.Adam(self.parameters())
-            optimizer_2 = torch.optim.Adam(self.parameters())
-            lr_scheduler1 = torch.optim.lr_scheduler.ReduceLROnPlateau(optimizer_1)
-            lr_scheduler2 = torch.optim.lr_scheduler.StepLR(optimizer_2, step_size=1)
-            # 'interval' and 'monitor' gets ignored for manual optimization
-            lr_scheduler_config_1 = {"scheduler": lr_scheduler1, "interval": "step", "monitor": "foo"}
-=======
-    class TestModel(BoringModel):
-        def training_step(self, batch, batch_idx):
-            self.log("foo", batch_idx)
-            return super().training_step(batch, batch_idx)
-
-        def configure_optimizers(self):
             optimizer = torch.optim.Adam(self.parameters())
 
             lr_scheduler1 = torch.optim.lr_scheduler.ReduceLROnPlateau(optimizer)
             lr_scheduler_config_1 = {"scheduler": lr_scheduler1, "interval": "step", "monitor": "foo"}
 
             lr_scheduler2 = torch.optim.lr_scheduler.StepLR(optimizer, step_size=1)
->>>>>>> dd468734
             lr_scheduler_config_2 = {"scheduler": lr_scheduler2, "interval": "step"}
             return [optimizer], [lr_scheduler_config_1, lr_scheduler_config_2]
 
@@ -619,19 +574,10 @@
             ...
 
     class CustomBoringModel(BoringModel):
-<<<<<<< HEAD
-        def lr_scheduler_step(self, scheduler, metric):
-            scheduler.step(epoch=self.current_epoch)
-
-        def configure_optimizers(self):
-            optimizer = torch.optim.SGD(self.layer.parameters(), lr=1e-2)
-            lr_scheduler = {"scheduler": CustomEpochScheduler(optimizer), "interval": "epoch"}
-            return {"optimizer": optimizer, "lr_scheduler": lr_scheduler}
-=======
-        def lr_scheduler_step(self, scheduler, optimizer_idx: int, metric):
+        def lr_scheduler_step(self, scheduler: int, metric):
             # step-level
             if isinstance(scheduler, torch.optim.lr_scheduler.StepLR):
-                super().lr_scheduler_step(scheduler, optimizer_idx, metric)
+                super().lr_scheduler_step(scheduler, metric)
             # epoch-level, custom scheduler
             elif isinstance(scheduler, CustomEpochScheduler):
                 scheduler.step(epoch=self.current_epoch)
@@ -641,7 +587,6 @@
             lr_scheduler1 = {"scheduler": torch.optim.lr_scheduler.StepLR(optimizer, step_size=1), "interval": "step"}
             lr_scheduler2 = CustomEpochScheduler(optimizer)
             return [optimizer], [lr_scheduler1, lr_scheduler2]
->>>>>>> dd468734
 
     model = CustomBoringModel()
     model.training_epoch_end = None
@@ -655,13 +600,9 @@
         limit_train_batches=limit_train_batches,
         limit_val_batches=0,
     )
-<<<<<<< HEAD
-    with mock.patch.object(CustomEpochScheduler, "step") as mock_method_epoch:
-=======
     with mock.patch.object(CustomEpochScheduler, "step") as mock_method_epoch, mock.patch.object(
         torch.optim.lr_scheduler.StepLR, "step"
     ) as mock_method_step:
->>>>>>> dd468734
         trainer.fit(model)
 
     assert mock_method_epoch.mock_calls == [call(epoch=e) for e in range(max_epochs)]
