--- conflicted
+++ resolved
@@ -78,12 +78,6 @@
     not_supported = {
         "on_fit_end",
         "on_fit_start",
-<<<<<<< HEAD
-        "on_init_end",
-        "on_init_start",
-=======
-        "on_configure_sharded_model",
->>>>>>> d7af8ce2
         "on_exception",
         "on_load_checkpoint",
         "load_state_dict",
