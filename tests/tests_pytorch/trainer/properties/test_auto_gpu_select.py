# Copyright The PyTorch Lightning team.
#
# Licensed under the Apache License, Version 2.0 (the "License");
# you may not use this file except in compliance with the License.
# You may obtain a copy of the License at
#
#     http://www.apache.org/licenses/LICENSE-2.0
#
# Unless required by applicable law or agreed to in writing, software
# distributed under the License is distributed on an "AS IS" BASIS,
# WITHOUT WARRANTIES OR CONDITIONS OF ANY KIND, either express or implied.
# See the License for the specific language governing permissions and
# limitations under the License.
import re
from unittest import mock

import pytest
import torch

from pytorch_lightning import Trainer
from pytorch_lightning.tuner.auto_gpu_select import pick_multiple_gpus
from pytorch_lightning.utilities.exceptions import MisconfigurationException
from tests_pytorch.helpers.runif import RunIf


@RunIf(min_cuda_gpus=2)
@pytest.mark.parametrize(
    ["nb", "expected_gpu_idxs", "expected_error"],
    [(0, [], MisconfigurationException), (-1, list(range(torch.cuda.device_count())), None), (1, [0], None)],
)
def test_pick_multiple_gpus(nb, expected_gpu_idxs, expected_error):
    if expected_error:
        with pytest.raises(
            expected_error,
            match=re.escape(
                "auto_select_gpus=True, gpus=0 is not a valid configuration."
                " Please select a valid number of GPU resources when using auto_select_gpus."
            ),
        ), pytest.deprecated_call(match="The function `pick_multiple_gpus` has been deprecated in v1.9.0"):
            pick_multiple_gpus(nb)
    else:
        with pytest.deprecated_call(match="The function `pick_multiple_gpus` has been deprecated in v1.9.0"):
            assert expected_gpu_idxs == pick_multiple_gpus(nb)


def test_pick_multiple_gpus_more_than_available(cuda_count_1):
    with pytest.raises(
        MisconfigurationException, match="You requested 3 GPUs but your machine only has 1 GPUs"
    ), pytest.deprecated_call(match="The function `pick_multiple_gpus` has been deprecated in v1.9.0"):
        pick_multiple_gpus(3)


@RunIf(mps=False)
@mock.patch("pytorch_lightning.trainer.connectors.accelerator_connector.pick_multiple_gpus", return_value=[1])
def test_auto_select_gpus(_, cuda_count_2):
    with pytest.deprecated_call(match="The Trainer argument `auto_select_gpus` has been deprecated in v1.9.0"):
        trainer = Trainer(auto_select_gpus=True, accelerator="gpu", devices=1)
    assert trainer.num_devices == 1
<<<<<<< HEAD
=======
    assert trainer.device_ids == [1]

    with pytest.deprecated_call(match="The Trainer argument `auto_select_gpus` has been deprecated in v1.9.0"):
        trainer = Trainer(auto_select_gpus=True, gpus=1)

    assert trainer.num_devices == 1
>>>>>>> 1ad68e57
    assert trainer.device_ids == [1]<|MERGE_RESOLUTION|>--- conflicted
+++ resolved
@@ -56,13 +56,4 @@
     with pytest.deprecated_call(match="The Trainer argument `auto_select_gpus` has been deprecated in v1.9.0"):
         trainer = Trainer(auto_select_gpus=True, accelerator="gpu", devices=1)
     assert trainer.num_devices == 1
-<<<<<<< HEAD
-=======
-    assert trainer.device_ids == [1]
-
-    with pytest.deprecated_call(match="The Trainer argument `auto_select_gpus` has been deprecated in v1.9.0"):
-        trainer = Trainer(auto_select_gpus=True, gpus=1)
-
-    assert trainer.num_devices == 1
->>>>>>> 1ad68e57
     assert trainer.device_ids == [1]