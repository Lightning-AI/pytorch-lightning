# Copyright The Lightning AI team.
#
# Licensed under the Apache License, Version 2.0 (the "License");
# you may not use this file except in compliance with the License.
# You may obtain a copy of the License at
#
#     http://www.apache.org/licenses/LICENSE-2.0
#
# Unless required by applicable law or agreed to in writing, software
# distributed under the License is distributed on an "AS IS" BASIS,
# WITHOUT WARRANTIES OR CONDITIONS OF ANY KIND, either express or implied.
# See the License for the specific language governing permissions and
# limitations under the License.
import gc
import logging
import math
import os
import pickle
from argparse import Namespace
from contextlib import nullcontext, suppress
from copy import deepcopy
from pathlib import Path
from unittest import mock
from unittest.mock import ANY, call, Mock, patch

import cloudpickle
import pytest
import torch
import torch.nn as nn
from torch.multiprocessing import ProcessRaisedException
from torch.nn.parallel.distributed import DistributedDataParallel
from torch.optim import SGD
from torch.utils.data import DataLoader, IterableDataset

import lightning.pytorch
import tests_pytorch.helpers.utils as tutils
from lightning.fabric.utilities.cloud_io import _load as pl_load
from lightning.fabric.utilities.seed import seed_everything
from lightning.pytorch import Callback, LightningDataModule, LightningModule, Trainer
from lightning.pytorch.accelerators import CPUAccelerator, CUDAAccelerator
from lightning.pytorch.callbacks import EarlyStopping, ModelCheckpoint, Timer
from lightning.pytorch.callbacks.on_exception_checkpoint import OnExceptionCheckpoint
from lightning.pytorch.callbacks.prediction_writer import BasePredictionWriter
from lightning.pytorch.core.saving import load_hparams_from_tags_csv, load_hparams_from_yaml, save_hparams_to_tags_csv
from lightning.pytorch.demos.boring_classes import (
    BoringModel,
    RandomDataset,
    RandomIterableDataset,
    RandomIterableDatasetWithLen,
)
from lightning.pytorch.loggers import TensorBoardLogger
<<<<<<< HEAD
from lightning.pytorch.overrides.distributed import IndexBatchSamplerWrapper, UnrepeatedDistributedSampler
from lightning.pytorch.strategies import DDPStrategy, SingleDeviceStrategy
from lightning.pytorch.strategies.launchers import _MultiProcessingLauncher
=======
from lightning.pytorch.overrides.distributed import _IndexBatchSamplerWrapper, UnrepeatedDistributedSampler
from lightning.pytorch.strategies import DDPSpawnStrategy, DDPStrategy, SingleDeviceStrategy
>>>>>>> 6b9ddf00
from lightning.pytorch.trainer.states import RunningStage, TrainerFn
from lightning.pytorch.utilities.exceptions import MisconfigurationException
from lightning.pytorch.utilities.imports import _OMEGACONF_AVAILABLE
from tests_pytorch.conftest import mock_cuda_count, mock_mps_count
from tests_pytorch.helpers.datamodules import ClassifDataModule
from tests_pytorch.helpers.runif import RunIf
from tests_pytorch.helpers.simple_models import ClassificationModel

if _OMEGACONF_AVAILABLE:
    from omegaconf import OmegaConf


def test_trainer_error_when_input_not_lightning_module():
    """Test that a useful error gets raised when the Trainer methods receive something other than a
    LightningModule."""
    trainer = Trainer()

    for method in ("fit", "validate", "test", "predict"):
        with pytest.raises(TypeError, match="must be a `LightningModule`.*got `Linear"):
            run_method = getattr(trainer, method)
            run_method(nn.Linear(2, 2))


@pytest.mark.parametrize("url_ckpt", [True, False])
def test_no_val_module(monkeypatch, tmpdir, tmpdir_server, url_ckpt):
    """Tests use case where trainer saves the model, and user loads it from tags independently."""
    # set $TORCH_HOME, which determines torch hub's cache path, to tmpdir
    monkeypatch.setenv("TORCH_HOME", str(tmpdir))

    class CustomModel(BoringModel):
        def __init__(self, lr=1e-2):
            super().__init__()
            self.save_hyperparameters()

    lr = 1e-3
    model = CustomModel(lr=lr)

    # logger file to get meta
    logger = tutils.get_default_logger(tmpdir)

    trainer = Trainer(default_root_dir=tmpdir, max_steps=1, limit_val_batches=1, logger=logger)
    # fit model
    trainer.fit(model)
    # training complete
    assert trainer.state.finished, f"Training failed with {trainer.state}"

    # save model
    new_weights_path = os.path.join(tmpdir, "save_test.ckpt")
    trainer.save_checkpoint(new_weights_path)

    # assert ckpt has hparams
    ckpt = torch.load(new_weights_path)
    assert LightningModule.CHECKPOINT_HYPER_PARAMS_KEY in ckpt.keys(), "hyper_parameters missing from checkpoints"

    # load new model
    hparams_path = tutils.get_data_path(logger, path_dir=tmpdir)
    hparams_path = os.path.join(hparams_path, "hparams.yaml")
    ckpt_path = (
        f"http://{tmpdir_server[0]}:{tmpdir_server[1]}/{os.path.basename(new_weights_path)}"
        if url_ckpt
        else new_weights_path
    )
    model_2 = CustomModel.load_from_checkpoint(checkpoint_path=ckpt_path, hparams_file=hparams_path)
    assert model_2.hparams.lr == lr


@pytest.mark.parametrize("url_ckpt", [True, False])
def test_strict_model_load(monkeypatch, tmpdir, tmpdir_server, url_ckpt):
    """Tests use case where trainer saves the model, and user loads it from tags independently."""
    # set $TORCH_HOME, which determines torch hub's cache path, to tmpdir
    monkeypatch.setenv("TORCH_HOME", tmpdir)

    model = BoringModel()
    # Extra layer
    model.c_d3 = torch.nn.Linear(10, 12)

    # logger file to get meta
    logger = tutils.get_default_logger(tmpdir)

    # fit model
    trainer = Trainer(default_root_dir=tmpdir, fast_dev_run=1, logger=logger)
    trainer.fit(model)

    # training complete
    assert trainer.state.finished, f"Training failed with {trainer.state}"

    # save model
    new_weights_path = os.path.join(tmpdir, "save_test.ckpt")
    trainer.save_checkpoint(new_weights_path)

    # load new model
    hparams_path = tutils.get_data_path(logger, path_dir=tmpdir)
    hparams_path = os.path.join(hparams_path, "hparams.yaml")
    ckpt_path = (
        f"http://{tmpdir_server[0]}:{tmpdir_server[1]}/{os.path.basename(new_weights_path)}"
        if url_ckpt
        else new_weights_path
    )

    try:
        BoringModel.load_from_checkpoint(checkpoint_path=ckpt_path, hparams_file=hparams_path)
    # todo: specify the possible exception
    except Exception:
        failed = True
    else:
        failed = False

    assert failed, "Model should not been loaded since the extra layer added."

    failed = False
    try:
        BoringModel.load_from_checkpoint(checkpoint_path=ckpt_path, hparams_file=hparams_path, strict=False)
    # todo: specify the possible exception
    except Exception:
        failed = True

    assert not failed, "Model should be loaded due to strict=False."


@pytest.mark.parametrize(
    ["accumulate_grad_batches", "limit_train_batches"],
    [
        (3, 1.0),
        (3, 0.8),  # not to be divisible by accumulate_grad_batches on purpose
        (4, 1.0),
        (4, 0.7),  # not to be divisible by accumulate_grad_batches on purpose
    ],
)
def test_gradient_accumulation_scheduling_last_batch(tmpdir, accumulate_grad_batches, limit_train_batches):
    """Verify optimizer.step() applied to last batch while grad accumulation."""

    class TestModel(BoringModel):
        def state_dict(self, *args, **kwargs):
            return deepcopy(super().state_dict(*args, **kwargs))

        def check(self, d1, d2, equal=True):
            keys = d1.keys() | d2.keys()
            values = [torch.equal(d1[k], d2[k]) for k in keys]
            return all(values) if equal else not any(values)

        def backward(self, *args, **kwargs) -> None:
            pre_bwd_state_dict = self.state_dict()
            assert self.check(self.start_state_dict, pre_bwd_state_dict)

            out = super().backward(*args, **kwargs)

            # state dict is equal, just the gradients changed
            assert self.check(pre_bwd_state_dict, self.state_dict())

            return out

        def optimizer_step(self, *args, **kwargs):
            pre_opt_step_state_dict = self.state_dict()
            assert self.check(self.start_state_dict, pre_opt_step_state_dict)

            # this calls `backward` and `on_after_backward` inside the closure
            out = super().optimizer_step(*args, **kwargs)

            # the state dict changed
            assert self.check(pre_opt_step_state_dict, self.state_dict(), equal=False)

            self.opt_step_called = True
            return out

        def on_train_batch_start(self, *_):
            self.start_state_dict = self.state_dict()
            self.opt_step_called = False

        def on_train_batch_end(self, outputs, batch, batch_idx):
            end_state_dict = self.state_dict()
            is_last_batch = (batch_idx + 1) == self.trainer.num_training_batches

            if is_last_batch or self.opt_step_called:
                assert self.check(self.start_state_dict, end_state_dict, equal=False)
            else:
                assert self.check(self.start_state_dict, end_state_dict)

    model = TestModel()
    trainer = Trainer(
        accumulate_grad_batches=accumulate_grad_batches,
        max_epochs=2,
        limit_train_batches=limit_train_batches,
        limit_val_batches=0,
        default_root_dir=tmpdir,
        enable_progress_bar=False,
    )

    trainer.fit(model)


def test_loading_meta_tags(tmpdir):
    """test for backward compatibility to meta_tags.csv."""
    hparams = {
        "batch_size": 32,
        "learning_rate": 0.001 * 8,
        "optimizer_name": "adam",
    }

    # save tags
    logger = tutils.get_default_logger(tmpdir)
    logger.log_hyperparams(Namespace(some_str="a_str", an_int=1, a_float=2.0))
    logger.log_hyperparams(hparams)
    logger.save()

    # load hparams
    path_expt_dir = tutils.get_data_path(logger, path_dir=tmpdir)
    hparams_path = os.path.join(path_expt_dir, TensorBoardLogger.NAME_HPARAMS_FILE)
    hparams = load_hparams_from_yaml(hparams_path)

    # save as legacy meta_tags.csv
    tags_path = os.path.join(path_expt_dir, "meta_tags.csv")
    save_hparams_to_tags_csv(tags_path, hparams)

    tags = load_hparams_from_tags_csv(tags_path)

    assert hparams == tags


def test_loading_yaml(tmpdir):
    hparams = {
        "batch_size": 32,
        "learning_rate": 0.001 * 8,
        "optimizer_name": "adam",
    }

    # save tags
    logger = tutils.get_default_logger(tmpdir)
    logger.log_hyperparams(Namespace(some_str="a_str", an_int=1, a_float=2.0))
    logger.log_hyperparams(hparams)
    logger.save()

    # load hparams
    path_expt_dir = tutils.get_data_path(logger, path_dir=tmpdir)
    hparams_path = os.path.join(path_expt_dir, "hparams.yaml")
    tags = load_hparams_from_yaml(hparams_path)

    assert tags["batch_size"] == 32 and tags["optimizer_name"] == "adam"


@pytest.mark.parametrize(
    "save_top_k,save_last,expected_files",
    [
        pytest.param(-1, False, [f"epoch={i}.ckpt" for i in range(5)], id="CASE K=-1  (all)"),
        pytest.param(1, False, {"epoch=4.ckpt"}, id="CASE K=1 (2.5, epoch 4)"),
        pytest.param(2, False, [f"epoch={i}.ckpt" for i in (2, 4)], id="CASE K=2 (2.5 epoch 4, 2.8 epoch 2)"),
        pytest.param(4, False, [f"epoch={i}.ckpt" for i in range(1, 5)], id="CASE K=4 (save all 4 base)"),
        pytest.param(3, False, [f"epoch={i}.ckpt" for i in range(2, 5)], id="CASE K=3 (save the 2nd, 3rd, 4th model)"),
        pytest.param(1, True, {"epoch=4.ckpt", "last.ckpt"}, id="CASE K=1 (save the 4th model and the last model)"),
    ],
)
def test_model_checkpoint_options(tmpdir, save_top_k, save_last, expected_files):
    """Test ModelCheckpoint options."""

    def mock_save_function(filepath, *args):
        open(filepath, "a").close()

    # simulated losses
    losses = [10, 9, 2.8, 5, 2.5]

    checkpoint_callback = ModelCheckpoint(
        dirpath=tmpdir,
        filename="{epoch}",
        monitor="checkpoint_on",
        save_top_k=save_top_k,
        save_last=save_last,
        verbose=True,
        save_on_train_epoch_end=False,
    )
    trainer = Trainer()
    trainer.state.fn = TrainerFn.FITTING
    trainer.save_checkpoint = mock_save_function

    # emulate callback's calls during the training
    for i, loss in enumerate(losses, 1):
        # sets `trainer.global_step`
        trainer.fit_loop.epoch_loop.automatic_optimization.optim_progress.optimizer.step.total.completed = i
        trainer.callback_metrics.update({"checkpoint_on": torch.tensor(loss)})
        checkpoint_callback.on_validation_end(trainer, trainer.lightning_module)
        trainer.fit_loop.epoch_progress.current.completed = i  # sets `trainer.current_epoch`

    file_lists = set(os.listdir(tmpdir))

    assert len(file_lists) == len(
        expected_files
    ), f"Should save {len(expected_files)} models when save_top_k={save_top_k} but found={file_lists}"

    # verify correct naming
    for fname in expected_files:
        assert fname in file_lists


def test_model_checkpoint_only_weights(tmpdir):
    """Tests use case where ModelCheckpoint is configured to save only model weights, and user tries to load
    checkpoint to resume training."""
    model = BoringModel()

    trainer = Trainer(
        default_root_dir=tmpdir,
        max_epochs=1,
        limit_train_batches=1,
        limit_val_batches=1,
        callbacks=[ModelCheckpoint(dirpath=tmpdir, save_weights_only=True)],
    )
    # fit model
    trainer.fit(model)
    # training complete
    assert trainer.state.finished, f"Training failed with {trainer.state}"

    checkpoint_path = trainer.checkpoint_callback.best_model_path

    # assert saved checkpoint has no trainer data
    checkpoint = torch.load(checkpoint_path)
    assert "optimizer_states" not in checkpoint, "checkpoint should contain only model weights"
    assert "lr_schedulers" not in checkpoint, "checkpoint should contain only model weights"

    # assert loading model works when checkpoint has only weights
    assert BoringModel.load_from_checkpoint(checkpoint_path=checkpoint_path)

    # directly save model
    new_weights_path = os.path.join(tmpdir, "save_test.ckpt")
    trainer.save_checkpoint(new_weights_path, weights_only=True)
    # assert saved checkpoint has no trainer data
    checkpoint = torch.load(new_weights_path)
    assert "optimizer_states" not in checkpoint, "checkpoint should contain only model weights"
    assert "lr_schedulers" not in checkpoint, "checkpoint should contain only model weights"

    # assert restoring train state fails
    with pytest.raises(KeyError, match="checkpoint contains only the model"):
        trainer._checkpoint_connector.restore(new_weights_path)


def test_model_freeze_unfreeze():
    model = BoringModel()
    model.freeze()
    assert not model.training
    for param in model.parameters():
        assert not param.requires_grad

    model.unfreeze()
    assert model.training
    for param in model.parameters():
        assert param.requires_grad


# TODO: move to `tests/tests_pytorch/models/test_restore.py`
@pytest.mark.parametrize("url_ckpt", [True, False])
def test_fit_ckpt_path_epoch_restored(monkeypatch, tmpdir, tmpdir_server, url_ckpt):
    """Verify resuming from checkpoint runs the right number of epochs."""
    # set $TORCH_HOME, which determines torch hub's cache path, to tmpdir
    monkeypatch.setenv("TORCH_HOME", tmpdir)

    class TestModel(BoringModel):
        # Model that tracks epochs and batches seen
        num_epochs_end_seen = 0
        num_batches_seen = 0
        num_on_load_checkpoint_called = 0

        def on_train_epoch_end(self):
            self.num_epochs_end_seen += 1

        def on_train_batch_start(self, *_):
            self.num_batches_seen += 1

        def on_load_checkpoint(self, _):
            self.num_on_load_checkpoint_called += 1

    model = TestModel()
    max_epochs = 2
    trainer = Trainer(
        max_epochs=max_epochs,
        limit_train_batches=0.65,
        limit_val_batches=1,
        callbacks=ModelCheckpoint(dirpath=tmpdir, save_top_k=-1),
        default_root_dir=tmpdir,
        val_check_interval=1.0,
        enable_progress_bar=False,
        logger=False,
        enable_model_summary=False,
    )
    trainer.fit(model)

    assert model.num_epochs_end_seen == max_epochs
    assert model.num_batches_seen == trainer.num_training_batches * max_epochs == trainer.global_step
    assert model.num_on_load_checkpoint_called == 0

    checkpoints = set(Path(trainer.checkpoint_callback.dirpath).glob("*.ckpt"))
    if url_ckpt:
        # transform local paths into url checkpoints
        ip, port = tmpdir_server
        checkpoints = [f"http://{ip}:{port}/" + ckpt.name for ckpt in checkpoints]

    assert len(checkpoints) == max_epochs
    for ckpt in checkpoints:
        model = TestModel()
        state = pl_load(ckpt)
        # Resume training
        trainer = Trainer(default_root_dir=tmpdir, max_epochs=2, enable_progress_bar=False)
        trainer.fit(model, ckpt_path=ckpt)
        assert state["global_step"] + model.num_batches_seen == trainer.global_step
        assert model.num_on_load_checkpoint_called == 1


def test_trainer_max_steps_and_epochs(tmpdir):
    """Verify model trains according to specified max steps."""
    model = BoringModel()
    num_train_samples = math.floor(len(model.train_dataloader()) * 0.5)

    # define less train steps than epochs
    trainer_kwargs = {
        "limit_train_batches": 0.5,
        "default_root_dir": tmpdir,
        "max_epochs": 3,
        "max_steps": num_train_samples + 10,
        "logger": False,
        "enable_model_summary": False,
        "enable_progress_bar": False,
    }
    trainer = Trainer(**trainer_kwargs)
    trainer.fit(model)

    assert trainer.state.finished, f"Training failed with {trainer.state}"
    assert trainer.global_step == trainer.max_steps, "Model did not stop at max_steps"

    # define less train epochs than steps
    trainer_kwargs["max_epochs"] = 2
    trainer_kwargs["max_steps"] = 3 * 2 * num_train_samples
    trainer = Trainer(**trainer_kwargs)
    trainer.fit(model)

    assert trainer.state.finished, f"Training failed with {trainer.state}"
    assert trainer.global_step == num_train_samples * trainer.max_epochs
    assert trainer.current_epoch == trainer.max_epochs, "Model did not stop at max_epochs"

    # if max_steps is positive and max_epochs is negative, use max_steps
    trainer_kwargs["max_epochs"] = -1
    trainer_kwargs["max_steps"] = 3
    trainer = Trainer(**trainer_kwargs)
    trainer.fit(model)

    assert trainer.state.finished, f"Training failed with {trainer.state}"
    assert trainer.global_step == 3


@pytest.mark.parametrize(
    "max_epochs,max_steps,incorrect_variable",
    [
        (-100, -1, "max_epochs"),
        (1, -2, "max_steps"),
    ],
)
def test_trainer_max_steps_and_epochs_validation(max_epochs, max_steps, incorrect_variable):
    """Don't allow max_epochs or max_steps to be less than -1 or a float."""
    with pytest.raises(
        MisconfigurationException,
        match=f"`{incorrect_variable}` must be a non-negative integer or -1",
    ):
        Trainer(max_epochs=max_epochs, max_steps=max_steps)


@pytest.mark.parametrize(
    "max_epochs,max_steps,is_done,correct_trainer_epochs",
    [
        (None, -1, False, None),
        (-1, -1, False, -1),
        (5, -1, False, 5),
        (-1, 10, False, -1),
        (None, 0, True, None),
        (0, -1, True, 0),
        (-1, 0, True, -1),
        (0, -1, True, 0),
    ],
)
def test_trainer_max_steps_and_epochs_fit_loop_done(max_epochs, max_steps, is_done, correct_trainer_epochs):
    trainer = Trainer(max_epochs=max_epochs, max_steps=max_steps)

    assert trainer.max_epochs == correct_trainer_epochs
    assert trainer.max_steps == max_steps

    if isinstance(correct_trainer_epochs, int):
        assert trainer.fit_loop.done is is_done

    # Make sure there is no timer
    timer_callbacks = [c for c in trainer.callbacks if isinstance(c, Timer)]
    assert len(timer_callbacks) == 0


def test_trainer_min_steps_and_epochs(tmpdir):
    """Verify model trains according to specified min steps."""
    num_train_samples = math.floor(len(BoringModel().train_dataloader()) * 0.5)

    class CustomModel(BoringModel):
        def training_step(self, *args, **kwargs):
            # try to force stop right after first step
            if self.global_step > 0:
                self.trainer.should_step = True

            return super().training_step(*args, **kwargs)

    model = CustomModel()

    trainer_kwargs = {
        "limit_train_batches": 0.5,
        "default_root_dir": tmpdir,
        "val_check_interval": 2,
        "min_epochs": 1,
        "max_epochs": 7,
        # define less min steps than 1 epoch
        "min_steps": num_train_samples // 2,
        "logger": False,
        "enable_model_summary": False,
        "enable_progress_bar": False,
    }
    trainer = Trainer(**trainer_kwargs)
    trainer.fit(model)

    assert trainer.state.finished, f"Training failed with {trainer.state}"
    assert trainer.current_epoch > 0
    assert trainer.global_step >= num_train_samples, "Model did not train for at least min_epochs"

    # define less epochs than min_steps
    trainer_kwargs["min_steps"] = math.floor(num_train_samples * 1.5)
    trainer = Trainer(**trainer_kwargs)
    trainer.fit(model)

    assert trainer.state.finished, f"Training failed with {trainer.state}"
    assert trainer.current_epoch > 0
    assert trainer.global_step >= math.floor(num_train_samples * 1.5), "Model did not train for at least min_steps"


def test_trainer_min_steps_and_min_epochs_not_reached(tmpdir, caplog):
    """Test that min_epochs/min_steps in Trainer are enforced even if EarlyStopping is triggered."""

    class TestModel(BoringModel):
        training_step_invoked = 0

        def training_step(self, batch, batch_idx):
            output = super().training_step(batch, batch_idx)
            output["loss"] = output["loss"] * 0.0  # force minimal loss to trigger early stopping
            self.log("loss", output["loss"])
            self.training_step_invoked += 1
            if self.current_epoch < 2:
                assert not self.trainer.should_stop
            else:
                assert self.trainer.should_stop
            return output

    model = TestModel()
    early_stop = EarlyStopping(monitor="loss", patience=0, check_on_train_epoch_end=True)
    min_epochs = 5
    trainer = Trainer(
        default_root_dir=tmpdir,
        enable_progress_bar=False,
        min_epochs=min_epochs,
        limit_val_batches=0,
        limit_train_batches=2,
        callbacks=[early_stop],
    )
    with caplog.at_level(logging.INFO, logger="lightning.pytorch.trainer.trainer"):
        trainer.fit(model)

    message = f"min_epochs={min_epochs}` or `min_steps=None` has not been met. Training will continue"
    num_messages = sum(1 for record in caplog.records if message in record.message)
    assert num_messages == 1
    assert model.training_step_invoked == min_epochs * 2


def test_trainer_max_steps_accumulate_batches(tmpdir):
    """Verify model trains according to specified max steps with grad accumulated batches."""
    model = BoringModel()
    num_train_samples = math.floor(len(model.train_dataloader()) * 0.5)

    # define less train steps than epochs
    trainer = Trainer(
        limit_train_batches=0.5,
        default_root_dir=tmpdir,
        max_steps=num_train_samples + 10,
        accumulate_grad_batches=10,
        logger=False,
        enable_progress_bar=False,
        enable_model_summary=False,
    )
    trainer.fit(model)

    assert trainer.state.finished, f"Training failed with {trainer.state}"
    assert trainer.global_step == trainer.max_steps, "Model did not stop at max_steps"


@pytest.mark.parametrize("ckpt_path", (None, "last"))
@pytest.mark.parametrize("fn", (TrainerFn.FITTING, TrainerFn.VALIDATING))
def test_checkpoint_path_input_last_fault_tolerant(tmpdir, ckpt_path, fn):
    mc = ModelCheckpoint()
    mc.best_model_path = "foobar"
    # manually create to simulate fault-tolerant training
    ft_ckpt = OnExceptionCheckpoint(tmpdir)
    Path(ft_ckpt.ckpt_path).touch()

    trainer = Trainer(callbacks=[mc, ft_ckpt])
    trainer.state.fn = fn

    if ckpt_path == "last":
        ctxt = nullcontext()
        final_path = os.path.join(tmpdir, "on_exception.ckpt")
    elif fn == "fit":  # and ckpt_path == best
        ctxt = pytest.warns(UserWarning, match="The last model of the previous `fit")
        final_path = os.path.join(tmpdir, "on_exception.ckpt")
    else:  # ckpt_path == best and fn == validate
        ctxt = pytest.warns(UserWarning, match="There is also an on-exception checkpoint available")
        final_path = "foobar"

    with ctxt:
        ckpt_path = trainer._checkpoint_connector._parse_ckpt_path(
            fn, ckpt_path, model_provided=fn == "fit", model_connected=True
        )
    assert ckpt_path == final_path


@pytest.mark.parametrize("ckpt_path", (None, "last"))
@pytest.mark.parametrize("save_last", (True, False))
@pytest.mark.parametrize("fn", ("fit", "validate"))
def test_checkpoint_path_input_last(tmpdir, ckpt_path, save_last, fn):
    model = BoringModel()
    mc = ModelCheckpoint(save_last=save_last)
    trainer = Trainer(
        max_epochs=1,
        limit_train_batches=1,
        limit_val_batches=1,
        enable_model_summary=False,
        enable_progress_bar=False,
        logger=False,
        default_root_dir=tmpdir,
        callbacks=[mc],
    )
    assert trainer.ckpt_path is None
    trainer_fn = getattr(trainer, fn)

    if fn == "fit":
        ctxt = nullcontext() if ckpt_path is None else pytest.warns(UserWarning, match="No checkpoint will be loaded")
        with ctxt:
            trainer_fn(model, ckpt_path=ckpt_path)
        assert trainer.ckpt_path is None
    else:
        trainer.fit(model)
        if ckpt_path is None:
            ctxt = pytest.warns(
                UserWarning,
                match=r"(?!.*however it is default only when fitting)^"
                r".*The best model of the previous `fit` call will be used",
            )
            final_path = mc.best_model_path
        else:
            if save_last:
                ctxt = nullcontext()
                final_path = mc.last_model_path
            else:
                ctxt = pytest.warns(UserWarning, match="No checkpoint will be loaded")
                final_path = None

        with ctxt:
            trainer_fn(ckpt_path=ckpt_path)
        assert trainer.ckpt_path == final_path


def test_checkpoint_find_last(tmpdir):
    """Test that the last checkpoint is found correctly."""
    model = BoringModel()
    mc = ModelCheckpoint(save_last=True)
    trainer = Trainer(
        max_epochs=1,
        limit_train_batches=1,
        limit_val_batches=0,
        enable_model_summary=False,
        enable_progress_bar=False,
        logger=False,
        default_root_dir=tmpdir,
        callbacks=[mc],
    )
    assert trainer.ckpt_path is None
    trainer.fit(model)

    model = BoringModel()
    mc = ModelCheckpoint()
    trainer = Trainer(
        max_epochs=1,
        limit_train_batches=1,
        limit_val_batches=0,
        enable_model_summary=False,
        enable_progress_bar=False,
        logger=False,
        default_root_dir=tmpdir,
        callbacks=[mc],
    )
    assert trainer.ckpt_path is None
    trainer.fit(model, ckpt_path="last")
    assert trainer.ckpt_path == str(tmpdir / "checkpoints" / "last.ckpt")


@pytest.mark.parametrize("ckpt_path", (None, "best", "specific"))
@pytest.mark.parametrize("save_top_k", (-1, 0, 1, 2))
@pytest.mark.parametrize("fn", ("validate", "test", "predict"))
def test_checkpoint_path_input(tmpdir, ckpt_path, save_top_k, fn):
    class TestModel(BoringModel):
        def validation_step(self, batch, batch_idx):
            self.log("foo", -batch_idx)
            return super().validation_step(batch, batch_idx)

        def test_step(self, *args):
            return self.validation_step(*args)

        def predict_step(self, batch, *_):
            return self(batch)

    model = TestModel()
    trainer = Trainer(
        max_epochs=2,
        limit_val_batches=1,
        limit_test_batches=1,
        limit_predict_batches=1,
        enable_progress_bar=False,
        default_root_dir=tmpdir,
        callbacks=[ModelCheckpoint(monitor="foo", save_top_k=save_top_k)],
    )
    trainer.fit(model)

    trainer_fn = getattr(trainer, fn)
    assert trainer.ckpt_path is None

    if ckpt_path == "best":
        # ckpt_path is 'best', meaning we load the best weights
        if save_top_k == 0:
            with pytest.raises(ValueError, match=".*is not configured to save the best.*"):
                trainer_fn(ckpt_path=ckpt_path)
            with pytest.raises(ValueError, match=".*is not configured to save the best.*"):
                trainer_fn(model, ckpt_path=ckpt_path)
        else:
            trainer_fn(ckpt_path=ckpt_path)
            assert trainer.ckpt_path == trainer.checkpoint_callback.best_model_path

            trainer_fn(model, ckpt_path=ckpt_path)
            assert trainer.ckpt_path == trainer.checkpoint_callback.best_model_path
    elif ckpt_path is None:
        # ckpt_path is None, meaning we don't load any checkpoints and use the provided model
        trainer_fn(model, ckpt_path=ckpt_path)
        assert trainer.ckpt_path is None

        if save_top_k > 0:
            # ckpt_path is None with no model provided means load the best weights
            with pytest.warns(UserWarning, match="The best model of the previous `fit` call will be used"):
                trainer_fn(ckpt_path=ckpt_path)
            assert trainer.ckpt_path == trainer.checkpoint_callback.best_model_path
    else:
        # specific checkpoint, pick one from saved ones
        if save_top_k == 0:
            with pytest.raises(FileNotFoundError):
                trainer_fn(ckpt_path="random.ckpt")
        else:
            ckpt_path = str(
                list((Path(tmpdir) / f"lightning_logs/version_{trainer.logger.version}/checkpoints").iterdir())[
                    0
                ].absolute()
            )
            trainer_fn(ckpt_path=ckpt_path)
            assert trainer.ckpt_path == ckpt_path

            trainer_fn(model, ckpt_path=ckpt_path)
            assert trainer.ckpt_path == ckpt_path


@pytest.mark.parametrize("enable_checkpointing", (False, True))
@pytest.mark.parametrize("fn", ("validate", "test", "predict"))
def test_tested_checkpoint_path_best(tmpdir, enable_checkpointing, fn):
    class TestModel(BoringModel):
        def validation_step(self, batch, batch_idx):
            self.log("foo", -batch_idx)
            return super().validation_step(batch, batch_idx)

        def test_step(self, *args):
            return self.validation_step(*args)

        def predict_step(self, batch, *_):
            return self(batch)

    model = TestModel()
    trainer = Trainer(
        max_epochs=2,
        limit_val_batches=1,
        limit_test_batches=1,
        limit_predict_batches=1,
        enable_progress_bar=False,
        default_root_dir=tmpdir,
        enable_checkpointing=enable_checkpointing,
    )
    trainer.fit(model)

    trainer_fn = getattr(trainer, fn)
    assert trainer.ckpt_path is None

    if enable_checkpointing:
        trainer_fn(ckpt_path="best")
        assert trainer.ckpt_path == trainer.checkpoint_callback.best_model_path

        trainer_fn(model, ckpt_path="best")
        assert trainer.ckpt_path == trainer.checkpoint_callback.best_model_path
    else:
        with pytest.raises(ValueError, match="`ModelCheckpoint` is not configured."):
            trainer_fn(ckpt_path="best")
        with pytest.raises(ValueError, match="`ModelCheckpoint` is not configured."):
            trainer_fn(model, ckpt_path="best")


def test_best_ckpt_evaluate_raises_warning_with_multiple_ckpt_callbacks():
    """Test that a warning is raised if best ckpt callback is used for evaluation configured with multiple
    checkpoints."""

    ckpt_callback1 = ModelCheckpoint(monitor="foo")
    ckpt_callback1.best_model_path = "foo_best_model.ckpt"
    ckpt_callback2 = ModelCheckpoint(monitor="bar")
    ckpt_callback2.best_model_path = "bar_best_model.ckpt"
    trainer = Trainer(callbacks=[ckpt_callback1, ckpt_callback2])
    trainer.state.fn = TrainerFn.TESTING

    with pytest.warns(UserWarning, match="best checkpoint path from first checkpoint callback"):
        trainer._checkpoint_connector._parse_ckpt_path(
            trainer.state.fn, ckpt_path="best", model_provided=False, model_connected=True
        )


def test_disabled_training(tmpdir):
    """Verify that `limit_train_batches=0` disables the training loop unless `fast_dev_run=True`."""

    class CurrentModel(BoringModel):

        training_step_invoked = False

        def training_step(self, *args, **kwargs):
            self.training_step_invoked = True
            return super().training_step(*args, **kwargs)

    model = CurrentModel()

    trainer_options = dict(
        default_root_dir=tmpdir,
        enable_progress_bar=False,
        max_epochs=2,
        limit_train_batches=0.0,
        limit_val_batches=0.2,
        fast_dev_run=False,
    )

    before_state_dict = deepcopy(model.state_dict())

    trainer = Trainer(**trainer_options)
    trainer.fit(model)

    after_state_dict = model.state_dict()

    for key in before_state_dict.keys():
        assert torch.all(torch.eq(before_state_dict[key], after_state_dict[key]))

    # check that limit_train_batches=0 turns off training
    assert trainer.state.finished, f"Training failed with {trainer.state}"
    assert trainer.current_epoch == 0
    assert not model.training_step_invoked, "`training_step` should not run when `limit_train_batches=0`"

    # check that limit_train_batches has no influence when fast_dev_run is turned on
    model = CurrentModel()
    trainer_options.update(fast_dev_run=True)
    before_state_dict = deepcopy(model.state_dict())

    trainer = Trainer(**trainer_options)
    trainer.fit(model)

    after_state_dict = model.state_dict()

    for key in before_state_dict.keys():
        assert not torch.all(torch.eq(before_state_dict[key], after_state_dict[key]))

    assert trainer.state.finished, f"Training failed with {trainer.state}"
    assert trainer.current_epoch == 1
    assert model.training_step_invoked, "did not run `training_step` with `fast_dev_run=True`"


def test_disabled_validation(tmpdir):
    """Verify that `limit_val_batches=0` disables the validation loop unless `fast_dev_run=True`."""

    class CurrentModel(BoringModel):

        validation_step_invoked = False

        def validation_step(self, *args, **kwargs):
            self.validation_step_invoked = True
            return super().validation_step(*args, **kwargs)

    model = CurrentModel()

    trainer_options = dict(
        default_root_dir=tmpdir,
        enable_progress_bar=False,
        max_epochs=2,
        limit_train_batches=0.4,
        limit_val_batches=0.0,
        fast_dev_run=False,
    )

    trainer = Trainer(**trainer_options)
    trainer.fit(model)

    # check that limit_val_batches=0 turns off validation
    assert trainer.state.finished, f"Training failed with {trainer.state}"
    assert trainer.current_epoch == 2
    assert not model.validation_step_invoked, "`validation_step` should not run when `limit_val_batches=0`"

    # check that limit_val_batches has no influence when fast_dev_run is turned on
    model = CurrentModel()
    trainer_options.update(fast_dev_run=True)
    trainer = Trainer(**trainer_options)
    trainer.fit(model)

    assert trainer.state.finished, f"Training failed with {trainer.state}"
    assert trainer.current_epoch == 1
    assert model.validation_step_invoked, "did not run `validation_step` with `fast_dev_run=True`"


def test_on_exception_hook(tmpdir):
    """Test the on_exception callback hook and the trainer interrupted flag."""

    model = BoringModel()

    class InterruptCallback(Callback):
        def __init__(self):
            super().__init__()

        def on_train_batch_start(self, trainer, pl_module, batch, batch_idx):
            raise KeyboardInterrupt

        def on_test_start(self, trainer, pl_module):
            raise MisconfigurationException

    class HandleInterruptCallback(Callback):
        def __init__(self):
            super().__init__()
            self.exception = None

        def on_exception(self, trainer, pl_module, exception):
            self.exception = exception

    interrupt_callback = InterruptCallback()
    handle_interrupt_callback = HandleInterruptCallback()

    trainer = Trainer(
        callbacks=[interrupt_callback, handle_interrupt_callback],
        max_epochs=1,
        limit_val_batches=0.1,
        limit_train_batches=0.2,
        enable_progress_bar=False,
        logger=False,
        default_root_dir=tmpdir,
    )
    assert not trainer.interrupted
    assert handle_interrupt_callback.exception is None
    trainer.fit(model)
    assert trainer.interrupted
    assert isinstance(handle_interrupt_callback.exception, KeyboardInterrupt)
    with pytest.raises(MisconfigurationException):
        trainer.test(model)
    assert trainer.interrupted
    assert isinstance(handle_interrupt_callback.exception, MisconfigurationException)


@pytest.mark.parametrize("precision", ["32-true", pytest.param("16-mixed", marks=RunIf(min_cuda_gpus=1))])
@RunIf(sklearn=True)
def test_gradient_clipping_by_norm(tmpdir, precision):
    """Test gradient clipping by norm."""
    trainer = Trainer(
        default_root_dir=tmpdir,
        max_steps=1,
        max_epochs=1,
        accelerator="auto",
        devices=1,
        precision=precision,
        gradient_clip_algorithm="norm",
        gradient_clip_val=0.05,
    )

    class TestModel(ClassificationModel):
        def configure_gradient_clipping(self, *args, **kwargs):
            super().configure_gradient_clipping(*args, **kwargs)
            # test that gradient is clipped correctly
            parameters = self.parameters()
            grad_norm = torch.norm(torch.stack([torch.norm(p.grad.detach(), 2) for p in parameters]), 2)
            torch.testing.assert_close(grad_norm, torch.tensor(0.05, device=self.device))
            self.assertion_called = True

    model = TestModel()
    trainer.fit(model, ClassifDataModule())
    assert model.assertion_called


@pytest.mark.parametrize("precision", ["32-true", pytest.param("16-mixed", marks=RunIf(min_cuda_gpus=1))])
def test_gradient_clipping_by_value(tmpdir, precision):
    """Test gradient clipping by value."""
    trainer = Trainer(
        default_root_dir=tmpdir,
        max_steps=1,
        max_epochs=1,
        accelerator="auto",
        devices=1,
        precision=precision,
        gradient_clip_algorithm="value",
        gradient_clip_val=1e-10,
    )

    class TestModel(BoringModel):
        def configure_gradient_clipping(self, *args, **kwargs):
            super().configure_gradient_clipping(*args, **kwargs)
            # test that gradient is clipped correctly
            parameters = self.parameters()
            grad_max_list = [torch.max(p.grad.detach().abs()) for p in parameters]
            grad_max = torch.max(torch.stack(grad_max_list))
            torch.testing.assert_close(grad_max.abs(), torch.tensor(1e-10, device=self.device))
            self.assertion_called = True

    model = TestModel()
    trainer.fit(model)
    assert model.assertion_called


def test_invalid_gradient_clip_value(tmpdir):
    with pytest.raises(TypeError, match="`gradient_clip_val` should be an int or a float"):
        Trainer(default_root_dir=tmpdir, gradient_clip_val=(1, 2))


def test_invalid_gradient_clip_algo(tmpdir):
    with pytest.raises(MisconfigurationException, match="`gradient_clip_algorithm` norm2 is invalid"):
        Trainer(default_root_dir=tmpdir, gradient_clip_algorithm="norm2")


@pytest.mark.parametrize("limit_val_batches", [0.0, 1, 1.0, 0.5, 5])
def test_num_sanity_val_steps(tmpdir, limit_val_batches):
    """Test that the number of sanity check batches is clipped to `limit_val_batches`."""
    num_sanity_val_steps = 4
    trainer = Trainer(
        default_root_dir=tmpdir,
        num_sanity_val_steps=num_sanity_val_steps,
        limit_val_batches=limit_val_batches,
        max_steps=1,
    )
    assert trainer.num_sanity_val_steps == num_sanity_val_steps

    class CustomModelMixedVal(BoringModel):
        def validation_step(self, batch, batch_idx, dataloader_idx):
            return super().validation_step(batch, batch_idx)

        def val_dataloader(self):
            return [DataLoader(RandomDataset(32, 64), batch_size=8), DataLoader(RandomDataset(32, 64))]

    model = CustomModelMixedVal()

    with patch.object(
        trainer.fit_loop.epoch_loop.val_loop,
        "_evaluation_step",
        wraps=trainer.fit_loop.epoch_loop.val_loop._evaluation_step,
    ) as mocked:
        trainer.fit(model)
    assert mocked.call_count == sum(trainer.num_sanity_val_batches)


@pytest.mark.parametrize("limit_val_batches", [0.0, 1, 1.0, 0.3])
def test_num_sanity_val_steps_neg_one(tmpdir, limit_val_batches):
    """Test that `num_sanity_val_steps=-1` runs through all validation data once, and as many batches as limited by
    `limit_val_batches` Trainer argument."""

    class CustomModel(BoringModel):
        def validation_step(self, batch, batch_idx, dataloader_idx):
            return super().validation_step(batch, batch_idx)

        def val_dataloader(self):
            return [DataLoader(RandomDataset(32, 64)), DataLoader(RandomDataset(32, 64))]

    model = CustomModel()
    trainer = Trainer(
        default_root_dir=tmpdir, num_sanity_val_steps=-1, limit_val_batches=limit_val_batches, max_steps=1
    )
    assert trainer.num_sanity_val_steps == float("inf")

    with patch.object(
        trainer.fit_loop.epoch_loop.val_loop,
        "_evaluation_step",
        wraps=trainer.fit_loop.epoch_loop.val_loop._evaluation_step,
    ) as mocked:
        val_dataloaders = model.val_dataloader()
        trainer.fit(model, val_dataloaders=val_dataloaders)

        assert mocked.call_count == sum(trainer.num_val_batches)


def test_trainer_subclassing():
    model = BoringModel()

    # First way of pulling out args from signature is to list them
    class TrainerSubclass(Trainer):
        def __init__(self, custom_arg, *args, custom_kwarg="test", **kwargs):
            super().__init__(*args, **kwargs)
            self.custom_arg = custom_arg
            self.custom_kwarg = custom_kwarg

    trainer = TrainerSubclass(123, custom_kwarg="custom", fast_dev_run=True)
    trainer.fit(model)
    assert trainer.state.finished, f"Training failed with {trainer.state}"
    assert trainer.custom_arg == 123
    assert trainer.custom_kwarg == "custom"
    assert trainer.fast_dev_run

    # Second way is to pop from the dict
    # It's a special case because Trainer does not have any positional args
    class TrainerSubclass(Trainer):
        def __init__(self, **kwargs):
            self.custom_arg = kwargs.pop("custom_arg", 0)
            self.custom_kwarg = kwargs.pop("custom_kwarg", "test")
            super().__init__(**kwargs)

    trainer = TrainerSubclass(custom_kwarg="custom", fast_dev_run=True)
    trainer.fit(model)
    assert trainer.state.finished, f"Training failed with {trainer.state}"
    assert trainer.custom_kwarg == "custom"
    assert trainer.fast_dev_run

    # when we pass in an unknown arg, the base class should complain
    with pytest.raises(TypeError, match=r"__init__\(\) got an unexpected keyword argument 'abcdefg'"):
        TrainerSubclass(abcdefg="unknown_arg")


@RunIf(omegaconf=True)
@pytest.mark.parametrize(
    "trainer_params",
    [{"max_epochs": 1, "accelerator": "gpu", "devices": 1}, {"max_epochs": 1, "accelerator": "gpu", "devices": [0]}],
)
def test_trainer_omegaconf(cuda_count_1, trainer_params):
    config = OmegaConf.create(trainer_params)
    Trainer(**config)


def test_trainer_pickle(tmpdir):
    trainer = Trainer(max_epochs=1, default_root_dir=tmpdir)
    pickle.dumps(trainer)
    cloudpickle.dumps(trainer)


@pytest.mark.parametrize("stage", ("fit", "validate", "test"))
def test_trainer_setup_call(tmpdir, stage):
    """Test setup call gets the correct stage."""

    class CurrentModel(BoringModel):
        def setup(self, stage):
            self.stage = stage

    class CurrentCallback(Callback):
        def setup(self, trainer, model, stage):
            assert model is not None
            self.stage = stage

    model = CurrentModel()
    callback = CurrentCallback()
    trainer = Trainer(default_root_dir=tmpdir, max_epochs=1, enable_checkpointing=False, callbacks=[callback])

    if stage == "fit":
        trainer.fit(model)
    elif stage == "validate":
        trainer.validate(model)
    else:
        trainer.test(model)

    assert callback.stage == stage
    assert model.stage == stage


@pytest.mark.parametrize("train_batches, max_steps, log_interval", [(10, 10, 1), (3, 10, 1), (3, 10, 5)])
@patch("lightning.pytorch.loggers.tensorboard.TensorBoardLogger.log_metrics")
def test_log_every_n_steps(log_metrics_mock, tmpdir, train_batches, max_steps, log_interval):
    class TestModel(BoringModel):
        def training_step(self, *args, **kwargs):
            self.log("foo", -1)
            return super().training_step(*args, **kwargs)

    model = TestModel()
    trainer = Trainer(
        default_root_dir=tmpdir,
        log_every_n_steps=log_interval,
        limit_train_batches=train_batches,
        limit_val_batches=0,
        max_steps=max_steps,
        logger=TensorBoardLogger(tmpdir),
    )
    trainer.fit(model)
    expected_calls = [call(metrics=ANY, step=s) for s in range(log_interval - 1, max_steps, log_interval)]
    log_metrics_mock.assert_has_calls(expected_calls)


class TestLightningDataModule(LightningDataModule):
    def __init__(self, dataloaders):
        super().__init__()
        self._dataloaders = dataloaders

    def test_dataloader(self):
        return self._dataloaders

    def predict_dataloader(self):
        return self._dataloaders


class CustomPredictionWriter(BasePredictionWriter):

    write_on_batch_end_called = False
    write_on_epoch_end_called = False

    def __init__(self, output_dir: str, *args, **kwargs):
        super().__init__(*args, **kwargs)
        self.output_dir = output_dir

    def write_on_batch_end(self, trainer, pl_module, prediction, batch_indices, *_):
        assert prediction.shape == torch.Size([1, 2])
        assert len(batch_indices) == 1
        self.write_on_batch_end_called = True

    def write_on_epoch_end(self, trainer, pl_module, predictions, batch_indices):
        expected = 1 if trainer._accelerator_connector.is_distributed else 2
        assert len(predictions) == 2
        assert len(predictions[0]) == expected
        assert len(batch_indices) == 2
        assert len(batch_indices[0]) == expected
        self.write_on_epoch_end_called = True

    def on_predict_epoch_end(self, trainer, pl_module):
        if trainer._accelerator_connector.is_distributed:
            for idx in range(2):
                assert isinstance(trainer.predict_dataloaders[idx].batch_sampler.sampler, UnrepeatedDistributedSampler)
                assert isinstance(trainer.predict_dataloaders[idx].batch_sampler, _IndexBatchSamplerWrapper)
        super().on_predict_epoch_end(trainer, pl_module)


def predict(
    tmpdir,
    strategy="auto",
    accelerator="auto",
    devices="auto",
    model=None,
    plugins=None,
    datamodule=True,
    enable_progress_bar=True,
    use_callbacks=True,
):
    dataloaders = [torch.utils.data.DataLoader(RandomDataset(32, 2)), torch.utils.data.DataLoader(RandomDataset(32, 2))]

    model = model or BoringModel()
    dm = TestLightningDataModule(dataloaders)

    cb = CustomPredictionWriter(tmpdir, write_interval="batch")
    cb_1 = CustomPredictionWriter(tmpdir, write_interval="epoch")

    trainer = Trainer(
        default_root_dir=tmpdir,
        max_epochs=1,
        log_every_n_steps=1,
        enable_model_summary=False,
        strategy=strategy,
        accelerator=accelerator,
        devices=devices,
        plugins=plugins,
        enable_progress_bar=enable_progress_bar,
        callbacks=[cb, cb_1] if use_callbacks else [],
    )
    if strategy == "ddp_spawn":
        with pytest.raises(ProcessRaisedException, match="`return_predictions` should be set to `False`"):
            trainer.predict(model, datamodule=dm, return_predictions=True)

    if datamodule:
        results = trainer.predict(model, datamodule=dm)
    else:
        results = trainer.predict(model, dataloaders=dataloaders)

    if not isinstance(trainer.strategy.launcher, _MultiProcessingLauncher):
        if use_callbacks:
            assert cb.write_on_batch_end_called
            assert not cb.write_on_epoch_end_called

            assert not cb_1.write_on_batch_end_called
            assert cb_1.write_on_epoch_end_called

        num_samples = 1 if strategy == "ddp" else 2
        assert len(results) == 2
        assert len(results[0]) == num_samples
        assert results[0][0].shape == torch.Size([1, 2])


def test_trainer_predict_no_return(tmpdir):
    """Test trainer.predict warns when nothing is returned."""

    class CustomBoringModel(BoringModel):
        def predict_step(self, batch, batch_idx, dataloader_idx=0):
            if (batch_idx + 1) % 2 == 0:
                return

            return super().predict_step(batch, batch_idx, dataloader_idx)

    with pytest.warns(UserWarning, match="predict returned None"):
        predict(tmpdir, model=CustomBoringModel(), use_callbacks=False)


def test_trainer_predict_grad(tmpdir):
    class CustomBoringModel(BoringModel):
        def predict_step(self, batch, batch_idx, dataloader_idx=0):
            assert batch.expand_as(batch).grad_fn is None
            return super().predict_step(batch, batch_idx, dataloader_idx)

    predict(tmpdir, model=CustomBoringModel(), use_callbacks=False)

    x = torch.zeros(1, requires_grad=True)
    assert x.expand_as(x).grad_fn is not None


@pytest.mark.parametrize("enable_progress_bar", [False, True])
@pytest.mark.parametrize("datamodule", [False, True])
def test_trainer_predict_cpu(tmpdir, datamodule, enable_progress_bar):
    predict(tmpdir, datamodule=datamodule, enable_progress_bar=enable_progress_bar)


@RunIf(min_cuda_gpus=2, standalone=True)
@pytest.mark.parametrize(
    "kwargs",
    [
        {"strategy": "ddp", "devices": 2},
    ],
)
def test_trainer_predict_standalone(tmpdir, kwargs):
    predict(tmpdir, accelerator="gpu", **kwargs)


@pytest.mark.parametrize(
    "accelerator",
    [
        pytest.param("gpu", marks=RunIf(min_cuda_gpus=1)),
        pytest.param("mps", marks=RunIf(mps=True)),
    ],
)
def test_trainer_predict_1_gpu(tmpdir, accelerator):
    predict(tmpdir, accelerator=accelerator, devices=1)


@RunIf(skip_windows=True)
@pytest.mark.parametrize("accelerator", ["cpu", pytest.param("gpu", marks=RunIf(min_cuda_gpus=2))])
def test_trainer_predict_ddp_spawn(tmpdir, accelerator):
    predict(tmpdir, strategy="ddp_spawn", accelerator=accelerator, devices=2)


@pytest.mark.parametrize("dataset_cls", [RandomDataset, RandomIterableDatasetWithLen, RandomIterableDataset])
def test_index_batch_sampler_wrapper_with_iterable_dataset(dataset_cls, tmpdir):

    ds = dataset_cls(32, 8)
    loader = DataLoader(ds)
    is_iterable_dataset = isinstance(ds, IterableDataset)

    class CustomPredictionWriter(BasePredictionWriter):
        def __init__(self, output_dir: str, *args, **kwargs):
            super().__init__(*args, **kwargs)
            self.output_dir = output_dir

        def write_on_batch_end(self, trainer, pl_module, prediction, batch_indices, *_):
            assert not batch_indices if is_iterable_dataset else batch_indices

    cb = CustomPredictionWriter(tmpdir)
    trainer = Trainer(default_root_dir=tmpdir, callbacks=cb)
    predictions = trainer.predict(BoringModel(), dataloaders=loader)
    assert len(predictions) == 8


def test_spawn_predict_return_predictions(tmpdir):
    """Test that `return_predictions=True` raise a MisconfigurationException with spawn strategies."""
    model = BoringModel()
    trainer = Trainer(default_root_dir=tmpdir, accelerator="cpu", strategy="ddp_spawn", devices=2, fast_dev_run=True)
    assert isinstance(trainer.strategy, DDPStrategy)
    with pytest.raises(ProcessRaisedException, match="`return_predictions` should be set to `False`"):
        trainer.predict(model, dataloaders=model.train_dataloader(), return_predictions=True)


@pytest.mark.parametrize("return_predictions", [None, False, True])
@pytest.mark.parametrize("precision", ["32-true", "64-true"])
def test_predict_return_predictions_cpu(return_predictions, precision, tmpdir):
    """Test that `return_predictions=True`."""
    seed_everything(42)
    model = BoringModel()

    trainer = Trainer(default_root_dir=tmpdir, fast_dev_run=True, precision=precision)
    preds = trainer.predict(model, dataloaders=model.train_dataloader(), return_predictions=return_predictions)
    if return_predictions or return_predictions is None:
        assert len(preds) == 1
        assert preds[0].shape == torch.Size([1, 2])
        assert preds[0].dtype == (torch.float64 if precision == "64-true" else torch.float32)


@pytest.mark.parametrize(["max_steps", "max_epochs", "global_step"], [(10, 5, 10), (20, None, 20)])
def test_repeated_fit_calls_with_max_epochs_and_steps(tmpdir, max_steps, max_epochs, global_step):
    """Ensure that the training loop is bound by `max_steps` and `max_epochs` for repeated calls of `trainer.fit`,
    and disabled if the limit is reached."""

    dataset_len = 200
    batch_size = 10

    train_data = DataLoader(RandomDataset(32, dataset_len), batch_size=batch_size)

    model = BoringModel()

    trainer = Trainer(default_root_dir=tmpdir, max_steps=max_steps, max_epochs=max_epochs)
    trainer.fit(model, train_data)
    assert trainer.global_step == global_step
    trainer.fit(model, train_data)
    assert trainer.global_step == global_step


def test_trainer_access_in_configure_optimizers(tmpdir):
    """Verify that the configure optimizer function can reference the trainer."""

    class TestModel(BoringModel):
        def configure_optimizers(self):
            assert self.trainer is not None, "Expect to have access to the trainer within `configure_optimizers`"

    train_data = torch.utils.data.DataLoader(RandomDataset(32, 64))

    model = TestModel()
    trainer = Trainer(default_root_dir=tmpdir, fast_dev_run=True)
    trainer.fit(model, train_data)


@pytest.mark.parametrize(
    "accelerator",
    [
        pytest.param("gpu", marks=RunIf(min_cuda_gpus=1)),
        pytest.param("mps", marks=RunIf(mps=True)),
    ],
)
def test_setup_hook_move_to_device_correctly(tmpdir, accelerator):

    """Verify that if a user defines a layer in the setup hook function, this is moved to the correct device."""

    class TestModel(BoringModel):
        def setup(self, stage: str) -> None:
            self.new_layer = torch.nn.Linear(2, 2)

        def training_step(self, batch, batch_idx):
            output = self.layer(batch)
            # will crash if not moved to correct device
            output = self.new_layer(output)
            loss = self.loss(output)
            return {"loss": loss}

    # fake data
    train_data = torch.utils.data.DataLoader(RandomDataset(32, 64))

    # model
    model = TestModel()
    trainer = Trainer(default_root_dir=tmpdir, fast_dev_run=True, accelerator=accelerator, devices=1)
    trainer.fit(model, train_data)


def test_train_loop_system(tmpdir):
    """
    Test the following methods are called in the order in automatic optimization.
    1. optimizer.step (skip when gradient accumulation)
    2. model.training_step
    3. optimizer.zero_grad (run when the first batch of gradient accumulation)
    4. model.backward

    Note that the order is NOT `training_step`->`zero_grad`->`backward`->`step`.
    This is because `optimizer.step(closure)` calls `closure()` which then calls
    the three remaining methods `training_step`, `zero_grad` and `backward` inside.
    """
    called_methods = []

    trainer_options = dict(
        default_root_dir=tmpdir,
        max_epochs=1,
        limit_train_batches=5,
        limit_val_batches=1,
        limit_test_batches=1,
        enable_progress_bar=False,
    )

    class TestOptimizer(SGD):
        def step(self, *args, **kwargs):
            called_methods.append("step")
            return super().step(*args, **kwargs)

        def zero_grad(self, *args, **kwargs):
            called_methods.append("zero_grad")
            return super().zero_grad(*args, **kwargs)

    class TestModel(BoringModel):
        def configure_optimizers(self):
            return TestOptimizer(self.parameters(), lr=0.1)

        def training_step(self, *args, **kwargs):
            called_methods.append("training_step")
            return super().training_step(*args, **kwargs)

        def backward(self, *args, **kwargs):
            called_methods.append("backward")
            return super().backward(*args, **kwargs)

    model = TestModel()
    trainer = Trainer(**trainer_options)

    # No methods are called yet.
    assert called_methods == []

    trainer.fit(model)
    assert called_methods == ["step", "training_step", "zero_grad", "backward"] * trainer.limit_train_batches

    called_methods.clear()
    trainer = Trainer(**trainer_options, accumulate_grad_batches=3)

    # No methods are called yet.
    assert called_methods == []

    trainer.fit(model)
    assert called_methods == [
        # 0
        "training_step",
        "zero_grad",
        "backward",
        # 1
        "training_step",
        "backward",
        # 2
        "step",
        "training_step",
        "backward",
        # 3
        "training_step",
        "zero_grad",
        "backward",
        # 4
        "step",
        "training_step",
        "backward",
    ]


def test_check_val_every_n_epoch_exception(tmpdir):

    with pytest.raises(MisconfigurationException, match="should be an integer."):
        Trainer(default_root_dir=tmpdir, max_epochs=1, check_val_every_n_epoch=1.2)


def test_exception_when_testing_or_validating_with_fast_dev_run():
    trainer = Trainer(fast_dev_run=True)
    trainer.state.fn = TrainerFn.TESTING
    with pytest.raises(ValueError, match=r"with `fast_dev_run=True`. .* pass an exact checkpoint path"):
        trainer._checkpoint_connector._parse_ckpt_path(
            trainer.state.fn, ckpt_path="best", model_provided=False, model_connected=True
        )


class TrainerStagesModel(BoringModel):
    def on_train_start(self) -> None:
        assert self.trainer.model.training
        assert self.training

    def on_validation_start(self) -> None:
        assert not self.trainer.model.training
        assert not self.training

    def on_test_start(self) -> None:
        assert not self.trainer.model.training
        assert not self.training

    def on_predict_start(self) -> None:
        assert not self.trainer.model.training
        assert not self.training


@pytest.mark.parametrize(
    "strategy,devices", [("auto", 1), pytest.param("ddp_spawn", 1, marks=RunIf(skip_windows=True))]
)
def test_model_in_correct_mode_during_stages(tmpdir, strategy, devices):
    model = TrainerStagesModel()
    trainer = Trainer(default_root_dir=tmpdir, strategy=strategy, accelerator="cpu", devices=devices, fast_dev_run=True)
    trainer.fit(model)
    trainer.validate(model)
    trainer.test(model)
    trainer.predict(model, model.val_dataloader())


class TestDummyModelForCheckpoint(BoringModel):
    def validation_step(self, batch, batch_idx):
        loss = self.step(batch)
        self.log("x", loss)


@RunIf(skip_windows=True)
def test_fit_test_synchronization(tmpdir):
    """Test that the trainer synchronizes processes before returning control back to the caller."""
    model = TestDummyModelForCheckpoint()
    checkpoint = ModelCheckpoint(dirpath=tmpdir, monitor="x", mode="min", save_top_k=1)
    trainer = Trainer(
        default_root_dir=tmpdir,
        max_epochs=2,
        strategy="ddp_spawn",
        accelerator="cpu",
        devices=2,
        callbacks=[checkpoint],
    )
    trainer.fit(model)
    assert os.path.exists(checkpoint.best_model_path), f"Could not find checkpoint at rank {trainer.global_rank}"
    trainer.test()


class CustomCallbackOnLoadCheckpoint(Callback):
    def state_dict(self) -> dict:
        return {"a": None}


def test_on_load_checkpoint_missing_callbacks(tmpdir):
    """Test a warning appears when callbacks in the checkpoint don't match callbacks provided when resuming."""

    model = BoringModel()
    chk = ModelCheckpoint(dirpath=tmpdir, save_last=True)

    trainer = Trainer(default_root_dir=tmpdir, max_epochs=3, callbacks=[chk, CustomCallbackOnLoadCheckpoint()])
    trainer.fit(model)

    trainer = Trainer(default_root_dir=tmpdir, max_epochs=5)
    with pytest.warns(UserWarning, match="CustomCallbackOnLoadCheckpoint"):
        trainer.fit(model, ckpt_path=chk.last_model_path)


def test_module_current_fx_attributes_reset(tmpdir):
    """Ensure that lightning module's attributes related to current fx are reset at the end of execution."""
    model = BoringModel()
    trainer = Trainer(default_root_dir=tmpdir, fast_dev_run=1, enable_checkpointing=False, logger=False)

    trainer.fit(model)
    assert model._current_fx_name is None

    trainer.test(model)
    assert model._current_fx_name is None


@pytest.mark.parametrize("fn", ("validate", "test", "predict"))
def test_exception_when_lightning_module_is_not_set_on_trainer(fn):
    trainer = Trainer()
    trainer_fn = getattr(trainer, fn)
    with pytest.raises(TypeError, match=rf"{fn}\(\)` requires a `LightningModule"):
        trainer_fn()


@RunIf(min_cuda_gpus=1)
def test_multiple_trainer_constant_memory_allocated(tmpdir):
    """This tests ensures calling the trainer several times reset the memory back to 0."""

    class TestModel(BoringModel):
        def training_step(self, batch, batch_idx):
            loss = super().training_step(batch, batch_idx)
            self.log("train_loss", loss["loss"])
            return loss

        def configure_optimizers(self):
            return torch.optim.Adam(self.layer.parameters(), lr=0.1)

    class Check(Callback):
        def on_train_epoch_start(self, trainer, *_):
            assert isinstance(trainer.strategy.model, DistributedDataParallel)

    def current_memory():
        # before measuring the memory force release any leftover allocations, including CUDA tensors
        gc.collect()
        return torch.cuda.memory_allocated(0)

    initial = current_memory()

    model = TestModel()
    trainer_kwargs = dict(
        default_root_dir=tmpdir,
        fast_dev_run=True,
        accelerator="gpu",
        devices=1,
        strategy="ddp",
        enable_progress_bar=False,
        callbacks=Check(),
    )
    trainer = Trainer(**trainer_kwargs)
    trainer.fit(model)

    assert trainer.strategy.model is model
    assert list(trainer.optimizers[0].state.values())[0]["exp_avg_sq"].device == torch.device("cpu")
    assert trainer.callback_metrics["train_loss"].device == torch.device("cpu")

    assert current_memory() <= initial

    deepcopy(trainer)

    assert current_memory() <= initial

    trainer_2 = Trainer(**trainer_kwargs)
    trainer_2.fit(model)

    assert current_memory() <= initial


class TrainerStagesErrorsModel(BoringModel):
    def on_train_start(self) -> None:
        raise Exception("Error during train")

    def on_validation_start(self) -> None:
        raise Exception("Error during validation")

    def on_test_start(self) -> None:
        raise Exception("Error during test")

    def on_predict_start(self) -> None:
        raise Exception("Error during predict")


class ExceptionCounter(Callback):
    exceptions = 0

    def on_exception(self, *_):
        self.exceptions += 1


@pytest.mark.parametrize("strategy", ["auto", pytest.param("ddp_spawn", marks=RunIf(skip_windows=True, mps=False))])
def test_error_handling_all_stages(tmpdir, strategy):
    model = TrainerStagesErrorsModel()
    counter = ExceptionCounter()

    trainer = Trainer(
        default_root_dir=tmpdir,
        strategy=strategy,
        devices=1,
        callbacks=counter,
        fast_dev_run=True,
    )

    with pytest.raises(Exception, match=r"Error during train"):
        trainer.fit(model)
    assert counter.exceptions == 1

    with pytest.raises(Exception, match=r"Error during validation"):
        trainer.validate(model)
    assert counter.exceptions == 2

    with pytest.raises(Exception, match=r"Error during test"):
        trainer.test(model)
    assert counter.exceptions == 3

    with pytest.raises(Exception, match=r"Error during predict"):
        trainer.predict(model, model.val_dataloader(), return_predictions=False)
    assert counter.exceptions == 4


def test_trainer_metrics_reset_before_each_task(tmpdir):
    """Test that callback, logged and progress bar metrics are reset before each task starts."""

    class TestMetricRestartCallback(Callback):
        def _make_assertions(self, trainer):
            assert trainer.callback_metrics == {}
            assert trainer.progress_bar_metrics == {}
            assert trainer.logged_metrics == {}

        def on_train_start(self, trainer, *args, **kwargs):
            self._make_assertions(trainer)

        def on_validation_start(self, trainer, *args, **kwargs):
            if trainer.state.fn == TrainerFn.VALIDATING:
                self._make_assertions(trainer)

        def on_test_start(self, trainer, *args, **kwargs):
            self._make_assertions(trainer)

        def on_predict_start(self, trainer, *args, **kwargs):
            self._make_assertions(trainer)

    class CustomBoringModel(BoringModel):
        def __init__(self):
            super().__init__()

        def training_step(self, *args, **kwargs):
            self.log("train/metric", 7.0)
            return super().training_step(*args, **kwargs)

        def validation_step(self, *args, **kwargs):
            self.log("val/metric", 14.0)
            return super().validation_step(*args, **kwargs)

        def test_step(self, *args, **kwargs):
            self.log("test/metric", 21.0)
            return super().test_step(*args, **kwargs)

    model = CustomBoringModel()
    trainer = Trainer(default_root_dir=tmpdir, fast_dev_run=4, callbacks=[TestMetricRestartCallback()])
    trainer.fit(model)
    trainer.validate(model)
    trainer.test(model)
    trainer.predict(model)


def test_detect_anomaly_nan(tmpdir):
    class NanModel(BoringModel):
        def training_step(self, batch, batch_idx):
            output = super().training_step(batch, batch_idx)
            output["loss"] = output["loss"] * torch.tensor(float("nan"))
            return output

    model = NanModel()
    trainer = Trainer(default_root_dir=tmpdir, detect_anomaly=True)
    with pytest.raises(RuntimeError, match=r"returned nan values in its 0th output."):
        with pytest.warns(
            UserWarning, match=r".*Error detected in.* Traceback of forward call that caused the error.*"
        ):
            trainer.fit(model)


@pytest.mark.parametrize(
    ["trainer_kwargs", "strategy_cls", "accelerator_cls", "devices"],
    [
<<<<<<< HEAD
        ({"strategy": None}, SingleDeviceStrategy, CPUAccelerator, 1),
        pytest.param({"strategy": "ddp"}, DDPStrategy, CPUAccelerator, 1, marks=RunIf(mps=False)),
        pytest.param({"strategy": "ddp", "num_nodes": 2}, DDPStrategy, CPUAccelerator, 1, marks=RunIf(mps=False)),
=======
        ({"strategy": "auto"}, SingleDeviceStrategy, "single_device", CPUAccelerator, 1),
        pytest.param({"strategy": "ddp"}, DDPStrategy, "ddp", CPUAccelerator, 1, marks=RunIf(mps=False)),
        pytest.param(
            {"strategy": "ddp", "num_nodes": 2}, DDPStrategy, "ddp", CPUAccelerator, 1, marks=RunIf(mps=False)
        ),
>>>>>>> 6b9ddf00
        (
            {"strategy": "auto", "accelerator": "cuda", "devices": 1},
            SingleDeviceStrategy,
            CUDAAccelerator,
            1,
        ),
        ({"strategy": "ddp", "accelerator": "cuda", "devices": 1}, DDPStrategy, CUDAAccelerator, 1),
        (
            {"strategy": "ddp_spawn", "accelerator": "cuda", "devices": 1},
            DDPStrategy,
            CUDAAccelerator,
            1,
        ),
<<<<<<< HEAD
        ({"strategy": None, "accelerator": "cuda", "devices": 2}, DDPStrategy, CUDAAccelerator, 2),
        ({"strategy": "ddp", "accelerator": "cuda", "devices": 2}, DDPStrategy, CUDAAccelerator, 2),
        ({"strategy": "ddp", "accelerator": "cpu", "devices": 2}, DDPStrategy, CPUAccelerator, 2),
=======
        ({"strategy": "auto", "accelerator": "cuda", "devices": 2}, DDPStrategy, "ddp", CUDAAccelerator, 2),
        ({"strategy": "ddp", "accelerator": "cuda", "devices": 2}, DDPStrategy, "ddp", CUDAAccelerator, 2),
        ({"strategy": "ddp", "accelerator": "cpu", "devices": 2}, DDPStrategy, "ddp", CPUAccelerator, 2),
>>>>>>> 6b9ddf00
        (
            {"strategy": "ddp_spawn", "accelerator": "cpu", "devices": 2},
            DDPStrategy,
            CPUAccelerator,
            2,
        ),
        (
            {"strategy": "ddp_spawn", "accelerator": "cpu", "devices": 1},
            DDPStrategy,
            CPUAccelerator,
            1,
        ),
        (
            {"strategy": DDPStrategy(), "accelerator": "cpu", "devices": 2},
            DDPStrategy,
            CPUAccelerator,
            2,
        ),
        (
            {"strategy": DDPStrategy(), "accelerator": "cuda", "devices": 2},
            DDPStrategy,
            CUDAAccelerator,
            2,
        ),
        pytest.param({"strategy": DDPStrategy()}, DDPStrategy, CPUAccelerator, 1, marks=RunIf(mps=False)),
        ({"strategy": DDPStrategy(), "accelerator": "cuda", "devices": 2}, DDPStrategy, CUDAAccelerator, 2),
        (
            {"strategy": "ddp_spawn", "accelerator": "cuda", "devices": 2, "num_nodes": 2},
            DDPStrategy,
            CUDAAccelerator,
            2,
        ),
    ],
)
def test_trainer_config_strategy(monkeypatch, trainer_kwargs, strategy_cls, accelerator_cls, devices):
    if trainer_kwargs.get("accelerator") == "cuda":
        mock_cuda_count(monkeypatch, trainer_kwargs["devices"])

    trainer = Trainer(**trainer_kwargs)

    assert isinstance(trainer.strategy, strategy_cls)
    assert isinstance(trainer.accelerator, accelerator_cls)
    assert trainer.num_devices == devices
    assert trainer.num_nodes == trainer_kwargs.get("num_nodes", 1)

    trainer_kwargs.pop("accelerator", None)
    trainer_kwargs.pop("devices", None)

    assert isinstance(trainer.strategy, strategy_cls)
    assert isinstance(trainer.accelerator, accelerator_cls)
    assert trainer.num_devices == devices
    assert trainer.num_nodes == trainer_kwargs.get("num_nodes", 1)


@pytest.mark.parametrize(
    "running_stage", [RunningStage.TRAINING, RunningStage.VALIDATING, RunningStage.TESTING, RunningStage.PREDICTING]
)
def test_dataloaders_are_not_loaded_if_disabled_through_limit_batches(running_stage):
    dl_prefix = running_stage.dataloader_prefix
    argument = f"limit_{dl_prefix}_batches"
    trainer_kwargs = {argument: 0}
    trainer = Trainer(**trainer_kwargs)
    model = BoringModel()
    trainer.strategy.connect(model)
    trainer._data_connector.attach_data(model)

    trainer.state.stage = running_stage
    if running_stage == "train":
        trainer.state.fn = "fit"
        fn = trainer.fit_loop.setup_data
    elif running_stage == "validate":
        trainer.state.fn = "validate"
        fn = trainer.validate_loop.setup_data
    elif running_stage == "test":
        trainer.state.fn = "test"
        fn = trainer.test_loop.setup_data
    else:
        fn = trainer.predict_loop.setup_data

    # with no limit, the attribute is None
    fn()
    dataloader_attribute = f"{dl_prefix}_dataloader{'' if running_stage == 'train' else 's'}"
    assert getattr(trainer, dataloader_attribute) is None

    # validate it would've worked if a limit was set
    setattr(trainer, argument, 1)
    fn()
    assert isinstance(getattr(trainer, dataloader_attribute), DataLoader)


@pytest.mark.parametrize(
    ["trainer_kwargs", "expected_device_ids"],
    [
        ({}, [0]),
        ({"devices": 1}, [0]),
        ({"devices": 1}, [0]),
        ({"devices": "1"}, [0]),
        ({"devices": 2}, [0, 1]),
        ({"accelerator": "gpu", "devices": 1}, [0]),
        ({"accelerator": "cuda", "devices": 1}, [0]),
        ({"accelerator": "cuda", "devices": 2}, [0, 1]),
        ({"accelerator": "cuda", "devices": "2"}, [0, 1]),
        ({"accelerator": "cuda", "devices": [2]}, [2]),
        ({"accelerator": "cuda", "devices": "2,"}, [2]),
        ({"accelerator": "cuda", "devices": [0, 2]}, [0, 2]),
        ({"accelerator": "cuda", "devices": "0, 2"}, [0, 2]),
        ({"accelerator": "ipu", "devices": 1}, [0]),
        ({"accelerator": "ipu", "devices": 2}, [0, 1]),
        pytest.param({"accelerator": "mps", "devices": 1}, [0], marks=RunIf(min_torch="1.12")),
    ],
)
def test_trainer_config_device_ids(monkeypatch, trainer_kwargs, expected_device_ids):
    if trainer_kwargs.get("accelerator") in ("cuda", "gpu"):
        mock_cuda_count(monkeypatch, 4)
    elif trainer_kwargs.get("accelerator") in ("mps", "gpu"):
        mock_mps_count(monkeypatch, 1)
    elif trainer_kwargs.get("accelerator") == "ipu":
        monkeypatch.setattr(lightning.pytorch.accelerators.ipu.IPUAccelerator, "is_available", lambda: True)
        monkeypatch.setattr(lightning.pytorch.strategies.ipu, "_IPU_AVAILABLE", lambda: True)

    trainer = Trainer(**trainer_kwargs)
    assert trainer.device_ids == expected_device_ids
    assert trainer.num_devices == len(expected_device_ids)


def test_trainer_save_checkpoint_no_model_attached():
    trainer = Trainer()
    assert trainer.model is None
    with pytest.raises(AttributeError, match="Saving a checkpoint is only possible if a model is attached"):
        trainer.save_checkpoint("checkpoint.ckpt")


def test_trainer_calls_logger_finalize_on_exception(tmpdir):
    class CustomModel(BoringModel):
        def on_fit_start(self):
            super().on_fit_start()
            raise Exception("logger-finalize")

    model = CustomModel()
    logger = TensorBoardLogger(save_dir=tmpdir)
    logger.finalize = Mock()
    trainer = Trainer(logger=logger)

    with pytest.raises(Exception, match="logger-finalize"):
        trainer.fit(model)

    logger.finalize.assert_called_once_with("failed")


@pytest.mark.parametrize("exception_type", [KeyboardInterrupt, RuntimeError])
def test_trainer_calls_strategy_on_exception(exception_type):
    """Test that when an exception occurs, the Trainer lets the strategy process it."""
    exception = exception_type("Test exception")

    class ExceptionModel(BoringModel):
        def on_fit_start(self):
            raise exception

    trainer = Trainer()
    with mock.patch("lightning.pytorch.strategies.strategy.Strategy.on_exception") as on_exception_mock:
        with suppress(Exception):
            trainer.fit(ExceptionModel())
    on_exception_mock.assert_called_once_with(exception)<|MERGE_RESOLUTION|>--- conflicted
+++ resolved
@@ -49,14 +49,9 @@
     RandomIterableDatasetWithLen,
 )
 from lightning.pytorch.loggers import TensorBoardLogger
-<<<<<<< HEAD
-from lightning.pytorch.overrides.distributed import IndexBatchSamplerWrapper, UnrepeatedDistributedSampler
+from lightning.pytorch.overrides.distributed import _IndexBatchSamplerWrapper, UnrepeatedDistributedSampler
 from lightning.pytorch.strategies import DDPStrategy, SingleDeviceStrategy
 from lightning.pytorch.strategies.launchers import _MultiProcessingLauncher
-=======
-from lightning.pytorch.overrides.distributed import _IndexBatchSamplerWrapper, UnrepeatedDistributedSampler
-from lightning.pytorch.strategies import DDPSpawnStrategy, DDPStrategy, SingleDeviceStrategy
->>>>>>> 6b9ddf00
 from lightning.pytorch.trainer.states import RunningStage, TrainerFn
 from lightning.pytorch.utilities.exceptions import MisconfigurationException
 from lightning.pytorch.utilities.imports import _OMEGACONF_AVAILABLE
@@ -1879,17 +1874,9 @@
 @pytest.mark.parametrize(
     ["trainer_kwargs", "strategy_cls", "accelerator_cls", "devices"],
     [
-<<<<<<< HEAD
-        ({"strategy": None}, SingleDeviceStrategy, CPUAccelerator, 1),
+        ({"strategy": "auto"}, SingleDeviceStrategy, CPUAccelerator, 1),
         pytest.param({"strategy": "ddp"}, DDPStrategy, CPUAccelerator, 1, marks=RunIf(mps=False)),
         pytest.param({"strategy": "ddp", "num_nodes": 2}, DDPStrategy, CPUAccelerator, 1, marks=RunIf(mps=False)),
-=======
-        ({"strategy": "auto"}, SingleDeviceStrategy, "single_device", CPUAccelerator, 1),
-        pytest.param({"strategy": "ddp"}, DDPStrategy, "ddp", CPUAccelerator, 1, marks=RunIf(mps=False)),
-        pytest.param(
-            {"strategy": "ddp", "num_nodes": 2}, DDPStrategy, "ddp", CPUAccelerator, 1, marks=RunIf(mps=False)
-        ),
->>>>>>> 6b9ddf00
         (
             {"strategy": "auto", "accelerator": "cuda", "devices": 1},
             SingleDeviceStrategy,
@@ -1903,15 +1890,9 @@
             CUDAAccelerator,
             1,
         ),
-<<<<<<< HEAD
-        ({"strategy": None, "accelerator": "cuda", "devices": 2}, DDPStrategy, CUDAAccelerator, 2),
+        ({"strategy": "auto", "accelerator": "cuda", "devices": 2}, DDPStrategy, CUDAAccelerator, 2),
         ({"strategy": "ddp", "accelerator": "cuda", "devices": 2}, DDPStrategy, CUDAAccelerator, 2),
         ({"strategy": "ddp", "accelerator": "cpu", "devices": 2}, DDPStrategy, CPUAccelerator, 2),
-=======
-        ({"strategy": "auto", "accelerator": "cuda", "devices": 2}, DDPStrategy, "ddp", CUDAAccelerator, 2),
-        ({"strategy": "ddp", "accelerator": "cuda", "devices": 2}, DDPStrategy, "ddp", CUDAAccelerator, 2),
-        ({"strategy": "ddp", "accelerator": "cpu", "devices": 2}, DDPStrategy, "ddp", CPUAccelerator, 2),
->>>>>>> 6b9ddf00
         (
             {"strategy": "ddp_spawn", "accelerator": "cpu", "devices": 2},
             DDPStrategy,
