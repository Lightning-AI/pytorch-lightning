# Copyright The PyTorch Lightning team.
#
# Licensed under the Apache License, Version 2.0 (the "License");
# you may not use this file except in compliance with the License.
# You may obtain a copy of the License at
#
#     http://www.apache.org/licenses/LICENSE-2.0
#
# Unless required by applicable law or agreed to in writing, software
# distributed under the License is distributed on an "AS IS" BASIS,
# WITHOUT WARRANTIES OR CONDITIONS OF ANY KIND, either express or implied.
# See the License for the specific language governing permissions and
# limitations under the License.
<<<<<<< HEAD
import logging
=======
>>>>>>> 863a70c2
import os

import numpy as np
import torch

<<<<<<< HEAD
TEST_ROOT = os.path.dirname(__file__)
PROJECT_ROOT = os.path.dirname(TEST_ROOT)
TEMP_PATH = os.path.join(PROJECT_ROOT, 'test_temp')
DATASETS_PATH = os.path.join(PROJECT_ROOT, 'Datasets')
LEGACY_PATH = os.path.join(PROJECT_ROOT, 'legacy')
=======
from pytorch_lightning.utilities import _TORCH_LOWER_EQUAL_1_4, _TORCH_QUANTIZE_AVAILABLE

_TEST_ROOT = os.path.dirname(__file__)
_PROJECT_ROOT = os.path.dirname(_TEST_ROOT)
_TEMP_PATH = os.path.join(_PROJECT_ROOT, 'test_temp')
DATASETS_PATH = os.path.join(_PROJECT_ROOT, 'Datasets')
LEGACY_PATH = os.path.join(_PROJECT_ROOT, 'legacy')
>>>>>>> 863a70c2

# todo: this setting `PYTHONPATH` may not be used by other evns like Conda for import packages
if _PROJECT_ROOT not in os.getenv('PYTHONPATH', ""):
    splitter = ":" if os.environ.get("PYTHONPATH", "") else ""
    os.environ['PYTHONPATH'] = f'{_PROJECT_ROOT}{splitter}{os.environ.get("PYTHONPATH", "")}'

# generate a list of random seeds for each test
RANDOM_PORTS = list(np.random.randint(12000, 19000, 1000))

<<<<<<< HEAD
if not os.path.isdir(TEMP_PATH):
    os.mkdir(TEMP_PATH)


logging.basicConfig(level=logging.ERROR)
=======
if not os.path.isdir(_TEMP_PATH):
    os.mkdir(_TEMP_PATH)

_MISS_QUANT_DEFAULT = 'fbgemm' not in torch.backends.quantized.supported_engines

_SKIPIF_ARGS_PT_LE_1_4 = dict(condition=_TORCH_LOWER_EQUAL_1_4, reason="test pytorch > 1.4")
_SKIPIF_ARGS_NO_GPU = dict(condition=not torch.cuda.is_available(), reason="test requires single-GPU machine")
_SKIPIF_ARGS_NO_GPUS = dict(condition=torch.cuda.device_count() < 2, reason="test requires multi-GPU machine")
_SKIPIF_ARGS_NO_PT_QUANT = dict(
    condition=not _TORCH_QUANTIZE_AVAILABLE or _MISS_QUANT_DEFAULT,
    reason="PyTorch quantization is needed for this test"
)
>>>>>>> 863a70c2
<|MERGE_RESOLUTION|>--- conflicted
+++ resolved
@@ -11,22 +11,11 @@
 # WITHOUT WARRANTIES OR CONDITIONS OF ANY KIND, either express or implied.
 # See the License for the specific language governing permissions and
 # limitations under the License.
-<<<<<<< HEAD
-import logging
-=======
->>>>>>> 863a70c2
 import os
 
 import numpy as np
 import torch
 
-<<<<<<< HEAD
-TEST_ROOT = os.path.dirname(__file__)
-PROJECT_ROOT = os.path.dirname(TEST_ROOT)
-TEMP_PATH = os.path.join(PROJECT_ROOT, 'test_temp')
-DATASETS_PATH = os.path.join(PROJECT_ROOT, 'Datasets')
-LEGACY_PATH = os.path.join(PROJECT_ROOT, 'legacy')
-=======
 from pytorch_lightning.utilities import _TORCH_LOWER_EQUAL_1_4, _TORCH_QUANTIZE_AVAILABLE
 
 _TEST_ROOT = os.path.dirname(__file__)
@@ -34,7 +23,6 @@
 _TEMP_PATH = os.path.join(_PROJECT_ROOT, 'test_temp')
 DATASETS_PATH = os.path.join(_PROJECT_ROOT, 'Datasets')
 LEGACY_PATH = os.path.join(_PROJECT_ROOT, 'legacy')
->>>>>>> 863a70c2
 
 # todo: this setting `PYTHONPATH` may not be used by other evns like Conda for import packages
 if _PROJECT_ROOT not in os.getenv('PYTHONPATH', ""):
@@ -44,13 +32,6 @@
 # generate a list of random seeds for each test
 RANDOM_PORTS = list(np.random.randint(12000, 19000, 1000))
 
-<<<<<<< HEAD
-if not os.path.isdir(TEMP_PATH):
-    os.mkdir(TEMP_PATH)
-
-
-logging.basicConfig(level=logging.ERROR)
-=======
 if not os.path.isdir(_TEMP_PATH):
     os.mkdir(_TEMP_PATH)
 
@@ -62,5 +43,4 @@
 _SKIPIF_ARGS_NO_PT_QUANT = dict(
     condition=not _TORCH_QUANTIZE_AVAILABLE or _MISS_QUANT_DEFAULT,
     reason="PyTorch quantization is needed for this test"
-)
->>>>>>> 863a70c2
+)