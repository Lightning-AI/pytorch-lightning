# Copyright The PyTorch Lightning team.
#
# Licensed under the Apache License, Version 2.0 (the "License");
# you may not use this file except in compliance with the License.
# You may obtain a copy of the License at
#
#     http://www.apache.org/licenses/LICENSE-2.0
#
# Unless required by applicable law or agreed to in writing, software
# distributed under the License is distributed on an "AS IS" BASIS,
# WITHOUT WARRANTIES OR CONDITIONS OF ANY KIND, either express or implied.
# See the License for the specific language governing permissions and
# limitations under the License.
import os
from time import time
from typing import Any
from unittest import mock

import pytest
import torch
from torch import tensor
from torch.utils.data import DataLoader, Dataset, IterableDataset

from pytorch_lightning import Trainer
from pytorch_lightning.trainer.supporters import CombinedLoader
from pytorch_lightning.utilities.exceptions import MisconfigurationException
from pytorch_lightning.utilities.fetching import (
    DataFetcher,
    DataLoaderIterDataFetcher,
    InterBatchParallelDataFetcher,
)
from tests.helpers.boring_model import BoringModel
from tests.helpers.runif import RunIf


@pytest.mark.parametrize("use_combined_loader", [False])
def test_prefetch_iterator(use_combined_loader):
    """Test the DataFetcher with PyTorch IterableDataset."""

    class IterDataset(IterableDataset):
        def __iter__(self):
            yield 1
            yield 2
            yield 3

    for prefetch_batches in range(0, 4):
        if use_combined_loader:
            loader = CombinedLoader([DataLoader(IterDataset()), DataLoader(IterDataset())])
            expected = [
                ([tensor([1]), tensor([1])], False),
                ([tensor([2]), tensor([2])], False),
                ([tensor([3]), tensor([3])], True),
            ]
        else:
            loader = DataLoader(IterDataset())
            expected = [(1, False), (2, False), (3, True)]
        iterator = DataFetcher(prefetch_batches=prefetch_batches)
        prefetch_batches += 1
        assert iterator.prefetch_batches == prefetch_batches
        iterator.setup(loader)

        def generate():
            generated = []
            for idx, data in enumerate(iterator, 1):
                if iterator.done:
                    assert iterator.fetched == 3
                else:
                    assert iterator.fetched == (idx + prefetch_batches)
                generated.append(data)
            return generated

        assert generate() == expected
        # validate reset works properly.
        assert generate() == expected
        assert iterator.fetched == 3

    class EmptyIterDataset(IterableDataset):
        def __iter__(self):
            return iter([])

    dataloader = DataLoader(EmptyIterDataset())
    iterator = DataFetcher()
    iterator.setup(dataloader)
    assert list(iterator) == []


def test_misconfiguration_error():

    fetcher = DataFetcher()
    with pytest.raises(
        MisconfigurationException, match="The `dataloader_iter` isn't available outside the __iter__ context."
    ):
        loader = DataLoader(range(10))
        fetcher.setup(loader)
        assert fetcher.loaders[0] == loader
        fetcher.loader_iters

    iter(fetcher)
    assert fetcher.loader_iters


def get_cycles_per_ms() -> float:
    """
    Measure and return approximate number of cycles per millisecond for torch.cuda._sleep
    Copied from: github.com/pytorch/pytorch/blob/master/test/test_cuda.py
    """

    def measure() -> float:
        start = torch.cuda.Event(enable_timing=True)
        end = torch.cuda.Event(enable_timing=True)
        start.record()
        torch.cuda._sleep(1000000)
        end.record()
        end.synchronize()
        cycles_per_ms = 1000000 / start.elapsed_time(end)
        return cycles_per_ms

    # Get 10 values and remove the 2 max and 2 min and return the avg.
    # This is to avoid system disturbance that skew the results, e.g.
    # the very first cuda call likely does a bunch of init, which takes
    # much longer than subsequent calls.
    #
    # Tested on both Tesla V100, Quadro GP100, Titan RTX, RTX 3090 GPUs
    # and seems to return stable values. Therefore, we enable caching
    # using lru_cache decorator above.
    num = 10
    vals = []
    for _ in range(num):
        vals.append(measure())
    vals = sorted(vals)
    stats = vals[2 : num - 2]
    return sum(stats) / len(stats)


BATCH_SIZE = 128
EMB_SZ = 100
EMB_DIM = 64


class RandomIndicesDataset(Dataset):
    def __getitem__(self, index):
        return torch.randint(EMB_DIM, [BATCH_SIZE])

    def __len__(self):
        return 16


class RecommenderModel(BoringModel):
    def __init__(self):
        super().__init__()
        self.layer = None
        self.local_embedding = torch.nn.Embedding(EMB_SZ, EMB_DIM)
        self.CYCLES_PER_MS = int(get_cycles_per_ms())

    def forward(self, indices: torch.Tensor):
        result = self.local_embedding(indices)
        return result

    def on_after_batch_transfer(self, batch: Any, dataloader_idx: int) -> Any:
        # emulate heavy routine
        torch.cuda._sleep(self.CYCLES_PER_MS * 50)
        return batch

    def training_step_end(self, training_step_outputs):
        # emulate heavy routine
        torch.cuda._sleep(self.CYCLES_PER_MS * 50)
        return training_step_outputs

    def configure_optimizers(self):
        return torch.optim.SGD(self.parameters(), lr=0.1)

    def train_dataloader(self):
        return DataLoader(RandomIndicesDataset(), batch_size=4)

    def val_dataloader(self):
        return DataLoader(RandomIndicesDataset(), batch_size=4)

    def test_dataloader(self):
        return DataLoader(RandomIndicesDataset(), batch_size=4)


@RunIf(min_gpus=1, min_torch="1.8.0")
def test_trainer_num_prefetch_batches(tmpdir):

    model = RecommenderModel()
    trainer_kwargs = dict(
        default_root_dir=tmpdir, max_epochs=1, gpus=1, limit_train_batches=3, limit_val_batches=0)

<<<<<<< HEAD
    with mock.patch.dict(os.environ, {"PL_INTER_BATCH_PARALLELISM": "1"}):
        t0 = time()
        trainer = Trainer(default_root_dir=tmpdir, max_epochs=2, gpus=1)
        trainer.fit(model)
        t1 = time()
        global_step = trainer.global_step
        assert isinstance(trainer.data_connector.train_data_fetcher, InterBatchParallelismDataFetcher)
        assert isinstance(trainer.data_connector.validate_data_fetcher, InterBatchParallelismDataFetcher)
=======
    t0 = time()
    trainer = Trainer(**trainer_kwargs)
    trainer.data_connector.data_fetcher = InterBatchParallelDataFetcher()
    trainer.fit(model)
    t1 = time()
    global_step = trainer.global_step
    assert isinstance(trainer.data_connector.data_fetcher, InterBatchParallelDataFetcher)
>>>>>>> 06dae29a

    torch.cuda.synchronize()

    t2 = time()
    trainer = Trainer(**trainer_kwargs)
    trainer.fit(model)
    t3 = time()

<<<<<<< HEAD
    assert global_step == trainer.global_step == 8
    assert isinstance(trainer.data_connector.train_data_fetcher, DataFetcher)
    assert isinstance(trainer.data_connector.validate_data_fetcher, DataFetcher)
    ratio = (t3 - t2) / (t1 - t0)
    assert ratio > 1.25, ratio
=======
    assert global_step == trainer.global_step == 3
    assert isinstance(trainer.data_connector.data_fetcher, DataFetcher)
    ratio = (t3 - t2) / (t1 - t0)
    assert ratio > 1.1, ratio
>>>>>>> 06dae29a


@pytest.mark.parametrize("automatic_optimization", [False, True])
@RunIf(min_torch="1.8.0")
def test_fetching_dataloader_iter(automatic_optimization, tmpdir):
    class TestModel(BoringModel):
        def __init__(self, *args, automatic_optimization: bool = False, **kwargs):
            super().__init__(*args, **kwargs)
            self.automatic_optimization = automatic_optimization
            self.count = 0
            self.batches = []

        def training_step(self, dataloader_iter, batch_idx):
            assert self.count == batch_idx
            assert isinstance(self.trainer.data_connector.data_fetcher, DataLoaderIterDataFetcher)
            # fetch 2 batches
            self.batches.append(next(dataloader_iter))
            self.batches.append(next(dataloader_iter))

            batch = self.batches.pop(0)
            assert isinstance(batch, torch.Tensor) or batch is None
            self.count += 2
            if self.automatic_optimization:
                return super().training_step(batch, 0)
            else:
                opt = self.optimizers()
                output = self(batch)
                loss = self.loss(batch, output)
                opt.zero_grad()
                loss.backward()
                opt.step()

        training_epoch_end = None

    model = TestModel(automatic_optimization=automatic_optimization)
    trainer = Trainer(default_root_dir=tmpdir, max_epochs=1)
    trainer.data_connector.data_fetcher = DataLoaderIterDataFetcher()
    trainer.fit(model)
    assert model.count == 64<|MERGE_RESOLUTION|>--- conflicted
+++ resolved
@@ -184,26 +184,15 @@
 
     model = RecommenderModel()
     trainer_kwargs = dict(
-        default_root_dir=tmpdir, max_epochs=1, gpus=1, limit_train_batches=3, limit_val_batches=0)
-
-<<<<<<< HEAD
+        default_root_dir=tmpdir, max_epochs=1, gpus=1, limit_train_batches=4, limit_val_batches=0, num_sanity_val_steps=0)
+
     with mock.patch.dict(os.environ, {"PL_INTER_BATCH_PARALLELISM": "1"}):
         t0 = time()
-        trainer = Trainer(default_root_dir=tmpdir, max_epochs=2, gpus=1)
+        trainer = Trainer(**trainer_kwargs)
         trainer.fit(model)
         t1 = time()
         global_step = trainer.global_step
-        assert isinstance(trainer.data_connector.train_data_fetcher, InterBatchParallelismDataFetcher)
-        assert isinstance(trainer.data_connector.validate_data_fetcher, InterBatchParallelismDataFetcher)
-=======
-    t0 = time()
-    trainer = Trainer(**trainer_kwargs)
-    trainer.data_connector.data_fetcher = InterBatchParallelDataFetcher()
-    trainer.fit(model)
-    t1 = time()
-    global_step = trainer.global_step
-    assert isinstance(trainer.data_connector.data_fetcher, InterBatchParallelDataFetcher)
->>>>>>> 06dae29a
+        assert isinstance(trainer.data_connector.train_data_fetcher, InterBatchParallelDataFetcher)
 
     torch.cuda.synchronize()
 
@@ -212,18 +201,10 @@
     trainer.fit(model)
     t3 = time()
 
-<<<<<<< HEAD
-    assert global_step == trainer.global_step == 8
+    assert global_step == trainer.global_step == 4
     assert isinstance(trainer.data_connector.train_data_fetcher, DataFetcher)
-    assert isinstance(trainer.data_connector.validate_data_fetcher, DataFetcher)
-    ratio = (t3 - t2) / (t1 - t0)
-    assert ratio > 1.25, ratio
-=======
-    assert global_step == trainer.global_step == 3
-    assert isinstance(trainer.data_connector.data_fetcher, DataFetcher)
     ratio = (t3 - t2) / (t1 - t0)
     assert ratio > 1.1, ratio
->>>>>>> 06dae29a
 
 
 @pytest.mark.parametrize("automatic_optimization", [False, True])
