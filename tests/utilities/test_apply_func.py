# Copyright The PyTorch Lightning team.
#
# Licensed under the Apache License, Version 2.0 (the "License");
# you may not use this file except in compliance with the License.
# You may obtain a copy of the License at
#
#     http://www.apache.org/licenses/LICENSE-2.0
#
# Unless required by applicable law or agreed to in writing, software
# distributed under the License is distributed on an "AS IS" BASIS,
# WITHOUT WARRANTIES OR CONDITIONS OF ANY KIND, either express or implied.
# See the License for the specific language governing permissions and
# limitations under the License.
import dataclasses
import numbers
from collections import namedtuple, OrderedDict
from typing import List

import numpy as np
import pytest
import torch

from pytorch_lightning.utilities.apply_func import apply_to_collection, apply_to_collections, move_data_to_device


def test_recursive_application_to_collection():
    ntc = namedtuple('Foo', ['bar'])

    @dataclasses.dataclass
    class Feature:
        input_ids: torch.Tensor
        segment_ids: np.ndarray

    @dataclasses.dataclass
    class ModelExample:
        example_ids: List[str]
        feature: Feature
        label: torch.Tensor

    to_reduce = {
        'a': torch.tensor([1.]),  # Tensor
        'b': [torch.tensor([2.])],  # list
        'c': (torch.tensor([100.]), ),  # tuple
        'd': ntc(bar=5.),  # named tuple
        'e': np.array([10.]),  # numpy array
        'f': 'this_is_a_dummy_str',  # string
        'g': 12.,  # number
        'h': Feature(input_ids=torch.tensor([1., 2., 3.]), segment_ids=np.array([4., 5., 6.])),  # dataclass
        'i': ModelExample(
            example_ids=['i-1', 'i-2', 'i-3'],
            feature=Feature(input_ids=torch.tensor([1., 2., 3.]), segment_ids=np.array([4., 5., 6.])),
            label=torch.tensor([7., 8., 9.])
        )  # nested dataclass
    }

    expected_result = {
        'a': torch.tensor([2.]),
        'b': [torch.tensor([4.])],
        'c': (torch.tensor([200.]), ),
        'd': ntc(bar=torch.tensor([10.])),
        'e': np.array([20.]),
        'f': 'this_is_a_dummy_str',
        'g': 24.,
        'h': Feature(input_ids=torch.tensor([2., 4., 6.]), segment_ids=np.array([8., 10., 12.])),
        'i': ModelExample(
            example_ids=['i-1', 'i-2', 'i-3'],
            feature=Feature(input_ids=torch.tensor([2., 4., 6.]), segment_ids=np.array([8., 10., 12.])),
            label=torch.tensor([14., 16., 18.])
        )
    }

    reduced = apply_to_collection(to_reduce, (torch.Tensor, numbers.Number, np.ndarray), lambda x: x * 2)

    assert isinstance(reduced, dict), ' Type Consistency of dict not preserved'
    assert all([x in reduced for x in to_reduce]), 'Not all entries of the dict were preserved'
    assert all([isinstance(reduced[k], type(expected_result[k])) for k in to_reduce]), \
        'At least one type was not correctly preserved'

    assert isinstance(reduced['a'], torch.Tensor), 'Reduction Result of a Tensor should be a Tensor'
    assert torch.allclose(expected_result['a'], reduced['a']), \
        'Reduction of a tensor does not yield the expected value'

    assert isinstance(reduced['b'], list), 'Reduction Result of a list should be a list'
    assert all([torch.allclose(x, y) for x, y in zip(reduced['b'], expected_result['b'])]), \
        'At least one value of list reduction did not come out as expected'

    assert isinstance(reduced['c'], tuple), 'Reduction Result of a tuple should be a tuple'
    assert all([torch.allclose(x, y) for x, y in zip(reduced['c'], expected_result['c'])]), \
        'At least one value of tuple reduction did not come out as expected'

    assert isinstance(reduced['d'], ntc), 'Type Consistency for named tuple not given'
    assert isinstance(reduced['d'].bar, numbers.Number), \
        'Failure in type promotion while reducing fields of named tuples'
    assert reduced['d'].bar == expected_result['d'].bar

    assert isinstance(reduced['e'], np.ndarray), 'Type Promotion in reduction of numpy arrays failed'
    assert reduced['e'] == expected_result['e'], \
        'Reduction of numpy array did not yield the expected result'

    assert isinstance(reduced['f'], str), 'A string should not be reduced'
    assert reduced['f'] == expected_result['f'], 'String not preserved during reduction'

    assert isinstance(reduced['g'], numbers.Number), 'Reduction of a number should result in a number'
    assert reduced['g'] == expected_result['g'], 'Reduction of a number did not yield the desired result'

    assert dataclasses.is_dataclass(reduced['h']) and not isinstance(reduced['h'], type), \
        'Reduction of a dataclass should result in a dataclass'
    assert torch.allclose(reduced['h'].input_ids, expected_result['h'].input_ids), \
        'Reduction of a dataclass did not yield the desired result'
    assert np.allclose(reduced['h'].segment_ids, expected_result['h'].segment_ids), \
        'Reduction of a dataclass did not yield the desired result'

    assert dataclasses.is_dataclass(reduced['i']) and not isinstance(reduced['i'], type), \
        'Reduction of a dataclass should result in a dataclass'
    assert dataclasses.is_dataclass(reduced['i'].feature) and not isinstance(reduced['i'].feature, type), \
        'Reduction of a nested dataclass should result in a nested dataclass'
    assert reduced['i'].example_ids == expected_result['i'].example_ids, \
        'Reduction of a nested dataclass did not yield the desired result'
    assert torch.allclose(reduced['i'].label, expected_result['i'].label), \
        'Reduction of a nested dataclass did not yield the desired result'
    assert torch.allclose(reduced['i'].feature.input_ids, expected_result['i'].feature.input_ids), \
        'Reduction of a nested dataclass did not yield the desired result'
    assert np.allclose(reduced['i'].feature.segment_ids, expected_result['i'].feature.segment_ids), \
        'Reduction of a nested dataclass did not yield the desired result'

    # mapping support
    reduced = apply_to_collection({'a': 1, 'b': 2}, int, lambda x: str(x))
    assert reduced == {'a': '1', 'b': '2'}
    reduced = apply_to_collection(OrderedDict([('b', 2), ('a', 1)]), int, lambda x: str(x))
    assert reduced == OrderedDict([('b', '2'), ('a', '1')])

    # custom mappings
    class _CustomCollection(dict):

        def __init__(self, initial_dict):
            super().__init__(initial_dict)

    to_reduce = _CustomCollection({'a': 1, 'b': 2, 'c': 3})
    reduced = apply_to_collection(to_reduce, int, lambda x: str(x))
    assert reduced == _CustomCollection({'a': '1', 'b': '2', 'c': '3'})


def test_apply_to_collection_include_none():
    to_reduce = [1, 2, 3.4, 5.6, 7]

    def fn(x):
        if isinstance(x, float):
            return x

    reduced = apply_to_collection(to_reduce, (int, float), fn)
    assert reduced == [None, None, 3.4, 5.6, None]

    reduced = apply_to_collection(to_reduce, (int, float), fn, include_none=False)
    assert reduced == [3.4, 5.6]


def test_apply_to_collections():
    to_reduce_1 = {'a': {'b': [1, 2]}, 'c': 5}
    to_reduce_2 = {'a': {'b': [3, 4]}, 'c': 6}

    def fn(a, b):
        return a + b

    # basic test
    reduced = apply_to_collections(to_reduce_1, to_reduce_2, int, fn)
    assert reduced == {'a': {'b': [4, 6]}, 'c': 11}

    with pytest.raises(KeyError):
        # strict mode - if a key does not exist in both we fail
        apply_to_collections({**to_reduce_2, 'd': 'foo'}, to_reduce_1, float, fn)

    # multiple dtypes
    reduced = apply_to_collections(to_reduce_1, to_reduce_2, (list, int), fn)
    assert reduced == {'a': {'b': [1, 2, 3, 4]}, 'c': 11}

    # wrong dtype
    reduced = apply_to_collections(to_reduce_1, to_reduce_2, (list, int), fn, wrong_dtype=int)
    assert reduced == {'a': {'b': [1, 2, 3, 4]}, 'c': 5}

    # list takes precedence because it is the type of data1
    reduced = apply_to_collections([1, 2, 3], [4], (int, list), fn)
    assert reduced == [1, 2, 3, 4]

    # different sizes
    with pytest.raises(AssertionError, match='Sequence collections have different sizes'):
        apply_to_collections([[1, 2], [3]], [4], int, fn)

    def fn(a, b):
        return a.keys() | b.keys()

    # base case
    reduced = apply_to_collections(to_reduce_1, to_reduce_2, dict, fn)
    assert reduced == {'a', 'c'}

    # type conversion
    to_reduce = [(1, 2), (3, 4)]
    reduced = apply_to_collections(to_reduce, to_reduce, int, lambda *x: sum(x))
    assert reduced == [(2, 4), (6, 8)]

    # named tuple
    foo = namedtuple('Foo', ['bar'])
    to_reduce = [foo(1), foo(2), foo(3)]
    reduced = apply_to_collections(to_reduce, to_reduce, int, lambda *x: sum(x))
    assert reduced == [foo(2), foo(4), foo(6)]

    # passing none
    reduced1 = apply_to_collections([1, 2, 3], None, int, lambda x: x * x)
    reduced2 = apply_to_collections(None, [1, 2, 3], int, lambda x: x * x)
    assert reduced1 == reduced2 == [1, 4, 9]
    reduced = apply_to_collections(None, None, int, lambda x: x * x)
    assert reduced is None


@pytest.mark.parametrize('should_return', [False, True])
def test_wrongly_implemented_transferable_data_type(should_return):

    class TensorObject:

        def __init__(self, tensor: torch.Tensor, should_return: bool = True):
            self.tensor = tensor
            self.should_return = should_return

        def to(self, device):
            self.tensor.to(device)
<<<<<<< HEAD
=======
            # simulate a user forgets to return self
>>>>>>> cc424b94
            if self.should_return:
                return self

    tensor = torch.tensor(0.1)
    obj = TensorObject(tensor, should_return)
    assert obj == move_data_to_device(obj, torch.device("cpu"))<|MERGE_RESOLUTION|>--- conflicted
+++ resolved
@@ -222,10 +222,7 @@
 
         def to(self, device):
             self.tensor.to(device)
-<<<<<<< HEAD
-=======
             # simulate a user forgets to return self
->>>>>>> cc424b94
             if self.should_return:
                 return self
 
