--- conflicted
+++ resolved
@@ -34,10 +34,7 @@
 from pytorch_lightning.trainer.states import TrainerFn
 from pytorch_lightning.utilities import _TPU_AVAILABLE
 from pytorch_lightning.utilities.cli import (
-<<<<<<< HEAD
     CALLBACK_REGISTRY,
-=======
->>>>>>> bbcb9778
     instantiate_class,
     LightningArgumentParser,
     LightningCLI,
@@ -45,10 +42,7 @@
     OPTIMIZER_REGISTRY,
     SaveConfigCallback,
 )
-<<<<<<< HEAD
-=======
 from pytorch_lightning.utilities.exceptions import MisconfigurationException
->>>>>>> bbcb9778
 from pytorch_lightning.utilities.imports import _TORCHVISION_AVAILABLE
 from tests.helpers import BoringDataModule, BoringModel
 from tests.helpers.runif import RunIf
@@ -868,14 +862,11 @@
     pass
 
 
-<<<<<<< HEAD
 @CALLBACK_REGISTRY
 class CustomCallback(Callback):
     pass
 
 
-=======
->>>>>>> bbcb9778
 def test_registries(tmpdir):
     assert "SGD" in OPTIMIZER_REGISTRY.names
     assert "RMSprop" in OPTIMIZER_REGISTRY.names
@@ -885,41 +876,32 @@
     assert "CosineAnnealingWarmRestarts" in LR_SCHEDULER_REGISTRY.names
     assert "CustomCosineAnnealingLR" in LR_SCHEDULER_REGISTRY.names
 
-<<<<<<< HEAD
     assert "EarlyStopping" in CALLBACK_REGISTRY.names
     assert "CustomCallback" in CALLBACK_REGISTRY.names
-
-
-@pytest.mark.parametrize("use_class_path_callbacks", [False, True])
-def test_registries_resolution(use_class_path_callbacks):
-=======
+    
     with pytest.raises(MisconfigurationException, match="is already present in the registry"):
         OPTIMIZER_REGISTRY.register_classes(torch.optim, torch.optim.Optimizer)
     OPTIMIZER_REGISTRY.register_classes(torch.optim, torch.optim.Optimizer, override=True)
 
 
-def test_registries_resolution():
->>>>>>> bbcb9778
+@pytest.mark.parametrize("use_class_path_callbacks", [False, True])
+def test_registries_resolution(use_class_path_callbacks):
     """This test validates registries are used when simplified command line are being used."""
     cli_args = [
         "--optimizer",
         "Adam",
         "--optimizer.lr",
         "0.0001",
-<<<<<<< HEAD
         "--trainer.callbacks=LearningRateMonitor",
         "--trainer.callbacks.logging_interval=epoch",
         "--trainer.callbacks.log_momentum=True",
         "--trainer.callbacks=ModelCheckpoint",
         "--trainer.callbacks.monitor=loss",
-=======
->>>>>>> bbcb9778
         "--lr_scheduler",
         "StepLR",
         "--lr_scheduler.step_size=50",
     ]
 
-<<<<<<< HEAD
     extras = []
     if use_class_path_callbacks:
         callbacks = [
@@ -929,8 +911,6 @@
         cli_args += [f"--trainer.callbacks={json.dumps(callbacks)}"]
         extras = [Callback, Callback]
 
-=======
->>>>>>> bbcb9778
     with mock.patch("sys.argv", ["any.py"] + cli_args):
         cli = LightningCLI(BoringModel, run=False)
 
@@ -939,7 +919,6 @@
     assert optimizers[0].param_groups[0]["lr"] == 0.0001
     assert lr_scheduler[0].step_size == 50
 
-<<<<<<< HEAD
     callback_types = [type(c) for c in cli.trainer.callbacks]
     expected = [LearningRateMonitor, SaveConfigCallback, ModelCheckpoint] + extras
     assert all(t in callback_types for t in expected)
@@ -1014,8 +993,6 @@
     argv = LightningArgumentParser._convert_argv_issue_85(CALLBACK_REGISTRY.classes, nested_key, input)
     assert argv == expected
 
-=======
->>>>>>> bbcb9778
 
 @pytest.mark.parametrize(
     ["args", "expected", "nested_key", "registry"],
