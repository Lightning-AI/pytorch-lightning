# Copyright The PyTorch Lightning team.
#
# Licensed under the Apache License, Version 2.0 (the "License");
# you may not use this file except in compliance with the License.
# You may obtain a copy of the License at
#
#     http://www.apache.org/licenses/LICENSE-2.0
#
# Unless required by applicable law or agreed to in writing, software
# distributed under the License is distributed on an "AS IS" BASIS,
# WITHOUT WARRANTIES OR CONDITIONS OF ANY KIND, either express or implied.
# See the License for the specific language governing permissions and
# limitations under the License.

import inspect
import json
import os
import pickle
import sys
from argparse import Namespace
from contextlib import redirect_stdout
from io import StringIO
from typing import List, Optional, Union
from unittest import mock

import pytest
import torch
import yaml
from packaging import version

from pytorch_lightning import Callback, LightningDataModule, LightningModule, Trainer
from pytorch_lightning.callbacks import LearningRateMonitor, ModelCheckpoint
from pytorch_lightning.plugins.environments import SLURMEnvironment
from pytorch_lightning.trainer.states import TrainerFn
from pytorch_lightning.utilities import _TPU_AVAILABLE
from pytorch_lightning.utilities.cli import instantiate_class, LightningArgumentParser, LightningCLI, SaveConfigCallback
from pytorch_lightning.utilities.imports import _TORCHVISION_AVAILABLE
from tests.helpers import BoringDataModule, BoringModel
from tests.helpers.runif import RunIf

torchvision_version = version.parse("0")
if _TORCHVISION_AVAILABLE:
    torchvision_version = version.parse(__import__("torchvision").__version__)


@mock.patch("argparse.ArgumentParser.parse_args")
def test_default_args(mock_argparse, tmpdir):
    """Tests default argument parser for Trainer"""
    mock_argparse.return_value = Namespace(**Trainer.default_attributes())

    parser = LightningArgumentParser(add_help=False, parse_as_dict=False)
    args = parser.parse_args([])

    args.max_epochs = 5
    trainer = Trainer.from_argparse_args(args)

    assert isinstance(trainer, Trainer)
    assert trainer.max_epochs == 5


@pytest.mark.parametrize("cli_args", [["--accumulate_grad_batches=22"], ["--weights_save_path=./"], []])
def test_add_argparse_args_redefined(cli_args):
    """Redefines some default Trainer arguments via the cli and
    tests the Trainer initialization correctness.
    """
    parser = LightningArgumentParser(add_help=False, parse_as_dict=False)
    parser.add_lightning_class_args(Trainer, None)

    args = parser.parse_args(cli_args)

    # make sure we can pickle args
    pickle.dumps(args)

    # Check few deprecated args are not in namespace:
    for depr_name in ("gradient_clip", "nb_gpu_nodes", "max_nb_epochs"):
        assert depr_name not in args

    trainer = Trainer.from_argparse_args(args=args)
    pickle.dumps(trainer)

    assert isinstance(trainer, Trainer)


@pytest.mark.parametrize("cli_args", [["--callbacks=1", "--logger"], ["--foo", "--bar=1"]])
def test_add_argparse_args_redefined_error(cli_args, monkeypatch):
    """Asserts error raised in case of passing not default cli arguments."""

    class _UnkArgError(Exception):
        pass

    def _raise():
        raise _UnkArgError

    parser = LightningArgumentParser(add_help=False, parse_as_dict=False)
    parser.add_lightning_class_args(Trainer, None)

    monkeypatch.setattr(parser, "exit", lambda *args: _raise(), raising=True)

    with pytest.raises(_UnkArgError):
        parser.parse_args(cli_args)


@pytest.mark.parametrize(
    ["cli_args", "expected"],
    [
        ("--auto_lr_find=True --auto_scale_batch_size=power", dict(auto_lr_find=True, auto_scale_batch_size="power")),
        (
            "--auto_lr_find any_string --auto_scale_batch_size ON",
            dict(auto_lr_find="any_string", auto_scale_batch_size=True),
        ),
        ("--auto_lr_find=Yes --auto_scale_batch_size=On", dict(auto_lr_find=True, auto_scale_batch_size=True)),
        ("--auto_lr_find Off --auto_scale_batch_size No", dict(auto_lr_find=False, auto_scale_batch_size=False)),
        ("--auto_lr_find TRUE --auto_scale_batch_size FALSE", dict(auto_lr_find=True, auto_scale_batch_size=False)),
        ("--tpu_cores=8", dict(tpu_cores=8)),
        ("--tpu_cores=1,", dict(tpu_cores="1,")),
        ("--limit_train_batches=100", dict(limit_train_batches=100)),
        ("--limit_train_batches 0.8", dict(limit_train_batches=0.8)),
        ("--weights_summary=null", dict(weights_summary=None)),
        (
            "",
            dict(
                # These parameters are marked as Optional[...] in Trainer.__init__,
                # with None as default. They should not be changed by the argparse
                # interface.
                min_steps=None,
                max_steps=None,
                log_gpu_memory=None,
                distributed_backend=None,
                weights_save_path=None,
                truncated_bptt_steps=None,
                resume_from_checkpoint=None,
                profiler=None,
            ),
        ),
    ],
)
def test_parse_args_parsing(cli_args, expected):
    """Test parsing simple types and None optionals not modified."""
    cli_args = cli_args.split(" ") if cli_args else []
    parser = LightningArgumentParser(add_help=False, parse_as_dict=False)
    parser.add_lightning_class_args(Trainer, None)
    with mock.patch("sys.argv", ["any.py"] + cli_args):
        args = parser.parse_args()

    for k, v in expected.items():
        assert getattr(args, k) == v
    if "tpu_cores" not in expected or _TPU_AVAILABLE:
        assert Trainer.from_argparse_args(args)


@pytest.mark.parametrize(
    ["cli_args", "expected", "instantiate"],
    [
        (["--gpus", "[0, 2]"], dict(gpus=[0, 2]), False),
        (["--tpu_cores=[1,3]"], dict(tpu_cores=[1, 3]), False),
        (['--accumulate_grad_batches={"5":3,"10":20}'], dict(accumulate_grad_batches={5: 3, 10: 20}), True),
    ],
)
def test_parse_args_parsing_complex_types(cli_args, expected, instantiate):
    """Test parsing complex types."""
    parser = LightningArgumentParser(add_help=False, parse_as_dict=False)
    parser.add_lightning_class_args(Trainer, None)
    with mock.patch("sys.argv", ["any.py"] + cli_args):
        args = parser.parse_args()

    for k, v in expected.items():
        assert getattr(args, k) == v
    if instantiate:
        assert Trainer.from_argparse_args(args)


@pytest.mark.parametrize(["cli_args", "expected_gpu"], [("--gpus 1", [0]), ("--gpus 0,", [0]), ("--gpus 0,1", [0, 1])])
def test_parse_args_parsing_gpus(monkeypatch, cli_args, expected_gpu):
    """Test parsing of gpus and instantiation of Trainer."""
    monkeypatch.setattr("torch.cuda.device_count", lambda: 2)
    cli_args = cli_args.split(" ") if cli_args else []
    parser = LightningArgumentParser(add_help=False, parse_as_dict=False)
    parser.add_lightning_class_args(Trainer, None)
    with mock.patch("sys.argv", ["any.py"] + cli_args):
        args = parser.parse_args()

    trainer = Trainer.from_argparse_args(args)
    assert trainer.data_parallel_device_ids == expected_gpu


@pytest.mark.skipif(
    sys.version_info < (3, 7),
    reason="signature inspection while mocking is not working in Python < 3.7 despite autospec",
)
@pytest.mark.parametrize(
    ["cli_args", "extra_args"],
    [
        ({}, {}),
        (dict(logger=False), {}),
        (dict(logger=False), dict(logger=True)),
        (dict(logger=False), dict(checkpoint_callback=True)),
    ],
)
def test_init_from_argparse_args(cli_args, extra_args):
    unknown_args = dict(unknown_arg=0)

    # unkown args in the argparser/namespace should be ignored
    with mock.patch("pytorch_lightning.Trainer.__init__", autospec=True, return_value=None) as init:
        trainer = Trainer.from_argparse_args(Namespace(**cli_args, **unknown_args), **extra_args)
        expected = dict(cli_args)
        expected.update(extra_args)  # extra args should override any cli arg
        init.assert_called_with(trainer, **expected)

    # passing in unknown manual args should throw an error
    with pytest.raises(TypeError, match=r"__init__\(\) got an unexpected keyword argument 'unknown_arg'"):
        Trainer.from_argparse_args(Namespace(**cli_args), **extra_args, **unknown_args)


class Model(LightningModule):
    def __init__(self, model_param: int):
        super().__init__()
        self.model_param = model_param


def _model_builder(model_param: int) -> Model:
    return Model(model_param)


def _trainer_builder(
    limit_train_batches: int, fast_dev_run: bool = False, callbacks: Optional[Union[List[Callback], Callback]] = None
) -> Trainer:
    return Trainer(limit_train_batches=limit_train_batches, fast_dev_run=fast_dev_run, callbacks=callbacks)


@pytest.mark.parametrize(["trainer_class", "model_class"], [(Trainer, Model), (_trainer_builder, _model_builder)])
def test_lightning_cli(trainer_class, model_class, monkeypatch):
    """Test that LightningCLI correctly instantiates model, trainer and calls fit."""

    expected_model = dict(model_param=7)
    expected_trainer = dict(limit_train_batches=100)

    def fit(trainer, model):
        for k, v in expected_model.items():
            assert getattr(model, k) == v
        for k, v in expected_trainer.items():
            assert getattr(trainer, k) == v
        save_callback = [x for x in trainer.callbacks if isinstance(x, SaveConfigCallback)]
        assert len(save_callback) == 1
        save_callback[0].on_train_start(trainer, model)

    def on_train_start(callback, trainer, _):
        config_dump = callback.parser.dump(callback.config, skip_none=False)
        for k, v in expected_model.items():
            assert f"  {k}: {v}" in config_dump
        for k, v in expected_trainer.items():
            assert f"  {k}: {v}" in config_dump
        trainer.ran_asserts = True

    monkeypatch.setattr(Trainer, "fit", fit)
    monkeypatch.setattr(SaveConfigCallback, "on_train_start", on_train_start)

    with mock.patch("sys.argv", ["any.py", "fit", "--model.model_param=7", "--trainer.limit_train_batches=100"]):
        cli = LightningCLI(model_class, trainer_class=trainer_class, save_config_callback=SaveConfigCallback)
        assert hasattr(cli.trainer, "ran_asserts") and cli.trainer.ran_asserts


def test_lightning_cli_args_callbacks(tmpdir):

    callbacks = [
        dict(
            class_path="pytorch_lightning.callbacks.LearningRateMonitor",
            init_args=dict(logging_interval="epoch", log_momentum=True),
        ),
        dict(class_path="pytorch_lightning.callbacks.ModelCheckpoint", init_args=dict(monitor="NAME")),
    ]

    class TestModel(BoringModel):
        def on_fit_start(self):
            callback = [c for c in self.trainer.callbacks if isinstance(c, LearningRateMonitor)]
            assert len(callback) == 1
            assert callback[0].logging_interval == "epoch"
            assert callback[0].log_momentum is True
            callback = [c for c in self.trainer.callbacks if isinstance(c, ModelCheckpoint)]
            assert len(callback) == 1
            assert callback[0].monitor == "NAME"
            self.trainer.ran_asserts = True

    with mock.patch("sys.argv", ["any.py", "fit", f"--trainer.callbacks={json.dumps(callbacks)}"]):
        cli = LightningCLI(TestModel, trainer_defaults=dict(default_root_dir=str(tmpdir), fast_dev_run=True))

    assert cli.trainer.ran_asserts


def test_lightning_cli_configurable_callbacks(tmpdir):
    class MyLightningCLI(LightningCLI):
        def add_arguments_to_parser(self, parser):
            parser.add_lightning_class_args(LearningRateMonitor, "learning_rate_monitor")

    cli_args = [
        f"--trainer.default_root_dir={tmpdir}",
        "--trainer.max_epochs=1",
        "--learning_rate_monitor.logging_interval=epoch",
    ]

    with mock.patch("sys.argv", ["any.py"] + cli_args):
        cli = MyLightningCLI(BoringModel)

    callback = [c for c in cli.trainer.callbacks if isinstance(c, LearningRateMonitor)]
    assert len(callback) == 1
    assert callback[0].logging_interval == "epoch"


def test_lightning_cli_args_cluster_environments(tmpdir):
    plugins = [dict(class_path="pytorch_lightning.plugins.environments.SLURMEnvironment")]

    class TestModel(BoringModel):
        def on_fit_start(self):
            # Ensure SLURMEnvironment is set, instead of default LightningEnvironment
            assert isinstance(self.trainer.accelerator_connector._cluster_environment, SLURMEnvironment)
            self.trainer.ran_asserts = True

    with mock.patch("sys.argv", ["any.py", "fit", f"--trainer.plugins={json.dumps(plugins)}"]):
        cli = LightningCLI(TestModel, trainer_defaults=dict(default_root_dir=str(tmpdir), fast_dev_run=True))

    assert cli.trainer.ran_asserts


def test_lightning_cli_args(tmpdir):

    cli_args = [
        "fit",
        f"--data.data_dir={tmpdir}",
        f"--trainer.default_root_dir={tmpdir}",
        "--trainer.max_epochs=1",
        "--trainer.weights_summary=null",
        "--seed_everything=1234",
    ]

    with mock.patch("sys.argv", ["any.py"] + cli_args):
        cli = LightningCLI(BoringModel, BoringDataModule, trainer_defaults={"callbacks": [LearningRateMonitor()]})

    assert cli.config["seed_everything"] == 1234
    config_path = tmpdir / "lightning_logs" / "version_0" / "config.yaml"
    assert os.path.isfile(config_path)
    with open(config_path) as f:
        config = yaml.safe_load(f.read())
    assert "model" not in config and "model" not in cli.config  # no arguments to include
    assert config["data"] == cli.config["data"]
    assert config["trainer"] == cli.config["trainer"]


def test_lightning_cli_save_config_cases(tmpdir):

    config_path = tmpdir / "config.yaml"
    cli_args = [f"--trainer.default_root_dir={tmpdir}", "--trainer.logger=False", "--trainer.fast_dev_run=1"]

    # With fast_dev_run!=False config should not be saved
    with mock.patch("sys.argv", ["any.py"] + cli_args):
        LightningCLI(BoringModel)
    assert not os.path.isfile(config_path)

    # With fast_dev_run==False config should be saved
    cli_args[-1] = "--trainer.max_epochs=1"
    with mock.patch("sys.argv", ["any.py"] + cli_args):
        LightningCLI(BoringModel)
    assert os.path.isfile(config_path)

    # If run again on same directory exception should be raised since config file already exists
    with mock.patch("sys.argv", ["any.py"] + cli_args), pytest.raises(RuntimeError):
        LightningCLI(BoringModel)


def test_lightning_cli_config_and_subclass_mode(tmpdir):

    config = dict(
        subcommand="fit",
        model=dict(class_path="tests.helpers.BoringModel"),
        data=dict(class_path="tests.helpers.BoringDataModule", init_args=dict(data_dir=str(tmpdir))),
        trainer=dict(default_root_dir=str(tmpdir), max_epochs=1, weights_summary=None),
    )
    config_path = tmpdir / "config.yaml"
    with open(config_path, "w") as f:
        f.write(yaml.dump(config))

    with mock.patch("sys.argv", ["any.py", "--config", str(config_path)]):
        cli = LightningCLI(
            BoringModel,
            BoringDataModule,
            subclass_mode_model=True,
            subclass_mode_data=True,
            trainer_defaults={"callbacks": LearningRateMonitor()},
        )

    config_path = tmpdir / "lightning_logs" / "version_0" / "config.yaml"
    assert os.path.isfile(config_path)
    with open(config_path) as f:
        config = yaml.safe_load(f.read())
    assert config["model"] == cli.config["model"]
    assert config["data"] == cli.config["data"]
    assert config["trainer"] == cli.config["trainer"]


def any_model_any_data_cli():
    LightningCLI(LightningModule, LightningDataModule, subclass_mode_model=True, subclass_mode_data=True)


def test_lightning_cli_help():

    cli_args = ["any.py", "--help"]
    out = StringIO()
    with mock.patch("sys.argv", cli_args), redirect_stdout(out), pytest.raises(SystemExit):
        any_model_any_data_cli()
    out = out.getvalue()

    assert "--print_config" in out
    assert "--config" in out
    assert "--seed_everything" in out
    assert "{fit,validate,test,predict,tune}" in out
    assert "--model.help" in out
    assert "--data.help" in out

    skip_params = {"self"}
    for param in inspect.signature(Trainer.__init__).parameters.keys():
        if param not in skip_params:
            assert f"--trainer.{param}" in out

    cli_args = ["any.py", "--data.help=tests.helpers.BoringDataModule"]
    out = StringIO()
    with mock.patch("sys.argv", cli_args), redirect_stdout(out), pytest.raises(SystemExit):
        any_model_any_data_cli()

    assert "--data.init_args.data_dir" in out.getvalue()


def test_lightning_cli_print_config():
    cli_args = [
        "any.py",
        "predict",
        "--seed_everything=1234",
        "--model=tests.helpers.BoringModel",
        "--data=tests.helpers.BoringDataModule",
        "--print_config",
    ]
    out = StringIO()
    with mock.patch("sys.argv", cli_args), redirect_stdout(out), pytest.raises(SystemExit):
        any_model_any_data_cli()
    out = yaml.safe_load(out.getvalue())

    outval = yaml.safe_load(out.getvalue())
    assert outval["seed_everything"] == 1234
    assert outval["model"]["class_path"] == "tests.helpers.BoringModel"
    assert outval["data"]["class_path"] == "tests.helpers.BoringDataModule"
    assert out["subcommand"] == "predict"
    assert out["predict"]["ckpt_path"] == "best"


def test_lightning_cli_submodules(tmpdir):
    class MainModule(BoringModel):
        def __init__(self, submodule1: LightningModule, submodule2: LightningModule, main_param: int = 1):
            super().__init__()
            self.submodule1 = submodule1
            self.submodule2 = submodule2

    config = """model:
        main_param: 2
        submodule1:
            class_path: tests.helpers.BoringModel
        submodule2:
            class_path: tests.helpers.BoringModel
    """
    config_path = tmpdir / "config.yaml"
    with open(config_path, "w") as f:
        f.write(config)

    cli_args = [f"--trainer.default_root_dir={tmpdir}", "--trainer.max_epochs=1", f"--config={str(config_path)}"]

    with mock.patch("sys.argv", ["any.py"] + cli_args):
        cli = LightningCLI(MainModule)

    assert cli.config["model"]["main_param"] == 2
    assert isinstance(cli.model.submodule1, BoringModel)
    assert isinstance(cli.model.submodule2, BoringModel)


@pytest.mark.skipif(torchvision_version < version.parse("0.8.0"), reason="torchvision>=0.8.0 is required")
def test_lightning_cli_torch_modules(tmpdir):
    class TestModule(BoringModel):
        def __init__(self, activation: torch.nn.Module = None, transform: Optional[List[torch.nn.Module]] = None):
            super().__init__()
            self.activation = activation
            self.transform = transform

    config = """model:
        activation:
          class_path: torch.nn.LeakyReLU
          init_args:
            negative_slope: 0.2
        transform:
          - class_path: torchvision.transforms.Resize
            init_args:
              size: 64
          - class_path: torchvision.transforms.CenterCrop
            init_args:
              size: 64
    """
    config_path = tmpdir / "config.yaml"
    with open(config_path, "w") as f:
        f.write(config)

    cli_args = [f"--trainer.default_root_dir={tmpdir}", "--trainer.max_epochs=1", f"--config={str(config_path)}"]

    with mock.patch("sys.argv", ["any.py"] + cli_args):
        cli = LightningCLI(TestModule)

    assert isinstance(cli.model.activation, torch.nn.LeakyReLU)
    assert cli.model.activation.negative_slope == 0.2
    assert len(cli.model.transform) == 2
    assert all(isinstance(v, torch.nn.Module) for v in cli.model.transform)


class BoringModelRequiredClasses(BoringModel):
    def __init__(self, num_classes: int, batch_size: int = 8):
        super().__init__()
        self.num_classes = num_classes
        self.batch_size = batch_size


class BoringDataModuleBatchSizeAndClasses(BoringDataModule):
    def __init__(self, batch_size: int = 8):
        super().__init__()
        self.batch_size = batch_size
        self.num_classes = 5  # only available after instantiation


def test_lightning_cli_link_arguments(tmpdir):
    class MyLightningCLI(LightningCLI):
        def add_arguments_to_parser(self, parser):
            parser.link_arguments("data.batch_size", "model.batch_size")
            parser.link_arguments("data.num_classes", "model.num_classes", apply_on="instantiate")

    cli_args = [f"--trainer.default_root_dir={tmpdir}", "--trainer.max_epochs=1", "--data.batch_size=12"]

    with mock.patch("sys.argv", ["any.py"] + cli_args):
        cli = MyLightningCLI(BoringModelRequiredClasses, BoringDataModuleBatchSizeAndClasses)

    assert cli.model.batch_size == 12
    assert cli.model.num_classes == 5

    class MyLightningCLI(LightningCLI):
        def add_arguments_to_parser(self, parser):
            parser.link_arguments("data.batch_size", "model.init_args.batch_size")
            parser.link_arguments("data.num_classes", "model.init_args.num_classes", apply_on="instantiate")

    cli_args[-1] = "--model=tests.utilities.test_cli.BoringModelRequiredClasses"

    with mock.patch("sys.argv", ["any.py"] + cli_args):
        cli = MyLightningCLI(BoringModelRequiredClasses, BoringDataModuleBatchSizeAndClasses, subclass_mode_model=True)

    assert cli.model.batch_size == 8
    assert cli.model.num_classes == 5


class EarlyExitTestModel(BoringModel):
    def on_fit_start(self):
        raise KeyboardInterrupt()


@pytest.mark.parametrize("logger", (False, True))
@pytest.mark.parametrize(
    "trainer_kwargs",
    (
        dict(accelerator="ddp_cpu"),
        dict(accelerator="ddp_cpu", plugins="ddp_find_unused_parameters_false"),
        pytest.param({"tpu_cores": 1}, marks=RunIf(tpu=True)),
    ),
)
def test_cli_ddp_spawn_save_config_callback(tmpdir, logger, trainer_kwargs):
    with mock.patch("sys.argv", ["any.py"]), pytest.raises(KeyboardInterrupt):
        LightningCLI(
            EarlyExitTestModel,
            trainer_defaults={
                "default_root_dir": str(tmpdir),
                "logger": logger,
                "max_steps": 1,
                "max_epochs": 1,
                **trainer_kwargs,
            },
        )
    if logger:
        config_dir = tmpdir / "lightning_logs"
        # no more version dirs should get created
        assert os.listdir(config_dir) == ["version_0"]
        config_path = config_dir / "version_0" / "config.yaml"
    else:
        config_path = tmpdir / "config.yaml"
    assert os.path.isfile(config_path)


def test_cli_config_overwrite(tmpdir):
    trainer_defaults = {"default_root_dir": str(tmpdir), "logger": False, "max_steps": 1, "max_epochs": 1}

    with mock.patch("sys.argv", ["any.py"]):
        LightningCLI(BoringModel, trainer_defaults=trainer_defaults)
    with mock.patch("sys.argv", ["any.py"]), pytest.raises(RuntimeError, match="Aborting to avoid overwriting"):
        LightningCLI(BoringModel, trainer_defaults=trainer_defaults)
    with mock.patch("sys.argv", ["any.py"]):
        LightningCLI(BoringModel, save_config_overwrite=True, trainer_defaults=trainer_defaults)


def test_lightning_cli_optimizer(tmpdir):
    class MyLightningCLI(LightningCLI):
        def add_arguments_to_parser(self, parser):
            parser.add_optimizer_args(torch.optim.Adam)

    cli_args = [f"--trainer.default_root_dir={tmpdir}", "--trainer.max_epochs=1"]

    match = (
        "BoringModel.configure_optimizers` will be overridden by "
        "`MyLightningCLI.add_configure_optimizers_method_to_model`"
    )
    with mock.patch("sys.argv", ["any.py"] + cli_args), pytest.warns(UserWarning, match=match):
        cli = MyLightningCLI(BoringModel)

    assert cli.model.configure_optimizers is not BoringModel.configure_optimizers
    assert len(cli.trainer.optimizers) == 1
    assert isinstance(cli.trainer.optimizers[0], torch.optim.Adam)
    assert len(cli.trainer.lr_schedulers) == 0


def test_lightning_cli_optimizer_and_lr_scheduler(tmpdir):
    class MyLightningCLI(LightningCLI):
        def add_arguments_to_parser(self, parser):
            parser.add_optimizer_args(torch.optim.Adam)
            parser.add_lr_scheduler_args(torch.optim.lr_scheduler.ExponentialLR)

    cli_args = [f"--trainer.default_root_dir={tmpdir}", "--trainer.max_epochs=1", "--lr_scheduler.gamma=0.8"]

    with mock.patch("sys.argv", ["any.py"] + cli_args):
        cli = MyLightningCLI(BoringModel)

    assert cli.model.configure_optimizers is not BoringModel.configure_optimizers
    assert len(cli.trainer.optimizers) == 1
    assert isinstance(cli.trainer.optimizers[0], torch.optim.Adam)
    assert len(cli.trainer.lr_schedulers) == 1
    assert isinstance(cli.trainer.lr_schedulers[0]["scheduler"], torch.optim.lr_scheduler.ExponentialLR)
    assert cli.trainer.lr_schedulers[0]["scheduler"].gamma == 0.8


def test_lightning_cli_optimizer_and_lr_scheduler_subclasses(tmpdir):
    class MyLightningCLI(LightningCLI):
        def add_arguments_to_parser(self, parser):
            parser.add_optimizer_args((torch.optim.SGD, torch.optim.Adam))
            parser.add_lr_scheduler_args((torch.optim.lr_scheduler.StepLR, torch.optim.lr_scheduler.ExponentialLR))

    optimizer_arg = dict(class_path="torch.optim.Adam", init_args=dict(lr=0.01))
    lr_scheduler_arg = dict(class_path="torch.optim.lr_scheduler.StepLR", init_args=dict(step_size=50))
    cli_args = [
        "fit",
        f"--trainer.default_root_dir={tmpdir}",
        "--trainer.max_epochs=1",
        f"--optimizer={json.dumps(optimizer_arg)}",
        f"--lr_scheduler={json.dumps(lr_scheduler_arg)}",
    ]

    with mock.patch("sys.argv", ["any.py"] + cli_args):
        cli = MyLightningCLI(BoringModel)

    assert len(cli.trainer.optimizers) == 1
    assert isinstance(cli.trainer.optimizers[0], torch.optim.Adam)
    assert len(cli.trainer.lr_schedulers) == 1
    assert isinstance(cli.trainer.lr_schedulers[0]["scheduler"], torch.optim.lr_scheduler.StepLR)
    assert cli.trainer.lr_schedulers[0]["scheduler"].step_size == 50


def test_lightning_cli_optimizers_and_lr_scheduler_with_link_to(tmpdir):
    class MyLightningCLI(LightningCLI):
        def add_arguments_to_parser(self, parser):
            parser.add_optimizer_args(torch.optim.Adam, nested_key="optim1", link_to="model.optim1")
            parser.add_optimizer_args((torch.optim.ASGD, torch.optim.SGD), nested_key="optim2", link_to="model.optim2")
            parser.add_lr_scheduler_args(torch.optim.lr_scheduler.ExponentialLR, link_to="model.scheduler")

    class TestModel(BoringModel):
        def __init__(self, optim1: dict, optim2: dict, scheduler: dict):
            super().__init__()
            self.optim1 = instantiate_class(self.parameters(), optim1)
            self.optim2 = instantiate_class(self.parameters(), optim2)
            self.scheduler = instantiate_class(self.optim1, scheduler)

    cli_args = [
        f"--trainer.default_root_dir={tmpdir}",
        "--trainer.max_epochs=1",
        "--optim2.class_path=torch.optim.SGD",
        "--optim2.init_args.lr=0.01",
        "--lr_scheduler.gamma=0.2",
    ]

    with mock.patch("sys.argv", ["any.py"] + cli_args):
        cli = MyLightningCLI(TestModel)

    assert isinstance(cli.model.optim1, torch.optim.Adam)
    assert isinstance(cli.model.optim2, torch.optim.SGD)
    assert isinstance(cli.model.scheduler, torch.optim.lr_scheduler.ExponentialLR)


<<<<<<< HEAD
@pytest.mark.parametrize("fn", [None] + [fn.value for fn in TrainerFn])
def test_lightning_cli_trainer_fn(fn):
    class TestCLI(LightningCLI):
        def __init__(self, *args, **kwargs):
            self.called = []
            super().__init__(*args, **kwargs)

        def before_fit(self):
            self.called.append("before_fit")

        def fit(self, **_):
            self.called.append("fit")

        def after_fit(self):
            self.called.append("after_fit")

        def before_validate(self):
            self.called.append("before_validate")

        def validate(self, **_):
            self.called.append("validate")

        def after_validate(self):
            self.called.append("after_validate")

        def before_test(self):
            self.called.append("before_test")

        def test(self, **_):
            self.called.append("test")

        def after_test(self):
            self.called.append("after_test")

        def before_predict(self):
            self.called.append("before_predict")

        def predict(self, **_):
            self.called.append("predict")

        def after_predict(self):
            self.called.append("after_predict")

        def before_tune(self):
            self.called.append("before_tune")

        def tune(self, **_):
            self.called.append("tune")

        def after_tune(self):
            self.called.append("after_tune")

    argv = ["any.py"]
    if fn is not None:
        argv.append(fn)

    with mock.patch("sys.argv", argv):
        cli = TestCLI(BoringModel)
    assert cli.called == [] if fn is None else [f"before_{fn}", fn, f"after_{fn}"]


def test_subcommands():
    subcommands = LightningCLI.subcommands()
    trainer = Trainer()
    for subcommand, exclude in subcommands.items():
        fn = getattr(trainer, subcommand)
        parameters = list(inspect.signature(fn).parameters)
        for e in exclude:
            # if this fails, it's because the parameter has been removed from the associated `Trainer` function
            # and the `LightningCLI` subcommand exclusion list needs to be updated
            assert e in parameters
=======
@pytest.mark.parametrize("run", (False, True))
def test_lightning_cli_disabled_run(run):
    with mock.patch("sys.argv", ["any.py"]), mock.patch("pytorch_lightning.Trainer.fit") as fit_mock:
        cli = LightningCLI(BoringModel, run=run)
    fit_mock.call_count == run
    assert isinstance(cli.trainer, Trainer)
    assert isinstance(cli.model, LightningModule)
>>>>>>> cb2a8ed1
<|MERGE_RESOLUTION|>--- conflicted
+++ resolved
@@ -697,7 +697,6 @@
     assert isinstance(cli.model.scheduler, torch.optim.lr_scheduler.ExponentialLR)
 
 
-<<<<<<< HEAD
 @pytest.mark.parametrize("fn", [None] + [fn.value for fn in TrainerFn])
 def test_lightning_cli_trainer_fn(fn):
     class TestCLI(LightningCLI):
@@ -769,12 +768,12 @@
             # if this fails, it's because the parameter has been removed from the associated `Trainer` function
             # and the `LightningCLI` subcommand exclusion list needs to be updated
             assert e in parameters
-=======
+
+
 @pytest.mark.parametrize("run", (False, True))
 def test_lightning_cli_disabled_run(run):
     with mock.patch("sys.argv", ["any.py"]), mock.patch("pytorch_lightning.Trainer.fit") as fit_mock:
         cli = LightningCLI(BoringModel, run=run)
     fit_mock.call_count == run
     assert isinstance(cli.trainer, Trainer)
-    assert isinstance(cli.model, LightningModule)
->>>>>>> cb2a8ed1
+    assert isinstance(cli.model, LightningModule)