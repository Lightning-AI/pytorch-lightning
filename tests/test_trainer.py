--- conflicted
+++ resolved
@@ -856,8 +856,7 @@
     model = LightningTestModel(hparams)
     Trainer().test(model)
 
-
-<<<<<<< HEAD
+  
 @mock.patch('argparse.ArgumentParser.parse_args',
             return_value=argparse.Namespace(max_epochs=5,
                                             checkpoint_callback=True,
@@ -910,7 +909,8 @@
 
     assert isinstance(trainer, Trainer)
     assert Trainer.max_epochs == 5
-=======
+
+    
 def test_trainer_callback_system(tmpdir):
     """Test the callback system."""
 
@@ -1025,7 +1025,6 @@
 
     assert test_callback.on_test_start_called
     assert test_callback.on_test_end_called
->>>>>>> be244560
 
 # if __name__ == '__main__':
 #     pytest.main([__file__])