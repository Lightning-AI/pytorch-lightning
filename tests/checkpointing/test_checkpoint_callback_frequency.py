--- conflicted
+++ resolved
@@ -18,11 +18,7 @@
 import torch
 
 from pytorch_lightning import callbacks, seed_everything, Trainer
-<<<<<<< HEAD
-from tests.base import BoringModel
-=======
 from tests.helpers import BoringModel
->>>>>>> 863a70c2
 
 
 @mock.patch.dict(os.environ, {"PL_DEV_DEBUG": "1"})
