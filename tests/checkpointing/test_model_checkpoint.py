# Copyright The PyTorch Lightning team.
#
# Licensed under the Apache License, Version 2.0 (the "License");
# you may not use this file except in compliance with the License.
# You may obtain a copy of the License at
#
#     http://www.apache.org/licenses/LICENSE-2.0
#
# Unless required by applicable law or agreed to in writing, software
# distributed under the License is distributed on an "AS IS" BASIS,
# WITHOUT WARRANTIES OR CONDITIONS OF ANY KIND, either express or implied.
# See the License for the specific language governing permissions and
# limitations under the License.
import logging
import math
import os
import pickle
import re
from argparse import Namespace
from logging import INFO
from pathlib import Path
from typing import Union
from unittest import mock
from unittest.mock import Mock

import cloudpickle
import pytest
import torch
import yaml
from omegaconf import Container, OmegaConf
from torch import optim

import pytorch_lightning as pl
import tests.helpers.utils as tutils
from pytorch_lightning import seed_everything, Trainer
from pytorch_lightning.callbacks import ModelCheckpoint
from pytorch_lightning.loggers import TensorBoardLogger
from pytorch_lightning.trainer.states import TrainerState
from pytorch_lightning.utilities.cloud_io import load as pl_load
from pytorch_lightning.utilities.exceptions import MisconfigurationException
from tests.helpers import BoringModel
from tests.helpers.runif import RunIf


class LogInTwoMethods(BoringModel):

    def training_step(self, batch, batch_idx):
        out = super().training_step(batch, batch_idx)
        self.log('early_stop_on', out['loss'])
        return out

    def validation_epoch_end(self, outputs):
        outs = torch.stack([x['x'] for x in outputs]).mean()
        self.log('val_acc', outs)


@mock.patch.dict(os.environ, {"PL_DEV_DEBUG": "1"})
@pytest.mark.parametrize(
    "validation_step_none,val_dataloaders_none,monitor",
    [
        (False, False, 'val_log'),
        (False, False, 'train_log_epoch'),
        (True, False, 'train_log_epoch'),
        (False, True, 'train_log_epoch'),
    ],
)
@pytest.mark.parametrize('reduce_lr_on_plateau', [False, True])
def test_model_checkpoint_score_and_ckpt(
    tmpdir, validation_step_none: bool, val_dataloaders_none: bool, monitor: str, reduce_lr_on_plateau: bool
):
    """
    Test that when a model checkpoint is saved, it saves with
    the correct score appended to ckpt_path and checkpoint data
    """
    max_epochs = 3
    limit_train_batches = 5
    limit_val_batches = 7
    lr = 1e-1

    class CustomBoringModel(BoringModel):

        def __init__(self):
            super().__init__()
            self.train_log_epochs = torch.randn(max_epochs, limit_train_batches)
            self.val_logs = torch.randn(max_epochs, limit_val_batches)

        def training_step(self, batch, batch_idx):
            log_value = self.train_log_epochs[self.current_epoch, batch_idx]
            self.log('train_log', log_value, on_epoch=True)
            return super().training_step(batch, batch_idx)

        def validation_step(self, batch, batch_idx):
            log_value = self.val_logs[self.current_epoch, batch_idx]
            self.log('val_log', log_value)
            self.log('epoch', self.current_epoch, on_epoch=True)
            return super().validation_step(batch, batch_idx)

        def configure_optimizers(self):
            optimizer = optim.SGD(self.parameters(), lr=lr)

            if reduce_lr_on_plateau:
                lr_scheduler = {
                    'scheduler': optim.lr_scheduler.ReduceLROnPlateau(optimizer),
                    'monitor': monitor,
                    'strict': True,
                }
            else:
                lr_scheduler = optim.lr_scheduler.StepLR(optimizer, step_size=1)

            return [optimizer], [lr_scheduler]

    filename = '{' + f'{monitor}' + ':.4f}-{epoch}'
    checkpoint = ModelCheckpoint(dirpath=tmpdir, filename=filename, monitor=monitor, save_top_k=-1)

    model = CustomBoringModel()

    if validation_step_none:
        model.validation_step = None
    if val_dataloaders_none:
        model.val_dataloaders = None

    trainer = Trainer(
        default_root_dir=tmpdir,
        callbacks=[checkpoint],
        limit_train_batches=limit_train_batches,
        limit_val_batches=limit_val_batches,
        max_epochs=max_epochs,
        progress_bar_refresh_rate=0,
    )
    results = trainer.fit(model)
    assert results
    assert trainer.state == TrainerState.FINISHED, f"Training failed with {trainer.state}"

    ckpt_files = list(Path(tmpdir).glob('*.ckpt'))
    scores = [metric[monitor] for metric in trainer.dev_debugger.logged_metrics if monitor in metric]
    lr_scheduler_debug = trainer.dev_debugger.saved_lr_scheduler_updates
    assert len(ckpt_files) == len(scores) == max_epochs
    assert len(lr_scheduler_debug) == max_epochs

    for epoch in range(max_epochs):
        score = scores[epoch]
        expected_score = getattr(model, f'{monitor}s')[epoch].mean().item()
        expected_filename = f'{monitor}={score:.4f}-epoch={epoch}.ckpt'
        assert math.isclose(score, expected_score, rel_tol=1e-4)

        chk = pl_load(os.path.join(checkpoint.dirpath, expected_filename))
        assert chk['epoch'] == epoch + 1
        assert chk['global_step'] == limit_train_batches * (epoch + 1)

        mc_specific_data = chk['callbacks'][type(checkpoint)]
        assert mc_specific_data['dirpath'] == checkpoint.dirpath
        assert mc_specific_data['monitor'] == monitor
        assert mc_specific_data['current_score'] == score

        if not reduce_lr_on_plateau:
            lr_scheduler_specific_data = chk['lr_schedulers'][0]
            assert lr_scheduler_specific_data['_step_count'] == epoch + 2
            assert lr_scheduler_specific_data['_last_lr'][0] == lr * (lr**(epoch + 1))

        assert lr_scheduler_debug[epoch]['monitor_val'] == (score if reduce_lr_on_plateau else None)
        assert lr_scheduler_debug[epoch]['monitor_key'] == (monitor if reduce_lr_on_plateau else None)


@mock.patch.dict(os.environ, {"PL_DEV_DEBUG": "1"})
@pytest.mark.parametrize(
    "val_check_interval,reduce_lr_on_plateau",
    [
        (0.25, True),
        (0.25, False),
        (0.33, False),
    ],
)
def test_model_checkpoint_score_and_ckpt_val_check_interval(tmpdir, val_check_interval, reduce_lr_on_plateau):
    """
    Test that when a model checkpoint is saved, it saves with the correct
    score appended to ckpt_path and checkpoint data with val_check_interval
    """
    max_epochs = 3
    limit_train_batches = 12
    limit_val_batches = 7
    lr = 1e-1
    monitor = 'val_log'
    per_epoch_steps = int(limit_train_batches * val_check_interval)
    per_epoch_call_count = limit_train_batches // per_epoch_steps

    class CustomBoringModel(BoringModel):

        def __init__(self):
            super().__init__()
            self.val_logs = torch.randn(per_epoch_call_count * max_epochs, limit_val_batches)
            self.val_loop_count = 0

        def validation_step(self, batch, batch_idx):
            log_value = self.val_logs[self.val_loop_count, batch_idx]
            self.log('val_log', log_value)
            self.log('epoch', self.current_epoch, on_epoch=True)
            return super().validation_step(batch, batch_idx)

        def validation_epoch_end(self, outputs):
            self.val_loop_count += 1
            super().validation_epoch_end(outputs)

        def configure_optimizers(self):
            optimizer = optim.SGD(self.parameters(), lr=lr)

            if reduce_lr_on_plateau:
                lr_scheduler = {
                    'scheduler': optim.lr_scheduler.ReduceLROnPlateau(optimizer),
                    'monitor': monitor,
                    'strict': True,
                }
            else:
                lr_scheduler = optim.lr_scheduler.StepLR(optimizer, step_size=1)

            return [optimizer], [lr_scheduler]

    filename = '{' + f'{monitor}' + ':.4f}-{epoch}'
    checkpoint = ModelCheckpoint(dirpath=tmpdir, filename=filename, monitor=monitor, save_top_k=-1)

    model = CustomBoringModel()

    trainer = Trainer(
        default_root_dir=tmpdir,
        callbacks=[checkpoint],
        limit_train_batches=limit_train_batches,
        limit_val_batches=limit_val_batches,
        max_epochs=max_epochs,
        val_check_interval=val_check_interval,
        progress_bar_refresh_rate=0,
        num_sanity_val_steps=0,
    )
    results = trainer.fit(model)
    assert results
    assert trainer.state == TrainerState.FINISHED, f"Training failed with {trainer.state}"

    ckpt_files = list(Path(tmpdir).glob('*.ckpt'))
    scores = [metric[monitor] for metric in trainer.dev_debugger.logged_metrics if monitor in metric]
    lr_scheduler_debug = trainer.dev_debugger.saved_lr_scheduler_updates
    assert len(ckpt_files) == len(scores) == per_epoch_call_count * max_epochs
    assert len(lr_scheduler_debug) == max_epochs

    for epoch in range(max_epochs):
        for ix in range(per_epoch_call_count):
            global_ix = ix + per_epoch_call_count * epoch
            score = scores[global_ix]
            expected_score = getattr(model, f'{monitor}s')[global_ix].mean().item()
            expected_filename = f'{monitor}={score:.4f}-epoch={epoch}.ckpt'
            assert math.isclose(score, expected_score, rel_tol=1e-4)

            chk = pl_load(os.path.join(checkpoint.dirpath, expected_filename))
            assert chk['epoch'] == epoch + 1
            assert chk['global_step'] == per_epoch_steps * (global_ix + 1)

            mc_specific_data = chk['callbacks'][type(checkpoint)]
            assert mc_specific_data['dirpath'] == checkpoint.dirpath
            assert mc_specific_data['monitor'] == monitor
            assert mc_specific_data['current_score'] == score

            if not reduce_lr_on_plateau:
                lr_scheduler_specific_data = chk['lr_schedulers'][0]
                did_update = 1 if ix + 1 == per_epoch_call_count else 0
                assert lr_scheduler_specific_data['_step_count'] == epoch + 1 + did_update
                assert lr_scheduler_specific_data['_last_lr'][0] == lr * (lr**(epoch + did_update))

        assert lr_scheduler_debug[epoch]['monitor_val'] == (score if reduce_lr_on_plateau else None)
        assert lr_scheduler_debug[epoch]['monitor_key'] == (monitor if reduce_lr_on_plateau else None)


@pytest.mark.parametrize("save_top_k", [-1, 0, 1, 2])
def test_model_checkpoint_with_non_string_input(tmpdir, save_top_k: int):
    """Test that dirpath=None in checkpoint callback is valid and that ckpt_path is set correctly"""
    tutils.reset_seed()
    model = LogInTwoMethods()

    checkpoint = ModelCheckpoint(monitor='early_stop_on', dirpath=None, filename='{epoch}', save_top_k=save_top_k)
    max_epochs = 2
    trainer = Trainer(
        default_root_dir=tmpdir,
        callbacks=[checkpoint],
        overfit_batches=0.20,
        max_epochs=max_epochs,
    )
    trainer.fit(model)
    assert (checkpoint.dirpath == tmpdir / trainer.logger.name / "version_0" / "checkpoints")

    if save_top_k == -1:
        ckpt_files = os.listdir(checkpoint.dirpath)
        expected_ckpt_files = [f'epoch={i}.ckpt' for i in range(max_epochs)]
        assert len(ckpt_files) == len(expected_ckpt_files) == max_epochs
        assert set(ckpt_files) == set(expected_ckpt_files)


@pytest.mark.parametrize('save_top_k', [-1, 0, 1, 2])
def test_model_checkpoint_to_yaml(tmpdir, save_top_k: int):
    """ Test that None in checkpoint callback is valid and that chkp_path is set correctly """
    tutils.reset_seed()
    model = LogInTwoMethods()

    checkpoint = ModelCheckpoint(dirpath=tmpdir, monitor='early_stop_on', save_top_k=save_top_k)

    trainer = Trainer(default_root_dir=tmpdir, callbacks=[checkpoint], overfit_batches=0.20, max_epochs=2)
    trainer.fit(model)

    path_yaml = os.path.join(tmpdir, 'best_k_models.yaml')
    checkpoint.to_yaml(path_yaml)
    d = yaml.full_load(open(path_yaml, 'r'))
    best_k = {k: v for k, v in checkpoint.best_k_models.items()}
    assert d == best_k


@pytest.mark.parametrize(
    "logger_version,expected",
    [(None, "version_0"), (1, "version_1"), ("awesome", "awesome")],
)
def test_model_checkpoint_path(tmpdir, logger_version: Union[None, int, str], expected: str):
    """Test that "version_" prefix is only added when logger's version is an integer"""
    tutils.reset_seed()
    model = LogInTwoMethods()
    logger = TensorBoardLogger(str(tmpdir), version=logger_version)

    trainer = Trainer(
        default_root_dir=tmpdir,
        overfit_batches=0.2,
        max_epochs=2,
        logger=logger,
    )
    trainer.fit(model)

    ckpt_version = Path(trainer.checkpoint_callback.dirpath).parent.name
    assert ckpt_version == expected


def test_pickling(tmpdir):
    ckpt = ModelCheckpoint(dirpath=tmpdir)

    ckpt_pickled = pickle.dumps(ckpt)
    ckpt_loaded = pickle.loads(ckpt_pickled)
    assert vars(ckpt) == vars(ckpt_loaded)

    ckpt_pickled = cloudpickle.dumps(ckpt)
    ckpt_loaded = cloudpickle.loads(ckpt_pickled)
    assert vars(ckpt) == vars(ckpt_loaded)


class ModelCheckpointTestInvocations(ModelCheckpoint):
    # this class has to be defined outside the test function, otherwise we get pickle error
    # due to the way ddp process is launched

    def __init__(self, expected_count, *args, **kwargs):
        super().__init__(*args, **kwargs)
        self.expected_count = expected_count
        self.on_save_checkpoint_count = 0

    def on_train_start(self, trainer, pl_module):
        torch.save = Mock(wraps=torch.save)

    def on_save_checkpoint(self, trainer, pl_module, checkpoint):
        # only rank 0 will call ``torch.save``
        super().on_save_checkpoint(trainer, pl_module, checkpoint)
        self.on_save_checkpoint_count += 1

    def on_train_end(self, trainer, pl_module):
        super().on_train_end(trainer, pl_module)
        assert self.best_model_path
        assert self.best_model_score
        assert self.on_save_checkpoint_count == self.expected_count
        if trainer.is_global_zero:
            assert torch.save.call_count == self.expected_count
        else:
            assert torch.save.call_count == 0


@RunIf(skip_windows=True)
def test_model_checkpoint_no_extraneous_invocations(tmpdir):
    """Test to ensure that the model callback saves the checkpoints only once in distributed mode."""
    model = LogInTwoMethods()
    num_epochs = 4
    model_checkpoint = ModelCheckpointTestInvocations(monitor='early_stop_on', expected_count=num_epochs, save_top_k=-1)
    trainer = Trainer(
        accelerator="ddp_cpu",
        num_processes=2,
        default_root_dir=tmpdir,
        callbacks=[model_checkpoint],
        max_epochs=num_epochs,
    )
    trainer.fit(model)
    assert trainer.state == TrainerState.FINISHED, f"Training failed with {trainer.state}"


def test_model_checkpoint_format_checkpoint_name(tmpdir):
    # empty filename:
    ckpt_name = ModelCheckpoint._format_checkpoint_name('', 3, 2, {})
    assert ckpt_name == 'epoch=3-step=2'

    ckpt_name = ModelCheckpoint._format_checkpoint_name(None, 3, 2, {}, prefix='test')
    assert ckpt_name == 'test-epoch=3-step=2'

    # no groups case:
    ckpt_name = ModelCheckpoint._format_checkpoint_name('ckpt', 3, 2, {}, prefix='test')
    assert ckpt_name == 'test-ckpt'

    # no prefix
    ckpt_name = ModelCheckpoint._format_checkpoint_name('{epoch:03d}-{acc}', 3, 2, {'acc': 0.03})
    assert ckpt_name == 'epoch=003-acc=0.03'

    # prefix
    char_org = ModelCheckpoint.CHECKPOINT_JOIN_CHAR
    ModelCheckpoint.CHECKPOINT_JOIN_CHAR = '@'
    ckpt_name = ModelCheckpoint._format_checkpoint_name('{epoch},{acc:.5f}', 3, 2, {'acc': 0.03}, prefix='test')
    assert ckpt_name == 'test@epoch=3,acc=0.03000'
    ModelCheckpoint.CHECKPOINT_JOIN_CHAR = char_org

    # no dirpath set
    ckpt_name = ModelCheckpoint(monitor='early_stop_on', dirpath=None).format_checkpoint_name(3, 2, {})
    assert ckpt_name == 'epoch=3-step=2.ckpt'
    ckpt_name = ModelCheckpoint(monitor='early_stop_on', dirpath='').format_checkpoint_name(5, 4, {})
    assert ckpt_name == 'epoch=5-step=4.ckpt'

    # CWD
    ckpt_name = ModelCheckpoint(monitor='early_stop_on', dirpath='.').format_checkpoint_name(3, 4, {})
    assert ckpt_name == str(Path('.').resolve() / 'epoch=3-step=4.ckpt')

    # with version
    ckpt = ModelCheckpoint(monitor='early_stop_on', dirpath=tmpdir, filename='name')
    ckpt_name = ckpt.format_checkpoint_name(3, 2, {}, ver=3)
    assert ckpt_name == tmpdir / 'name-v3.ckpt'

    # using slashes
    ckpt = ModelCheckpoint(monitor='early_stop_on', dirpath=None, filename='{epoch}_{val/loss:.5f}')
    ckpt_name = ckpt.format_checkpoint_name(4, 3, {'val/loss': 0.03})
    assert ckpt_name == 'epoch=4_val/loss=0.03000.ckpt'

    # auto_insert_metric_name=False
    ckpt_name = ModelCheckpoint._format_checkpoint_name(
        'epoch={epoch:03d}-val_acc={val/acc}', 3, 2, {'val/acc': 0.03}, auto_insert_metric_name=False
    )
    assert ckpt_name == 'epoch=003-val_acc=0.03'


class ModelCheckpointExtensionTest(ModelCheckpoint):
    FILE_EXTENSION = '.tpkc'


def test_model_checkpoint_file_extension(tmpdir):
    """
    Test ModelCheckpoint with different file extension.
    """

    model = LogInTwoMethods()
    model_checkpoint = ModelCheckpointExtensionTest(
        monitor='early_stop_on',
        dirpath=tmpdir,
        save_top_k=1,
        save_last=True,
        trigger_on_train_end=True,
    )
    trainer = Trainer(
        default_root_dir=tmpdir,
        callbacks=[model_checkpoint],
        max_steps=1,
        logger=False,
    )
    trainer.fit(model)

    expected = ['epoch=0-step=0.tpkc', 'last.tpkc']
    assert set(expected) == set(os.listdir(tmpdir))


def test_model_checkpoint_save_last(tmpdir):
    """Tests that save_last produces only one last checkpoint."""
    seed_everything()
    model = LogInTwoMethods()
    epochs = 3
    ModelCheckpoint.CHECKPOINT_NAME_LAST = 'last-{epoch}'
    model_checkpoint = ModelCheckpoint(monitor='early_stop_on', dirpath=tmpdir, save_top_k=-1, save_last=True)
    trainer = Trainer(
        default_root_dir=tmpdir,
        callbacks=[model_checkpoint],
        max_epochs=epochs,
        limit_train_batches=10,
        limit_val_batches=10,
        logger=False,
    )
    trainer.fit(model)
    last_filename = model_checkpoint._format_checkpoint_name(
        ModelCheckpoint.CHECKPOINT_NAME_LAST, trainer.current_epoch, trainer.global_step, {}
    )
    last_filename = last_filename + '.ckpt'
    assert str(tmpdir / last_filename) == model_checkpoint.last_model_path
    assert set(os.listdir(tmpdir)) == set([f"epoch={i}-step={j}.ckpt"
                                           for i, j in zip(range(epochs), [9, 19, 29])] + [last_filename])

    ModelCheckpoint.CHECKPOINT_NAME_LAST = 'last'


def test_invalid_top_k(tmpdir):
    """ Make sure that a MisconfigurationException is raised for a negative save_top_k argument. """
    with pytest.raises(MisconfigurationException, match=r'.*Must be None or >= -1'):
        ModelCheckpoint(dirpath=tmpdir, save_top_k=-3)


def test_none_monitor_top_k(tmpdir):
    """ Test that a warning appears for positive top_k with monitor=None. """
    with pytest.raises(
        MisconfigurationException, match=r'ModelCheckpoint\(save_top_k=3, monitor=None\) is not a valid*'
    ):
        ModelCheckpoint(dirpath=tmpdir, save_top_k=3)
    # These should not fail
    ModelCheckpoint(dirpath=tmpdir, save_top_k=None)
    ModelCheckpoint(dirpath=tmpdir, save_top_k=-1)
    ModelCheckpoint(dirpath=tmpdir, save_top_k=0)


def test_none_monitor_save_last(tmpdir):
    """ Test that a warning appears for save_last=True with monitor=None. """
    with pytest.warns(UserWarning, match=r'ModelCheckpoint.*is a redundant.*'):
        ModelCheckpoint(dirpath=tmpdir, save_last=True)
    # These should not fail
    ModelCheckpoint(dirpath=tmpdir, save_last=None)
    ModelCheckpoint(dirpath=tmpdir, save_last=False)


def test_invalid_every_n_val_epochs(tmpdir):
    """ Make sure that a MisconfigurationException is raised for a negative every_n_val_epochs argument. """
    with pytest.raises(MisconfigurationException, match=r'.*Must be >= 0'):
        ModelCheckpoint(dirpath=tmpdir, every_n_val_epochs=-3)
    # These should not fail
    ModelCheckpoint(dirpath=tmpdir, every_n_val_epochs=0)
    ModelCheckpoint(dirpath=tmpdir, every_n_val_epochs=1)
    ModelCheckpoint(dirpath=tmpdir, every_n_val_epochs=2)


def test_invalid_every_n_train_steps(tmpdir):
    """ Make sure that a MisconfigurationException is raised for a negative every_n_val_epochs argument. """
    with pytest.raises(MisconfigurationException, match=r'.*Must be >= 0'):
        ModelCheckpoint(dirpath=tmpdir, every_n_train_steps=-3)
    # These should not fail
    ModelCheckpoint(dirpath=tmpdir, every_n_train_steps=0)
    ModelCheckpoint(dirpath=tmpdir, every_n_train_steps=1)
    ModelCheckpoint(dirpath=tmpdir, every_n_val_epochs=2)


def test_invalid_every_n_train_steps_val_epochs_combination(tmpdir):
    """
    Test that a MisconfigurationException is raised if both
    every_n_val_epochs and every_n_train_steps are enabled together.
    """
    with pytest.raises(MisconfigurationException, match=r'.*Both cannot be enabled at the same time'):
        ModelCheckpoint(dirpath=tmpdir, every_n_train_steps=1, every_n_val_epochs=2)
    # These should not fail
    ModelCheckpoint(dirpath=tmpdir, every_n_train_steps=0, every_n_val_epochs=3)
    ModelCheckpoint(dirpath=tmpdir, every_n_train_steps=4, every_n_val_epochs=0)


def test_none_every_n_train_steps_val_epochs(tmpdir):
    checkpoint_callback = ModelCheckpoint(dirpath=tmpdir)
    assert checkpoint_callback.period == 1
    assert checkpoint_callback._every_n_val_epochs == 1
    assert checkpoint_callback._every_n_train_steps == 0


def test_model_checkpoint_save_last_none_monitor(tmpdir, caplog):
    """ Test that it is possible to save all checkpoints when monitor=None. """
    seed_everything()
    model = LogInTwoMethods()

    epochs = 2
    checkpoint_callback = ModelCheckpoint(monitor=None, dirpath=tmpdir, save_top_k=-1, save_last=True)
    trainer = Trainer(
        default_root_dir=tmpdir,
        callbacks=[checkpoint_callback],
        limit_train_batches=10,
        limit_val_batches=10,
        max_epochs=epochs,
        logger=False,
    )

    with caplog.at_level(INFO):
        trainer.fit(model)
        assert "will duplicate the last checkpoint saved" in caplog.text

    # these should not be set if monitor is None
    assert checkpoint_callback.monitor is None
    assert checkpoint_callback.best_model_path == tmpdir / 'epoch=1-step=19.ckpt'
    assert checkpoint_callback.last_model_path == tmpdir / 'last.ckpt'
    assert checkpoint_callback.best_model_score is None
    assert checkpoint_callback.best_k_models == {}
    assert checkpoint_callback.kth_best_model_path == ''

    # check that the correct ckpts were created
    expected = [f'epoch={i}-step={j}.ckpt' for i, j in zip(range(epochs), [9, 19])]
    expected.append('last.ckpt')
    assert set(os.listdir(tmpdir)) == set(expected)


@pytest.mark.parametrize("period", list(range(4)))
@pytest.mark.parametrize('trigger_on_train_end', [False, True])
def test_model_checkpoint_period(tmpdir, period: int, trigger_on_train_end: bool):
    model = LogInTwoMethods()
    epochs = 5
    checkpoint_callback = ModelCheckpoint(
        dirpath=tmpdir,
        filename='{epoch}',
        save_top_k=-1,
        period=period,
        trigger_on_train_end=trigger_on_train_end,
    )
    trainer = Trainer(
        default_root_dir=tmpdir,
        callbacks=[checkpoint_callback],
        max_epochs=epochs,
        limit_train_batches=1,
        limit_val_batches=1,
        logger=False,
    )
    trainer.fit(model)

    # check that the correct ckpts were created
<<<<<<< HEAD
    expected = (
        [f"epoch={e}.ckpt" for e in range(epochs) if (e + 1) % period == 0]
        if period > 0
        else []
    )
=======
    expected = ([f"epoch={e}.ckpt" for e in range(epochs) if (e + 1) % period == 0] if period > 0 else [])
>>>>>>> 70ebc9ff
    if trigger_on_train_end and (period == 0 or epochs % period != 0):
        final_epoch_ckpt = "epoch={e}.ckpt".format(e=epochs - 1)
        expected.append(final_epoch_ckpt)
    assert set(os.listdir(tmpdir)) == set(expected)


@pytest.mark.parametrize("every_n_val_epochs", list(range(4)))
@pytest.mark.parametrize('trigger_on_train_end', [False, True])
def test_model_checkpoint_every_n_val_epochs(tmpdir, every_n_val_epochs, trigger_on_train_end: bool):
    model = LogInTwoMethods()
    epochs = 5
    checkpoint_callback = ModelCheckpoint(
        dirpath=tmpdir,
        filename='{epoch}',
        save_top_k=-1,
        every_n_val_epochs=every_n_val_epochs,
        trigger_on_train_end=trigger_on_train_end,
    )
    trainer = Trainer(
        default_root_dir=tmpdir,
        callbacks=[checkpoint_callback],
        max_epochs=epochs,
        limit_train_batches=1,
        limit_val_batches=1,
        logger=False,
    )
    trainer.fit(model)

    # check that the correct ckpts were created
<<<<<<< HEAD
    expected = (
        [f"epoch={e}.ckpt" for e in range(epochs) if (e + 1) % every_n_val_epochs == 0]
        if every_n_val_epochs > 0
        else []
    )
=======
    expected = ([f"epoch={e}.ckpt" for e in range(epochs)
                 if (e + 1) % every_n_val_epochs == 0] if every_n_val_epochs > 0 else [])
>>>>>>> 70ebc9ff

    if trigger_on_train_end and (every_n_val_epochs == 0 or epochs % every_n_val_epochs != 0):
        final_epoch_ckpt = "epoch={e}.ckpt".format(e=epochs - 1)
        expected.append(final_epoch_ckpt)
    assert set(os.listdir(tmpdir)) == set(expected)


@pytest.mark.parametrize("every_n_val_epochs", list(range(4)))
@pytest.mark.parametrize('trigger_on_train_end', [False, True])
def test_model_checkpoint_every_n_val_epochs_and_period(tmpdir, every_n_val_epochs, trigger_on_train_end: bool):
    """ Tests that if period is set, it takes precedence over every_n_val_epochs for backwards compatibility. """
    model = LogInTwoMethods()
    epochs = 5
    checkpoint_callback = ModelCheckpoint(
        dirpath=tmpdir,
        filename='{epoch}',
        save_top_k=-1,
        every_n_val_epochs=(2 * every_n_val_epochs),
        period=every_n_val_epochs,
        trigger_on_train_end=trigger_on_train_end,
    )
    trainer = Trainer(
        default_root_dir=tmpdir,
        callbacks=[checkpoint_callback],
        max_epochs=epochs,
        limit_train_batches=1,
        limit_val_batches=1,
        logger=False,
    )
    trainer.fit(model)

    # check that the correct ckpts were created
<<<<<<< HEAD
    expected = (
        [f"epoch={e}.ckpt" for e in range(epochs) if (e + 1) % every_n_val_epochs == 0]
        if every_n_val_epochs > 0
        else []
    )
=======
    expected = ([f"epoch={e}.ckpt" for e in range(epochs)
                 if (e + 1) % every_n_val_epochs == 0] if every_n_val_epochs > 0 else [])
>>>>>>> 70ebc9ff
    if trigger_on_train_end and (every_n_val_epochs == 0 or epochs % every_n_val_epochs != 0):
        final_epoch_ckpt = "epoch={e}.ckpt".format(e=epochs - 1)
        expected.append(final_epoch_ckpt)
    assert set(os.listdir(tmpdir)) == set(expected)


def test_ckpt_every_n_train_steps(tmpdir):
    """ Tests that the checkpoints are saved every n training steps. """

    model = LogInTwoMethods()
    every_n_train_steps = 16
    max_epochs = 2
    epoch_length = 64
    checkpoint_callback = ModelCheckpoint(
        filename="{step}",
        every_n_val_epochs=0,
        every_n_train_steps=every_n_train_steps,
        dirpath=tmpdir,
        save_top_k=-1,
        save_last=False,
    )
    trainer = Trainer(
        default_root_dir=tmpdir,
        max_epochs=2,
        progress_bar_refresh_rate=0,
        callbacks=[checkpoint_callback],
        logger=False,
    )

    trainer.fit(model)
    expected = [
        f"step={i}.ckpt" for i in range(every_n_train_steps - 1, max_epochs * epoch_length, every_n_train_steps)
    ]
    assert set(os.listdir(tmpdir)) == set(expected)


def test_model_checkpoint_topk_zero(tmpdir):
    """ Test that no checkpoints are saved when save_top_k=0. """
    model = LogInTwoMethods()
    checkpoint_callback = ModelCheckpoint(dirpath=tmpdir, save_top_k=0, save_last=True)
    trainer = Trainer(
        default_root_dir=tmpdir,
        callbacks=[checkpoint_callback],
        max_epochs=2,
        logger=False,
    )
    trainer.fit(model)
    # these should not be set if monitor is None
    assert checkpoint_callback.monitor is None
    assert checkpoint_callback.best_model_path == ''
    assert checkpoint_callback.best_model_score is None
    assert checkpoint_callback.best_k_models == {}
    assert checkpoint_callback.kth_best_model_path == ''
    # check that only the last ckpt was created
    assert os.listdir(tmpdir) == ['last.ckpt']
    assert checkpoint_callback.last_model_path == tmpdir / 'last.ckpt'


def test_model_checkpoint_topk_all(tmpdir):
    """ Test that save_top_k=-1 tracks the best models when monitor key is provided. """
    seed_everything(1000)
    epochs = 3

    model = BoringModel()
    checkpoint_callback = ModelCheckpoint(
        dirpath=tmpdir,
        filename="{epoch}",
        monitor="epoch",
        mode='max',
        save_top_k=-1,
    )
    trainer = Trainer(
        default_root_dir=tmpdir,
        callbacks=[checkpoint_callback],
        max_epochs=epochs,
        logger=False,
        val_check_interval=1.0,
    )
    trainer.fit(model)

    assert checkpoint_callback.monitor == 'epoch'
    assert checkpoint_callback.best_model_path == tmpdir / "epoch=2.ckpt"
    assert checkpoint_callback.best_model_score == epochs - 1
    assert len(os.listdir(tmpdir)) == len(checkpoint_callback.best_k_models) == epochs
    assert set(checkpoint_callback.best_k_models.keys()) == set(str(tmpdir / f"epoch={i}.ckpt") for i in range(epochs))
    assert checkpoint_callback.kth_best_model_path == tmpdir / 'epoch=0.ckpt'


def test_ckpt_metric_names(tmpdir):
    model = LogInTwoMethods()

    trainer = Trainer(
        default_root_dir=tmpdir,
        max_epochs=1,
        gradient_clip_val=1.0,
        overfit_batches=0.20,
        progress_bar_refresh_rate=0,
        limit_train_batches=0.01,
        limit_val_batches=0.01,
        callbacks=[ModelCheckpoint(monitor='early_stop_on', dirpath=tmpdir, filename="{val_loss:.2f}")],
    )

    trainer.fit(model)

    # make sure the checkpoint we saved has the metric in the name
    ckpts = os.listdir(tmpdir)
    ckpts = [x for x in ckpts if "val_loss" in x]
    assert len(ckpts) == 1
    val = re.sub("[^0-9.]", "", ckpts[0])
    assert len(val) > 3


@mock.patch.dict(os.environ, {"PL_DEV_DEBUG": "1"})
def test_default_checkpoint_behavior(tmpdir):
    seed_everything(1234)

    model = LogInTwoMethods()
    trainer = Trainer(
        default_root_dir=tmpdir,
        max_epochs=3,
        progress_bar_refresh_rate=0,
        limit_train_batches=5,
        limit_val_batches=5,
    )

    trainer.fit(model)
    results = trainer.test()

    assert len(results) == 1
    assert len(trainer.dev_debugger.checkpoint_callback_history) == 3

    # make sure the checkpoint we saved has the metric in the name
    ckpts = os.listdir(os.path.join(tmpdir, 'lightning_logs', 'version_0', 'checkpoints'))
    assert len(ckpts) == 1
    assert ckpts[0] == 'epoch=2-step=14.ckpt'


@pytest.mark.parametrize('max_epochs', [1, 2])
@pytest.mark.parametrize('every_n_val_epochs', [2, 3])
@pytest.mark.parametrize('should_validate', [True, False])
@pytest.mark.parametrize('save_last', [True, False])
@pytest.mark.parametrize('verbose', [True, False])
@pytest.mark.parametrize('trigger_on_train_end', [False, True])
def test_model_checkpoint_save_last_warning(
    tmpdir,
    caplog,
    max_epochs: int,
    every_n_val_epochs: int,
    should_validate: bool,
    save_last: bool,
    verbose: bool,
    trigger_on_train_end: bool,
):
    """Tests 'Saving last checkpoint...' log"""
    model = LogInTwoMethods()
    if not should_validate:
        model.validation_step = None
    ckpt = ModelCheckpoint(
        monitor='early_stop_on',
        dirpath=tmpdir,
        every_n_val_epochs=every_n_val_epochs,
        save_top_k=0,
        save_last=save_last,
        verbose=verbose,
        trigger_on_train_end=trigger_on_train_end,
    )
    trainer = Trainer(
        default_root_dir=tmpdir,
        callbacks=[ckpt],
        max_epochs=max_epochs,
    )
    with caplog.at_level(logging.INFO):
        trainer.fit(model)
    expected = False
    if save_last and verbose and trigger_on_train_end:
        expected = (max_epochs % every_n_val_epochs != 0)
    assert caplog.messages.count('Saving last checkpoint...') == expected


def test_model_checkpoint_save_last_checkpoint_contents(tmpdir):
    """ Tests that the save_last checkpoint contains the latest information. """
    seed_everything(100)
    model = LogInTwoMethods()
    num_epochs = 3
    model_checkpoint = ModelCheckpoint(
        monitor='early_stop_on', dirpath=tmpdir, filename="{epoch}", save_top_k=num_epochs, save_last=True
    )
    trainer = Trainer(
        default_root_dir=tmpdir,
        callbacks=[model_checkpoint],
        max_epochs=num_epochs,
    )
    trainer.fit(model)

    path_last_epoch = str(tmpdir / f"epoch={num_epochs - 1}.ckpt")
    path_last = str(tmpdir / "last.ckpt")
    assert path_last == model_checkpoint.last_model_path
    assert os.path.isfile(path_last_epoch)

    ckpt_last_epoch = torch.load(path_last_epoch)
    ckpt_last = torch.load(path_last)
    assert all(ckpt_last_epoch[k] == ckpt_last[k] for k in ("epoch", "global_step"))

    ch_type = type(model_checkpoint)
    assert ckpt_last["callbacks"][ch_type] == ckpt_last_epoch["callbacks"][ch_type]

    # it is easier to load the model objects than to iterate over the raw dict of tensors
    model_last_epoch = LogInTwoMethods.load_from_checkpoint(path_last_epoch)
    model_last = LogInTwoMethods.load_from_checkpoint(model_checkpoint.last_model_path)
    for w0, w1 in zip(model_last_epoch.parameters(), model_last.parameters()):
        assert w0.eq(w1).all()


@mock.patch.dict(os.environ, {"PL_DEV_DEBUG": "1"})
@pytest.mark.parametrize('mode', ['min', 'max'])
def test_checkpointing_with_nan_as_first(tmpdir, mode: int):
    monitor = [float('nan')]
    monitor += [5, 7, 8] if mode == 'max' else [8, 7, 5]

    class CurrentModel(LogInTwoMethods):

        def validation_epoch_end(self, outputs):
            val_loss = monitor[self.current_epoch]
            self.log('abc', val_loss)

    model = CurrentModel()

    trainer = Trainer(
        callbacks=[ModelCheckpoint(monitor='abc', mode=mode, save_top_k=1, dirpath=tmpdir)],
        default_root_dir=tmpdir,
        val_check_interval=1.0,
        max_epochs=len(monitor),
    )
    trainer.fit(model)

    # check that last one is also the best one
    assert trainer.dev_debugger.checkpoint_callback_history[-1]['epoch'] == len(monitor) - 1


def test_checkpoint_repeated_strategy(tmpdir):
    """
    This test validates that the checkpoint can be called when provided to callbacks list
    """
    checkpoint_callback = ModelCheckpoint(monitor='val_loss', dirpath=tmpdir, filename="{epoch:02d}")

    class ExtendedBoringModel(BoringModel):

        def validation_step(self, batch, batch_idx):
            output = self.layer(batch)
            loss = self.loss(batch, output)
            self.log("val_loss", loss)

    model = ExtendedBoringModel()
    model.validation_epoch_end = None
    trainer = Trainer(
        max_epochs=1,
        limit_train_batches=2,
        limit_val_batches=2,
        limit_test_batches=2,
        callbacks=[checkpoint_callback],
        weights_summary=None,
        progress_bar_refresh_rate=0,
    )
    trainer.fit(model)
    assert os.listdir(tmpdir) == ['epoch=00.ckpt']

    for idx in range(4):
        # load from checkpoint
        model = LogInTwoMethods.load_from_checkpoint(checkpoint_callback.best_model_path)
        trainer = pl.Trainer(
            default_root_dir=tmpdir,
            max_epochs=1,
            limit_train_batches=2,
            limit_val_batches=2,
            limit_test_batches=2,
            resume_from_checkpoint=checkpoint_callback.best_model_path,
            weights_summary=None,
            progress_bar_refresh_rate=0,
        )
        trainer.fit(model)
        trainer.test(model, verbose=False)
    assert set(os.listdir(tmpdir)) == {'epoch=00.ckpt', 'lightning_logs'}
    assert set(os.listdir(tmpdir.join("lightning_logs"))) == {f'version_{i}' for i in range(4)}


def test_checkpoint_repeated_strategy_extended(tmpdir):
    """
    This test validates checkpoint can be called several times without
    increasing internally its global step if nothing run.
    """

    class ExtendedBoringModel(BoringModel):

        def validation_step(self, batch, batch_idx):
            output = self.layer(batch)
            loss = self.loss(batch, output)
            return {"val_loss": loss}

        def validation_epoch_end(self, *_):
            ...

    def assert_trainer_init(trainer):
        assert not trainer.checkpoint_connector.has_trained
        assert trainer.global_step == 0
        assert trainer.current_epoch == 0

    def get_last_checkpoint(ckpt_dir):
        last = ckpt_dir.listdir(sort=True)[-1]
        return str(last)

    def assert_checkpoint_content(ckpt_dir):
        chk = pl_load(get_last_checkpoint(ckpt_dir))
        assert chk["epoch"] == epochs
        assert chk["global_step"] == 4

    def assert_checkpoint_log_dir(idx):
        lightning_logs = tmpdir / 'lightning_logs'
        actual = [d.basename for d in lightning_logs.listdir(sort=True)]
        assert actual == [f'version_{i}' for i in range(idx + 1)]
        assert len(ckpt_dir.listdir()) == epochs

    ckpt_dir = tmpdir / 'checkpoints'
    checkpoint_cb = ModelCheckpoint(dirpath=ckpt_dir, save_top_k=-1)
    epochs = 2
    limit_train_batches = 2
    trainer_config = dict(
        default_root_dir=tmpdir,
        max_epochs=epochs,
        limit_train_batches=limit_train_batches,
        limit_val_batches=3,
        limit_test_batches=4,
        callbacks=[checkpoint_cb],
    )
    trainer = pl.Trainer(**trainer_config)
    assert_trainer_init(trainer)

    model = ExtendedBoringModel()
    trainer.fit(model)
    assert trainer.checkpoint_connector.has_trained
    assert trainer.global_step == epochs * limit_train_batches
    assert trainer.current_epoch == epochs - 1
    assert_checkpoint_log_dir(0)
    assert_checkpoint_content(ckpt_dir)

    trainer.validate(model)
    assert trainer.current_epoch == epochs - 1

    trainer.test(model)
    assert trainer.current_epoch == epochs - 1

    for idx in range(1, 5):
        chk = get_last_checkpoint(ckpt_dir)
        assert_checkpoint_content(ckpt_dir)

        # load from checkpoint
        trainer_config["callbacks"] = [ModelCheckpoint(dirpath=ckpt_dir, save_top_k=-1)]
        trainer = pl.Trainer(**trainer_config, resume_from_checkpoint=chk)
        assert_trainer_init(trainer)

        model = ExtendedBoringModel()

        trainer.test(model)
        assert not trainer.checkpoint_connector.has_trained
        # resume_from_checkpoint is resumed when calling `.fit`
        assert trainer.global_step == 0
        assert trainer.current_epoch == 0

        trainer.fit(model)
        assert not trainer.checkpoint_connector.has_trained
        assert trainer.global_step == epochs * limit_train_batches
        assert trainer.current_epoch == epochs
        assert_checkpoint_log_dir(idx)

        trainer.validate(model)
        assert not trainer.checkpoint_connector.has_trained
        assert trainer.global_step == epochs * limit_train_batches
        assert trainer.current_epoch == epochs


def test_configure_model_checkpoint(tmpdir):
    """ Test all valid and invalid ways a checkpoint callback can be passed to the Trainer. """
    kwargs = dict(default_root_dir=tmpdir)
    callback1 = ModelCheckpoint()
    callback2 = ModelCheckpoint()

    # no callbacks
    trainer = Trainer(checkpoint_callback=False, callbacks=[], **kwargs)
    assert not any(isinstance(c, ModelCheckpoint) for c in trainer.callbacks)
    assert trainer.checkpoint_callback is None

    # default configuration
    trainer = Trainer(checkpoint_callback=True, callbacks=[], **kwargs)
    assert len([c for c in trainer.callbacks if isinstance(c, ModelCheckpoint)]) == 1
    assert isinstance(trainer.checkpoint_callback, ModelCheckpoint)

    # custom callback passed to callbacks list, checkpoint_callback=True is ignored
    trainer = Trainer(checkpoint_callback=True, callbacks=[callback1], **kwargs)
    assert [c for c in trainer.callbacks if isinstance(c, ModelCheckpoint)] == [callback1]
    assert trainer.checkpoint_callback == callback1

    # multiple checkpoint callbacks
    trainer = Trainer(callbacks=[callback1, callback2], **kwargs)
    assert trainer.checkpoint_callback == callback1
    assert trainer.checkpoint_callbacks == [callback1, callback2]

    with pytest.raises(MisconfigurationException, match="checkpoint_callback=False but found ModelCheckpoint"):
        Trainer(checkpoint_callback=False, callbacks=[callback1], **kwargs)


def test_val_check_interval_checkpoint_files(tmpdir):
    """ Test correct checkpoint naming when validating/checkpointing multiple times per epoch. """
    model = LogInTwoMethods()
    model_checkpoint = ModelCheckpoint(
        dirpath=tmpdir,
        save_top_k=-1,
        monitor="val_acc",
        mode="max",
    )
    trainer = Trainer(
        default_root_dir=tmpdir,
        val_check_interval=0.2,
        max_epochs=1,
        limit_train_batches=10,
        callbacks=[model_checkpoint],
        logger=False,
        weights_summary=None,
        progress_bar_refresh_rate=0,
    )
    trainer.fit(model)
    files = {p.basename for p in tmpdir.listdir()}
    assert files == {f"epoch=0-step={s}.ckpt" for s in [1, 3, 5, 7, 9]}


def test_current_score(tmpdir):
    """ Check that the current_score value is correct and was saved """

    class TestModel(BoringModel):

        def training_step(self, *args):
            self.log("foo", (self.current_epoch + 1) / 10)
            return super().training_step(*args)

    model_checkpoint = ModelCheckpoint(
        dirpath=tmpdir,
        save_top_k=3,
        monitor="foo",
        mode="min",
    )
    trainer = Trainer(
        default_root_dir=tmpdir,
        max_epochs=3,
        limit_train_batches=1,
        limit_val_batches=1,
        callbacks=[model_checkpoint],
        logger=False,
        weights_summary=None,
        progress_bar_refresh_rate=0,
    )
    trainer.fit(TestModel())
    assert model_checkpoint.current_score == 0.3
    ckpts = [torch.load(str(ckpt)) for ckpt in tmpdir.listdir()]
    ckpts = [ckpt["callbacks"][type(model_checkpoint)] for ckpt in ckpts]
    assert sorted(ckpt["current_score"] for ckpt in ckpts) == [0.1, 0.2, 0.3]


@pytest.mark.parametrize("mode", ["min", "max"])
def test_current_score_when_nan(tmpdir, mode: str):
    """ Check that ModelCheckpoint handles NaN values correctly """

    class TestModel(BoringModel):

        def training_step(self, *args):
            self.log("foo", float("nan"))
            return super().training_step(*args)

    model_checkpoint = ModelCheckpoint(
        dirpath=tmpdir,
        save_top_k=1,
        monitor="foo",
        mode=mode,
    )
    trainer = Trainer(
        default_root_dir=tmpdir,
        limit_train_batches=1,
        limit_val_batches=1,
        callbacks=[model_checkpoint],
        logger=False,
        weights_summary=None,
        progress_bar_refresh_rate=0,
    )
    trainer.fit(TestModel())
    expected = float("inf" if mode == "min" else "-inf")
    assert model_checkpoint.best_model_score == expected
    assert model_checkpoint.current_score == expected


@pytest.mark.parametrize("hparams_type", [dict, Container])
def test_hparams_type(tmpdir, hparams_type):

    class TestModel(BoringModel):

        def __init__(self, hparams):
            super().__init__()
            self.save_hyperparameters(hparams)

    model_checkpoint = ModelCheckpoint(
        dirpath=tmpdir,
        save_top_k=1,
        monitor="foo",
    )
    trainer = Trainer(
        default_root_dir=tmpdir,
        limit_train_batches=1,
        limit_val_batches=1,
        callbacks=[model_checkpoint],
        logger=False,
        weights_summary=None,
        progress_bar_refresh_rate=0,
    )
    hp = {"test_hp_0": 1, "test_hp_1": 2}
    hp = OmegaConf.create(hp) if hparams_type == Container else Namespace(**hp)
    model = TestModel(hp)
    trainer.fit(model)
    ckpt = trainer.checkpoint_connector.dump_checkpoint()
    if hparams_type == Container:
        assert isinstance(ckpt[model.CHECKPOINT_HYPER_PARAMS_KEY], hparams_type)
    else:
        # make sure it's not AttributeDict
        assert type(ckpt[model.CHECKPOINT_HYPER_PARAMS_KEY]) == hparams_type


def test_ckpt_version_after_rerun_new_trainer(tmpdir):
    """
    Check that previous checkpoints are renamed to have the correct
    version suffix when new trainer instances are used
    """
    epochs = 2
    for i in range(epochs):
        mc = ModelCheckpoint(dirpath=tmpdir, save_top_k=-1, monitor="epoch", filename="{epoch}")
        trainer = Trainer(
            max_epochs=epochs,
            limit_train_batches=1,
            limit_val_batches=1,
            default_root_dir=tmpdir,
            callbacks=[mc],
            logger=False,
            weights_summary=None,
            progress_bar_refresh_rate=0,
        )
        trainer.fit(BoringModel())

        # check best_k_models state
        expected = {"epoch=0-v1.ckpt", "epoch=1-v1.ckpt"} if i else {"epoch=0.ckpt", "epoch=1.ckpt"}
        assert {Path(f).name for f in mc.best_k_models.keys()} == expected

    # check created ckpts
    assert set(f.basename for f in tmpdir.listdir()) == {
        "epoch=0.ckpt",
        "epoch=1.ckpt",
        "epoch=0-v1.ckpt",
        "epoch=1-v1.ckpt",
    }


def test_ckpt_version_after_rerun_same_trainer(tmpdir):
    """
    Check that previous checkpoints are renamed to have the correct
    version suffix when the same trainer instance is used
    """
    mc = ModelCheckpoint(dirpath=tmpdir, save_top_k=-1, monitor="epoch", filename="test")
    mc.STARTING_VERSION = 9
    trainer = Trainer(
        max_epochs=2,
        limit_train_batches=1,
        limit_val_batches=1,
        default_root_dir=tmpdir,
        callbacks=[mc],
        logger=False,
        weights_summary=None,
        progress_bar_refresh_rate=0,
    )
    trainer.fit(BoringModel())
    trainer.max_epochs = 4
    trainer.fit(BoringModel())

    ckpt_range = range(mc.STARTING_VERSION, trainer.max_epochs + mc.STARTING_VERSION)
    expected = {'test.ckpt', *[f"test-v{i}.ckpt" for i in ckpt_range]}
    # check best_k_models state
    assert {Path(f).name for f in mc.best_k_models.keys()} == expected
    # check created ckpts
    assert set(os.listdir(tmpdir)) == expected


def test_model_checkpoint_mode_options():
    with pytest.raises(MisconfigurationException, match="`mode` can be .* but got unknown_option"):
        ModelCheckpoint(mode="unknown_option")<|MERGE_RESOLUTION|>--- conflicted
+++ resolved
@@ -616,15 +616,7 @@
     trainer.fit(model)
 
     # check that the correct ckpts were created
-<<<<<<< HEAD
-    expected = (
-        [f"epoch={e}.ckpt" for e in range(epochs) if (e + 1) % period == 0]
-        if period > 0
-        else []
-    )
-=======
     expected = ([f"epoch={e}.ckpt" for e in range(epochs) if (e + 1) % period == 0] if period > 0 else [])
->>>>>>> 70ebc9ff
     if trigger_on_train_end and (period == 0 or epochs % period != 0):
         final_epoch_ckpt = "epoch={e}.ckpt".format(e=epochs - 1)
         expected.append(final_epoch_ckpt)
@@ -654,16 +646,8 @@
     trainer.fit(model)
 
     # check that the correct ckpts were created
-<<<<<<< HEAD
-    expected = (
-        [f"epoch={e}.ckpt" for e in range(epochs) if (e + 1) % every_n_val_epochs == 0]
-        if every_n_val_epochs > 0
-        else []
-    )
-=======
     expected = ([f"epoch={e}.ckpt" for e in range(epochs)
                  if (e + 1) % every_n_val_epochs == 0] if every_n_val_epochs > 0 else [])
->>>>>>> 70ebc9ff
 
     if trigger_on_train_end and (every_n_val_epochs == 0 or epochs % every_n_val_epochs != 0):
         final_epoch_ckpt = "epoch={e}.ckpt".format(e=epochs - 1)
@@ -696,16 +680,8 @@
     trainer.fit(model)
 
     # check that the correct ckpts were created
-<<<<<<< HEAD
-    expected = (
-        [f"epoch={e}.ckpt" for e in range(epochs) if (e + 1) % every_n_val_epochs == 0]
-        if every_n_val_epochs > 0
-        else []
-    )
-=======
     expected = ([f"epoch={e}.ckpt" for e in range(epochs)
                  if (e + 1) % every_n_val_epochs == 0] if every_n_val_epochs > 0 else [])
->>>>>>> 70ebc9ff
     if trigger_on_train_end and (every_n_val_epochs == 0 or epochs % every_n_val_epochs != 0):
         final_epoch_ckpt = "epoch={e}.ckpt".format(e=epochs - 1)
         expected.append(final_epoch_ckpt)
