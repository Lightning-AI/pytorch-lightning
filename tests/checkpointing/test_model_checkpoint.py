--- conflicted
+++ resolved
@@ -947,7 +947,6 @@
         assert type(ckpt[model.CHECKPOINT_HYPER_PARAMS_KEY]) == hparams_type
 
 
-<<<<<<< HEAD
 def test_model_checkpoint_no_val_loader_invocation(tmpdir):
     """Test to ensure that the model callback saves the checkpoints only once in distributed mode."""
     class NoValBoringModel(LogInTwoMethods):
@@ -966,7 +965,8 @@
     )
     result = trainer.fit(model)
     assert 1 == result
-=======
+
+
 @pytest.mark.parametrize('max_epochs', [3, 4])
 @pytest.mark.parametrize(
     'save_top_k, expected',
@@ -1003,5 +1003,4 @@
     assert set(ckpt_files) == set(expected)
 
     epochs_in_ckpt_files = [pl_load(os.path.join(tmpdir, f))['epoch'] - 1 for f in ckpt_files]
-    assert sorted(epochs_in_ckpt_files) == list(range(max_epochs - save_top_k, max_epochs))
->>>>>>> 618580b4
+    assert sorted(epochs_in_ckpt_files) == list(range(max_epochs - save_top_k, max_epochs))