--- conflicted
+++ resolved
@@ -5,12 +5,9 @@
 import numpy as np
 import pytest
 import torch
-<<<<<<< HEAD
-=======
 from torch import Tensor
 from torch.utils.data import BatchSampler, DataLoader, RandomSampler
 
->>>>>>> 722fdeac
 from lightning.fabric.utilities.data import (
     _get_dataloader_init_args_and_kwargs,
     _replace_dunder_methods,
