--- conflicted
+++ resolved
@@ -19,11 +19,7 @@
 import torch
 from torch.nn.parallel import DistributedDataParallel
 
-<<<<<<< HEAD
 from lightning.fabric.plugins import DoublePrecision, HalfPrecision, Precision
-=======
-from lightning.fabric.plugins import DoublePrecision, Precision
->>>>>>> 4d17b5fe
 from lightning.fabric.plugins.environments import LightningEnvironment
 from lightning.fabric.strategies import DDPStrategy
 from lightning.fabric.strategies.ddp import _DDPBackwardSyncControl
@@ -137,11 +133,8 @@
     "precision,expected_dtype",
     [
         (Precision(), torch.float32),
-<<<<<<< HEAD
         (HalfPrecision("16-true"), torch.float16),
         pytest.param(HalfPrecision("bf16-true"), torch.bfloat16, marks=RunIf(bf16_cuda=True)),
-=======
->>>>>>> 4d17b5fe
         (DoublePrecision(), torch.float64),
     ],
 )
