# Copyright The Lightning AI team.
#
# Licensed under the Apache License, Version 2.0 (the "License");
# you may not use this file except in compliance with the License.
# You may obtain a copy of the License at
#
#     http://www.apache.org/licenses/LICENSE-2.0
#
# Unless required by applicable law or agreed to in writing, software
# distributed under the License is distributed on an "AS IS" BASIS,
# WITHOUT WARRANTIES OR CONDITIONS OF ANY KIND, either express or implied.
# See the License for the specific language governing permissions and
# limitations under the License.
import tempfile
from unittest import mock

import pytest
import torch

from lightning.fabric import Fabric
from lightning.fabric.plugins import FSDPPrecision
from lightning.fabric.strategies import FSDPStrategy
<<<<<<< HEAD
from lightning.fabric.utilities.imports import _TORCH_GREATER_EQUAL_1_12
=======
from lightning.fabric.utilities.imports import _TORCH_GREATER_EQUAL_1_12, _TORCH_GREATER_EQUAL_2_0
from lightning.fabric.wrappers import _FabricOptimizer
>>>>>>> 69a2e773
from tests_fabric.helpers.models import BoringFabric
from tests_fabric.helpers.runif import RunIf

if _TORCH_GREATER_EQUAL_1_12:
    from torch.distributed.fsdp import FlatParameter, FullyShardedDataParallel
    from torch.distributed.fsdp.wrap import always_wrap_policy, wrap


def _get_model():
    return torch.nn.Sequential(torch.nn.Linear(32, 32), torch.nn.ReLU(), torch.nn.Linear(32, 2))


class _MyFabricManualWrapping(BoringFabric):
    def get_model(self):
        model = _get_model()
        for i, layer in enumerate(model):
            if i % 2 == 0:
                model[i] = wrap(layer)
        return model


class _MyFabric(BoringFabric):
    def get_model(self):
        return _get_model()


def _step(fabric, model, batch):
    forward_module = model._forward_module
    original_module = model.module
    assert isinstance(forward_module, FullyShardedDataParallel)
    assert isinstance(fabric._precision, FSDPPrecision)

    precision = torch.float16 if fabric._precision.precision == "16" else torch.bfloat16
    assert forward_module.mixed_precision.param_dtype == precision
    assert forward_module.mixed_precision.reduce_dtype == precision
    assert forward_module.mixed_precision.buffer_dtype == precision

    for layer_num in [0, 2]:
        assert isinstance(original_module[layer_num], FullyShardedDataParallel)
        assert original_module[layer_num].mixed_precision.param_dtype == precision
        assert original_module[layer_num].mixed_precision.reduce_dtype == precision
        assert original_module[layer_num].mixed_precision.buffer_dtype == precision

    output = model(batch)
    loss = torch.nn.functional.mse_loss(output, torch.ones_like(output))
    return loss


def _assert_save_equality(fabric, model, ckpt_path):
    current_state_dict = fabric._strategy.get_module_state_dict(model)

    checkpoint = fabric.load(ckpt_path)
    loaded_model = _get_model()
    loaded_model.load_state_dict(checkpoint)

    # model parameters are identical after loading
    for current_param, loaded_param in zip(current_state_dict.values(), loaded_model.state_dict().values()):
        assert torch.allclose(current_param.float().cpu(), loaded_param.cpu())


@RunIf(min_cuda_gpus=2, skip_windows=True, standalone=True, min_torch="1.13")
@pytest.mark.parametrize("precision", ("16-mixed", pytest.param("bf16-mixed", marks=RunIf(bf16_cuda=True))))
@pytest.mark.parametrize("manual_wrapping", [True, False])
def test_fsdp_train_save_load(manual_wrapping, precision):
    """Test FSDP training, saving and loading with different wrapping and precision settings."""
    strategy = FSDPStrategy(
        auto_wrap_policy=always_wrap_policy,
        activation_checkpointing=[torch.nn.Linear],
    )
    fabric_cls = _MyFabricManualWrapping if manual_wrapping else _MyFabric
    fabric = fabric_cls(accelerator="cuda", strategy=strategy, devices=2, precision=precision)
    fabric.run()

    with tempfile.TemporaryFile() as ckpt_path:
        ckpt_path = fabric.broadcast(str(ckpt_path))
        fabric._strategy.save_checkpoint(ckpt_path, fabric.model.state_dict())

    _assert_save_equality(fabric, fabric.model, ckpt_path)


@RunIf(min_cuda_gpus=2, skip_windows=True, standalone=True, min_torch="1.12")
@pytest.mark.parametrize("move_to_device", [True, False])
@mock.patch("lightning.fabric.wrappers._FabricModule")
def test_setup_module_move_to_device(fabric_module_mock, move_to_device):
    """Test that `move_to_device` does nothing, FSDP decides which device parameters get moved to which device
    (sharding)."""
    strategy = FSDPStrategy(auto_wrap_policy=always_wrap_policy)
    fabric = Fabric(accelerator="cuda", devices=2, strategy=strategy)
    fabric.launch()

    model = torch.nn.Linear(10, 10, bias=False)  # total params: 10 * 10 = 100
    fabric_model = fabric.setup_module(model, move_to_device=move_to_device)
    fabric_module_mock.assert_not_called()

    assert len(list(fabric_model.parameters())) == 1
    # the linear layer got sharded and each part is on the expected device
    assert next(fabric_model.parameters()).device == torch.device("cuda", fabric.local_rank)
    assert next(fabric_model.parameters()).numel() == 50
    assert isinstance(next(fabric_model.parameters()), FlatParameter)

    # The _DeviceDtypeModuleMixin currently can't represent the device in a meaningful way for sharded models
    assert fabric_model.device == torch.device("cpu")
    assert fabric.device == torch.device("cuda", fabric.local_rank)


@RunIf(min_cuda_gpus=2, skip_windows=True, standalone=True, min_torch="2.0.0")
def test_setup_with_orig_params_and_multiple_param_groups():
    """Test that Fabric sets `use_orig_params` for the user when jointly setting up model and optimizer."""
    strategy = FSDPStrategy(auto_wrap_policy=always_wrap_policy)
    fabric = Fabric(accelerator="cuda", devices=2, strategy=strategy)
    fabric.launch()

    model = torch.nn.Sequential(
<<<<<<< HEAD
        torch.nn.Linear(10, 10, bias=False),
        torch.nn.Linear(5, 2, bias=False),
=======
        torch.nn.Linear(10, 10, bias=False),  # total params: 10 * 10 = 100
        torch.nn.Linear(5, 2, bias=False),  # total params: 5 * 2 = 10
    )
    optimizer = torch.optim.Adam(
        [
            {"params": model[0].parameters(), "lr": 1e-2},
            {"params": model[1].parameters(), "lr": 1e-6},
        ]
>>>>>>> 69a2e773
    )

    # set up model and optimizer jointly
    wrapped_model, wrapped_optimizer = fabric.setup(model, optimizer)

    assert fabric.strategy._fsdp_kwargs["use_orig_params"]
    assert isinstance(wrapped_optimizer, _FabricOptimizer)
    assert len(wrapped_optimizer.param_groups) == 2
    for i in range(2):
        layer = wrapped_model._forward_module.module[i]
        assert isinstance(layer, FullyShardedDataParallel)
        assert torch.equal(wrapped_optimizer.param_groups[i]["params"][0], layer.weight)

        # A regular parameter as a view into the flattened parameters
        assert isinstance(layer.weight, torch.nn.Parameter)
        assert not isinstance(layer.weight, FlatParameter)<|MERGE_RESOLUTION|>--- conflicted
+++ resolved
@@ -20,12 +20,8 @@
 from lightning.fabric import Fabric
 from lightning.fabric.plugins import FSDPPrecision
 from lightning.fabric.strategies import FSDPStrategy
-<<<<<<< HEAD
 from lightning.fabric.utilities.imports import _TORCH_GREATER_EQUAL_1_12
-=======
-from lightning.fabric.utilities.imports import _TORCH_GREATER_EQUAL_1_12, _TORCH_GREATER_EQUAL_2_0
 from lightning.fabric.wrappers import _FabricOptimizer
->>>>>>> 69a2e773
 from tests_fabric.helpers.models import BoringFabric
 from tests_fabric.helpers.runif import RunIf
 
@@ -139,19 +135,14 @@
     fabric.launch()
 
     model = torch.nn.Sequential(
-<<<<<<< HEAD
         torch.nn.Linear(10, 10, bias=False),
         torch.nn.Linear(5, 2, bias=False),
-=======
-        torch.nn.Linear(10, 10, bias=False),  # total params: 10 * 10 = 100
-        torch.nn.Linear(5, 2, bias=False),  # total params: 5 * 2 = 10
     )
     optimizer = torch.optim.Adam(
         [
             {"params": model[0].parameters(), "lr": 1e-2},
             {"params": model[1].parameters(), "lr": 1e-6},
         ]
->>>>>>> 69a2e773
     )
 
     # set up model and optimizer jointly
