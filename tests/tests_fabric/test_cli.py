--- conflicted
+++ resolved
@@ -177,21 +177,10 @@
 
 
 def test_cli_through_lightning_entry_point():
-<<<<<<< HEAD
-    result = subprocess.run(
-        "lightning run model --help",
-        stdout=subprocess.PIPE,
-        stderr=subprocess.PIPE,
-        text=True,
-        shell=True
-    )
-
+    result = subprocess.run("lightning run model --help", capture_output=True, text=True, shell=True)
     if "lightning: not found" in result.stderr:
         pytest.xfail("The `lightning` command isn't installed in the current environment")
 
-=======
-    result = subprocess.run("lightning run model --help", capture_output=True, text=True, shell=True)
->>>>>>> 0ff24203
     if not RequirementCache("lightning.app"):
         message = "The `lightning` command requires additional dependencies"
         assert message in result.stdout or message in result.stderr
