--- conflicted
+++ resolved
@@ -93,38 +93,6 @@
     memory.get_memory_profile('min_max')
 
 
-@RunIf(min_gpus=2)
-<<<<<<< HEAD
-=======
-def test_dp_test(tmpdir):
-    tutils.set_random_master_port()
-
-    dm = ClassifDataModule()
-    model = CustomClassificationModelDP()
-    trainer = pl.Trainer(
-        default_root_dir=tmpdir,
-        max_epochs=2,
-        limit_train_batches=10,
-        limit_val_batches=10,
-        gpus=[0, 1],
-        accelerator='dp',
-    )
-    trainer.fit(model, datamodule=dm)
-    assert 'ckpt' in trainer.checkpoint_callback.best_model_path
-    results = trainer.test(datamodule=dm)
-    assert 'test_acc' in results[0]
-
-    old_weights = model.layer_0.weight.clone().detach().cpu()
-
-    results = trainer.test(model, datamodule=dm)
-    assert 'test_acc' in results[0]
-
-    # make sure weights didn't change
-    new_weights = model.layer_0.weight.clone().detach().cpu()
-
-    assert torch.all(torch.eq(old_weights, new_weights))
-
-
 class ReductionTestModel(BoringModel):
 
     def train_dataloader(self):
@@ -164,7 +132,6 @@
 
 
 @RunIf(min_gpus=2)
->>>>>>> 9eded7fd
 def test_dp_training_step_dict(tmpdir):
     """ This test verifies that dp properly reduces dictionaries """
     model = ReductionTestModel()
