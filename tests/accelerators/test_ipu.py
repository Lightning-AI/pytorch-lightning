--- conflicted
+++ resolved
@@ -474,12 +474,8 @@
     dataloaders."""
 
     plugin = IPUStrategy()
-<<<<<<< HEAD
     trainer = Trainer(accelerator="ipu", devices=2, default_root_dir=tmpdir, fast_dev_run=True, strategy=plugin)
-=======
-    trainer = Trainer(ipus=2, default_root_dir=tmpdir, fast_dev_run=True, strategy=plugin)
-    assert isinstance(trainer.accelerator, IPUAccelerator)
->>>>>>> 0e6e0715
+    assert isinstance(trainer.accelerator, IPUAccelerator)
     assert trainer.num_devices == 2
     assert trainer.strategy.replication_factor == 2
 
@@ -570,11 +566,6 @@
 def test_accelerator_ipu_with_devices():
 
     trainer = Trainer(accelerator="ipu", devices=8)
-
-<<<<<<< HEAD
-    assert trainer.num_devices == 8
-=======
->>>>>>> 0e6e0715
     assert isinstance(trainer.strategy, IPUStrategy)
     assert isinstance(trainer.accelerator, IPUAccelerator)
     assert trainer.num_devices == 8
