import pytest
<<<<<<< HEAD
from lightning.app.storage import Path
=======

from lightning.app.storage.path import Path
>>>>>>> f1df76ce
from lightning.app.testing.helpers import EmptyFlow, EmptyWork
from lightning.app.utilities.component import (
    _context,
    _convert_paths_after_init,
    _get_context,
    _is_flow_context,
    _is_work_context,
    _set_context,
    _set_work_context,
)
from lightning.app.utilities.enum import ComponentContext


def test_convert_paths_after_init():
    """Test that we can convert paths after the Flow/Work initialization, i.e., when the LightningApp is fully
    instantiated."""

    # TODO: Add a test case for the Lightning List and Dict containers

    class Flow1(EmptyFlow):
        def __init__(self):
            super().__init__()
            self.path1 = Path("a")
            self.path2 = Path("b")

    flow1 = Flow1()
    assert flow1._paths == {}
    _convert_paths_after_init(flow1)
    assert flow1._paths == {"path1": Path("a").to_dict(), "path2": Path("b").to_dict()}

    class Work1(EmptyWork):
        def __init__(self):
            super().__init__()
            self.path3 = Path("c")

    class Flow2(EmptyFlow):
        def __init__(self):
            super().__init__()
            self.work1 = Work1()
            self.path4 = Path("d")

    flow2 = Flow2()
    assert flow2._paths == {}
    assert flow2.work1._paths == {}
    _convert_paths_after_init(flow2)
    assert flow2._paths == {"path4": Path("d").to_dict()}
    assert set(flow2.work1._paths.keys()) == {"path3"}
    assert flow2.work1._paths["path3"]["origin_name"] == "root.work1"
    assert flow2.work1._paths["path3"]["consumer_name"] == "root.work1"


@pytest.mark.parametrize("ctx", [c.value for c in ComponentContext])
def test_context_context_manager(ctx):
    with _context("flow"):
        assert _get_context().value == "flow"
    assert _get_context() is None


@pytest.mark.parametrize("ctx", [c.value for c in ComponentContext])
def test_set_get_context(ctx):
    assert _get_context() is None
    _set_context(ctx)
    assert _get_context().value == ctx


def test_is_context():
    _set_context("flow")
    assert _is_flow_context()

    _set_work_context()
    assert _is_work_context()

    _set_context(None)
    assert not _is_flow_context()
    assert not _is_work_context()<|MERGE_RESOLUTION|>--- conflicted
+++ resolved
@@ -1,10 +1,6 @@
 import pytest
-<<<<<<< HEAD
-from lightning.app.storage import Path
-=======
 
 from lightning.app.storage.path import Path
->>>>>>> f1df76ce
 from lightning.app.testing.helpers import EmptyFlow, EmptyWork
 from lightning.app.utilities.component import (
     _context,
