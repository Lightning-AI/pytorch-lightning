import re
from unittest import mock

import pytest
from urllib3.exceptions import HTTPError

from lightning.app.core import constants
from lightning.app.utilities.network import _retry_wrapper, find_free_network_port, LightningClient


def test_find_free_network_port():
    """Tests that `find_free_network_port` gives expected outputs and raises if a free port couldn't be found."""
    assert find_free_network_port()

    with mock.patch("lightning.app.utilities.network.socket") as mock_socket:
        mock_socket.socket().getsockname.return_value = [0, 8888]
        assert find_free_network_port() == 8888

        with pytest.raises(RuntimeError, match="Couldn't find a free port."):
            find_free_network_port()

        mock_socket.socket().getsockname.return_value = [0, 9999]
        assert find_free_network_port() == 9999


@mock.patch("lightning.app.utilities.network.socket")
@pytest.mark.parametrize(
    "patch_constants",
    [{"LIGHTNING_CLOUDSPACE_HOST": "any", "LIGHTNING_CLOUDSPACE_EXPOSED_PORT_COUNT": 10}],
    indirect=True,
)
def test_find_free_network_port_cloudspace(_, patch_constants):
    """Tests that `find_free_network_port` gives expected outputs and raises if a free port couldn't be found when
    cloudspace env variables are set."""
    ports = set()
    num_ports = 0

    with pytest.raises(RuntimeError, match="All 10 ports are already in use."):
        for _ in range(11):
            ports.add(find_free_network_port())
            num_ports = num_ports + 1

    # Check that all ports are unique
    assert len(ports) == num_ports

    # Shouldn't use the APP_SERVER_PORT
    assert constants.APP_SERVER_PORT not in ports


<<<<<<< HEAD
# @pytest.mark.xfail(reason="seems to require login to the platform")
@pytest.mark.parametrize("retry", [True, False])
def test_lightning_client_retry_enabled(retry):
    client = LightningClient(retry=retry)
    assert hasattr(client.auth_service_get_user_with_http_info, "__wrapped__") is retry
=======
def test_lightning_client_retry_enabled():
    client = LightningClient()  # default: retry=True
    assert hasattr(client.auth_service_get_user_with_http_info, "__wrapped__")

    client = LightningClient(retry=False)
    assert not hasattr(client.auth_service_get_user_with_http_info, "__wrapped__")

    client = LightningClient(retry=True)
    assert hasattr(client.auth_service_get_user_with_http_info, "__wrapped__")


@mock.patch("time.sleep")
def test_retry_wrapper_max_tries(_):
    mock_client = mock.MagicMock()
    mock_client.test.__name__ = "test"
    mock_client.test.side_effect = HTTPError("failed")

    wrapped_mock_client = _retry_wrapper(mock_client, mock_client.test, max_tries=3)

    with pytest.raises(Exception, match=re.escape("The test request failed to reach the server, error: failed")):
        wrapped_mock_client()

    assert mock_client.test.call_count == 3
>>>>>>> fbdbe632
<|MERGE_RESOLUTION|>--- conflicted
+++ resolved
@@ -47,13 +47,6 @@
     assert constants.APP_SERVER_PORT not in ports
 
 
-<<<<<<< HEAD
-# @pytest.mark.xfail(reason="seems to require login to the platform")
-@pytest.mark.parametrize("retry", [True, False])
-def test_lightning_client_retry_enabled(retry):
-    client = LightningClient(retry=retry)
-    assert hasattr(client.auth_service_get_user_with_http_info, "__wrapped__") is retry
-=======
 def test_lightning_client_retry_enabled():
     client = LightningClient()  # default: retry=True
     assert hasattr(client.auth_service_get_user_with_http_info, "__wrapped__")
@@ -76,5 +69,4 @@
     with pytest.raises(Exception, match=re.escape("The test request failed to reach the server, error: failed")):
         wrapped_mock_client()
 
-    assert mock_client.test.call_count == 3
->>>>>>> fbdbe632
+    assert mock_client.test.call_count == 3