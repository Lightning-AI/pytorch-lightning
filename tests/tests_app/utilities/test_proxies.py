import contextlib
import logging
import os
import pathlib
import sys
import time
import traceback
from copy import deepcopy
from queue import Empty
from unittest import mock
from unittest.mock import MagicMock, Mock

import pytest
from deepdiff import DeepDiff, Delta

from lightning.app import LightningApp, LightningFlow, LightningWork
from lightning.app.runners import MultiProcessRuntime
from lightning.app.storage import Drive, Path
from lightning.app.storage.path import _artifacts_path
from lightning.app.storage.requests import _GetRequest
from lightning.app.testing.helpers import _MockQueue, EmptyFlow
from lightning.app.utilities.component import _convert_paths_after_init
from lightning.app.utilities.enum import AppStage, CacheCallsKeys, WorkFailureReasons, WorkStageStatus
from lightning.app.utilities.exceptions import CacheMissException, ExitAppException
from lightning.app.utilities.proxies import (
    ComponentDelta,
    LightningWorkSetAttrProxy,
    persist_artifacts,
    ProxyWorkRun,
    WorkRunner,
    WorkStateObserver,
)

logger = logging.getLogger(__name__)


class Work(LightningWork):
    def __init__(self, cache_calls=True, parallel=True):
        super().__init__(cache_calls=cache_calls, parallel=parallel)
        self.counter = 0

    def run(self):
        self.counter = 1
        return 1


def test_lightning_work_setattr():
    """This test valides that the `LightningWorkSetAttrProxy` would push a delta to the `caller_queue` everytime an
    attribute from the work state is being changed."""

    w = Work()
    # prepare
    w._name = "root.b"
    # create queue
    caller_queue = _MockQueue("caller_queue")

    def proxy_setattr():
        w._setattr_replacement = LightningWorkSetAttrProxy(w._name, w, caller_queue, MagicMock())

    proxy_setattr()
    w.run()
    assert len(caller_queue) == 1
    work_proxy_output = caller_queue._queue[0]
    assert isinstance(work_proxy_output, ComponentDelta)
    assert work_proxy_output.id == w._name
    assert work_proxy_output.delta.to_dict() == {"values_changed": {"root['vars']['counter']": {"new_value": 1}}}


@pytest.mark.parametrize(
    ["parallel", "cache_calls"],
    [
        (True, True),
        (True, False),
        (False, True),
        pytest.param(False, False, marks=pytest.mark.xfail(strict=False, reason="failing...")),  # fixme
    ],
)
@mock.patch("lightning.app.utilities.proxies._Copier", MagicMock())
@pytest.mark.xfail(sys.platform == "win32", strict=False, reason="Fix this on Windows")  # TODO @ethanwharris
def test_work_runner(parallel, cache_calls, *_):
    """This test validates the `WorkRunner` runs the work.run method and properly populates the `delta_queue`,
    `error_queue` and `readiness_queue`."""

    class Work(LightningWork):
        def __init__(self, cache_calls=True, parallel=True):
            super().__init__(cache_calls=cache_calls, parallel=parallel)
            self.counter = 0
            self.dummy_path = "lit://test"

        def run(self):
            self.counter = 1

    class Flow(LightningFlow):
        def __init__(self):
            super().__init__()
            self.w = Work(cache_calls=cache_calls, parallel=parallel)

        def run(self):
            pass

    class BlockingQueue(_MockQueue):
        """A Mock for the file copier queues that keeps blocking until we want to end the thread."""

        keep_blocking = True

        def get(self, timeout: int = 0):
            while BlockingQueue.keep_blocking:
                pass
            # A dummy request so the Copier gets something to process without an error
            return _GetRequest(source="src", name="dummy_path", path="test", hash="123", destination="dst")

    app = LightningApp(Flow())
    work = app.root.w
    caller_queue = _MockQueue("caller_queue")
    delta_queue = _MockQueue("delta_queue")
    readiness_queue = _MockQueue("readiness_queue")
    error_queue = _MockQueue("error_queue")
    request_queue = _MockQueue("request_queue")
    response_queue = _MockQueue("response_queue")
    copy_request_queue = BlockingQueue("copy_request_queue")
    copy_response_queue = BlockingQueue("copy_response_queue")

    call_hash = "run:fe3fa0f34fc1317e152e5afb023332995392071046f1ea51c34c7c9766e3676c"
    work._calls[call_hash] = {
        "args": (),
        "kwargs": {},
        "call_hash": call_hash,
        "run_started_counter": 1,
        "statuses": [],
    }
    caller_queue.put(
        {
            "args": (),
            "kwargs": {},
            "call_hash": call_hash,
            "state": work.state,
        }
    )
    work_runner = WorkRunner(
        work,
        work.name,
        caller_queue,
        delta_queue,
        readiness_queue,
        error_queue,
        request_queue,
        response_queue,
        copy_request_queue,
        copy_response_queue,
    )
    with contextlib.suppress(Empty, Exception):
        work_runner()

    assert readiness_queue._queue[0]
    if parallel:
        assert isinstance(error_queue._queue[0], Exception)
    else:
        assert isinstance(error_queue._queue[0], Empty)
        assert len(delta_queue._queue) in [3, 4]
        res = delta_queue._queue[0].delta.to_dict()["iterable_item_added"]
        assert res[f"root['calls']['{call_hash}']['statuses'][0]"]["stage"] == "running"
        assert delta_queue._queue[1].delta.to_dict() == {
            "values_changed": {"root['vars']['counter']": {"new_value": 1}}
        }
        index = 3 if len(delta_queue._queue) == 4 else 2
        res = delta_queue._queue[index].delta.to_dict()["dictionary_item_added"]
        assert res[f"root['calls']['{call_hash}']['ret']"] is None

    # Stop blocking and let the thread join
    BlockingQueue.keep_blocking = False
    work_runner.copier.join()


def test_pathlike_as_argument_to_run_method_warns(tmpdir):
    """Test that Lightning Produces a special warning for strings that look like paths."""
    # all these paths are not proper paths or don't have a file or folder that exists
    no_warning_expected = (
        "looks/like/path",
        pathlib.Path("looks/like/path"),
        "i am not a path",
        1,
        Path("lightning/path"),
    )
    for path in no_warning_expected:
        _pass_path_argument_to_work_and_test_warning(path=path, warning_expected=False)

    # warn if it looks like a folder and the folder exists
    _pass_path_argument_to_work_and_test_warning(path=tmpdir, warning_expected=True)

    # warn if it looks like a string or pathlib Path and the file exists
    file = pathlib.Path(tmpdir, "file_exists.txt")
    file.write_text("test")
    assert os.path.exists(file)
    _pass_path_argument_to_work_and_test_warning(path=file, warning_expected=True)
    _pass_path_argument_to_work_and_test_warning(path=str(file), warning_expected=True)

    # do not warn if the path is wrapped in Lightning Path (and the file exists)
    file = Path(tmpdir, "file_exists.txt")
    file.write_text("test")
    assert os.path.exists(file)
    _pass_path_argument_to_work_and_test_warning(path=file, warning_expected=False)


def _pass_path_argument_to_work_and_test_warning(path, warning_expected):
    class WarnRunPathWork(LightningWork):
        def run(self, *args, **kwargs):
            pass

    class Flow(EmptyFlow):
        def __init__(self):
            super().__init__()
            self.work = WarnRunPathWork()

    flow = Flow()
    work = flow.work
    proxy_run = ProxyWorkRun(work.run, "some", work, Mock())

    warn_ctx = pytest.warns(UserWarning, match="You passed a the value") if warning_expected else pytest.warns(None)
    with warn_ctx as record, pytest.raises(CacheMissException):
        proxy_run(path)

    assert warning_expected or all("You passed a the value" not in str(msg.message) for msg in record)


class WorkTimeout(LightningWork):
    def __init__(self):
        super().__init__(parallel=True, start_with_flow=False)
        self.counter = 0

    def run(self):
        self.counter += 1


class FlowTimeout(LightningFlow):
    def __init__(self):
        super().__init__()
        self.counter = 0
        self.work = WorkTimeout()

    def run(self):
        if not self.work.has_started:
            self.work.run()
        if self.work.has_timeout:
            self.stop()


class WorkRunnerPatch(WorkRunner):

    counter = 0

    def __call__(self):
        call_hash = "fe3fa0f"
        while True:
            try:
                called = self.caller_queue.get()
                self.work.set_state(called["state"])
                state = deepcopy(self.work.state)
                self.work._calls[call_hash]["statuses"].append(
                    {
                        "name": self.work.name,
                        "stage": WorkStageStatus.FAILED,
                        "reason": WorkFailureReasons.TIMEOUT,
                        "timestamp": time.time(),
                        "message": None,
                    }
                )
                self.delta_queue.put(
                    ComponentDelta(id=self.work_name, delta=Delta(DeepDiff(state, self.work.state, verbose_level=2)))
                )
                self.counter += 1
            except Exception as ex:
                logger.error(traceback.format_exc())
                self.error_queue.put(ex)
                raise ExitAppException


@mock.patch("lightning.app.runners.backends.mp_process.WorkRunner", WorkRunnerPatch)
def test_proxy_timeout():
    app = LightningApp(FlowTimeout(), log_level="debug")
    MultiProcessRuntime(app, start_server=False).dispatch()

    call_hash = app.root.work._calls[CacheCallsKeys.LATEST_CALL_HASH]
    assert len(app.root.work._calls[call_hash]["statuses"]) == 3
    assert app.root.work._calls[call_hash]["statuses"][0]["stage"] == "pending"
    assert app.root.work._calls[call_hash]["statuses"][1]["stage"] == "failed"
    assert app.root.work._calls[call_hash]["statuses"][2]["stage"] == "stopped"


@mock.patch("lightning.app.utilities.proxies._Copier")
def test_path_argument_to_transfer(*_):
    """Test that any Lightning Path objects passed to the run method get transferred automatically (if they
    exist)."""

    class TransferPathWork(LightningWork):
        def run(self, *args, **kwargs):
            raise ExitAppException

    work = TransferPathWork()

    path1 = Path("exists-locally.txt")
    path2 = Path("exists-remotely.txt")
    path3 = Path("exists-nowhere.txt")

    path1.get = Mock()
    path2.get = Mock()
    path3.get = Mock()

    path1.exists_remote = Mock(return_value=False)
    path2.exists_remote = Mock(return_value=True)
    path3.exists_remote = Mock(return_value=False)

    path1._origin = "origin"
    path2._origin = "origin"
    path3._origin = "origin"

    call = {
        "args": (path1, path2),
        "kwargs": {"path3": path3},
        "call_hash": "any",
        "state": {
            "vars": {"_paths": {}, "_urls": {}},
            "calls": {
                CacheCallsKeys.LATEST_CALL_HASH: "any",
                "any": {
                    "name": "run",
                    "call_hash": "any",
                    "use_args": False,
                    "statuses": [{"stage": "requesting", "message": None, "reason": None, "timestamp": 1}],
                },
            },
            "changes": {},
        },
    }

    caller_queue = _MockQueue()
    caller_queue.put(call)

    runner = WorkRunner(
        work=work,
        work_name="name",
        caller_queue=caller_queue,
        delta_queue=_MockQueue(),
        readiness_queue=_MockQueue(),
        error_queue=_MockQueue(),
        request_queue=_MockQueue(),
        response_queue=_MockQueue(),
        copy_request_queue=_MockQueue(),
        copy_response_queue=_MockQueue(),
    )

    with contextlib.suppress(ExitAppException):
        runner()

    path1.exists_remote.assert_called_once()
    path1.get.assert_not_called()

    path2.exists_remote.assert_called_once()
    path2.get.assert_called_once()

    path3.exists_remote.assert_called()
    path3.get.assert_not_called()


@pytest.mark.parametrize(
    "origin,exists_remote,expected_get",
    [
        (None, False, False),
        ("root.work", True, False),
        ("root.work", False, False),
        ("origin", True, True),
    ],
)
@mock.patch("lightning.app.utilities.proxies._Copier")
def test_path_attributes_to_transfer(_, origin, exists_remote, expected_get):
    """Test that any Lightning Path objects passed to the run method get transferred automatically (if they
    exist)."""
    path_mock = Mock()
    path_mock.origin_name = origin
    path_mock.exists_remote = Mock(return_value=exists_remote)

    class TransferPathWork(LightningWork):
        def __init__(self):
            super().__init__()
            self.path = Path("test-path.txt")

        def run(self):
            raise ExitAppException

        def __getattr__(self, item):
            if item == "path":
                return path_mock
            return super().__getattr__(item)

    class Flow(LightningFlow):
        def __init__(self):
            super().__init__()
            self.work = TransferPathWork()

        def run(self):
            self.work.run()

    flow = Flow()
    _convert_paths_after_init(flow)

    call = {
        "args": (),
        "kwargs": {},
        "call_hash": "any",
        "state": {
            "vars": {"_paths": flow.work._paths, "_urls": {}},
            "calls": {
                CacheCallsKeys.LATEST_CALL_HASH: "any",
                "any": {
                    "name": "run",
                    "call_hash": "any",
                    "use_args": False,
                    "statuses": [{"stage": "requesting", "message": None, "reason": None, "timestamp": 1}],
                },
            },
            "changes": {},
        },
    }

    caller_queue = _MockQueue()
    caller_queue.put(call)

    runner = WorkRunner(
        work=flow.work,
        work_name=flow.work.name,
        caller_queue=caller_queue,
        delta_queue=_MockQueue(),
        readiness_queue=_MockQueue(),
        error_queue=_MockQueue(),
        request_queue=_MockQueue(),
        response_queue=_MockQueue(),
        copy_request_queue=_MockQueue(),
        copy_response_queue=_MockQueue(),
    )
<<<<<<< HEAD
=======

>>>>>>> df971417
    with contextlib.suppress(ExitAppException):
        runner()

    assert path_mock.get.call_count == expected_get


def test_proxy_work_run_paths_replace_origin_lightning_work_by_their_name():
    class Work(LightningWork):
        def __init__(self):
            super().__init__(parallel=True)
            self.path = None

        def run(self, path):
            assert isinstance(path._origin, str)

    class Flow(LightningFlow):
        def __init__(self):
            super().__init__()
            self.w1 = Work()
            self.w = Work()

        def run(self):
            pass

    app = LightningApp(Flow())
    work = app.root.w
    caller_queue = _MockQueue("caller_queue")
    app.root.w1.path = Path(__file__)
    assert app.root.w1.path._origin == app.root.w1
    ProxyWorkRun(work.run, work.name, work, caller_queue)(path=app.root.w1.path)
    assert caller_queue._queue[0]["kwargs"]["path"]._origin == app.root.w1.name


def test_persist_artifacts(tmp_path):
    """Test that the `persist_artifacts` utility copies the artifacts that exist to the persistent storage."""

    class ArtifactWork(LightningWork):
        def __init__(self):
            super().__init__()
            self.file = None
            self.folder = None
            self.not_my_path = None
            self.not_exists = None

        def run(self):
            # single file
            self.file = Path(tmp_path, "file.txt")
            self.file.write_text("single file")
            # folder with files
            self.folder = Path(tmp_path, "folder")
            self.folder.mkdir()
            Path(tmp_path, "folder", "file1.txt").write_text("file 1")
            Path(tmp_path, "folder", "file2.txt").write_text("file 2")

            # simulate a Path that was synced to this Work from another Work
            self.not_my_path = Path(tmp_path, "external.txt")
            self.not_my_path.touch()
            self.not_my_path._origin = Mock()

            self.not_exists = Path(tmp_path, "not-exists")

    work = ArtifactWork()
    work._name = "root.work"

    rel_tmpdir_path = Path(*tmp_path.parts[1:])

    assert not os.path.exists(_artifacts_path(work) / rel_tmpdir_path / "file.txt")
    assert not os.path.exists(_artifacts_path(work) / rel_tmpdir_path / "folder")
    assert not os.path.exists(_artifacts_path(work) / rel_tmpdir_path / "not-exists")

    work.run()

    with pytest.warns(UserWarning, match="1 artifacts could not be saved because they don't exist"):
        persist_artifacts(work)

    assert os.path.exists(_artifacts_path(work) / rel_tmpdir_path / "file.txt")
    assert os.path.exists(_artifacts_path(work) / rel_tmpdir_path / "folder")
    assert not os.path.exists(_artifacts_path(work) / rel_tmpdir_path / "not-exists")
    assert not os.path.exists(_artifacts_path(work) / rel_tmpdir_path / "external.txt")


def test_work_state_observer():
    """Tests that the WorkStateObserver sends deltas to the queue when state residuals remain that haven't been
    handled by the setattr."""

    class WorkWithoutSetattr(LightningWork):
        def __init__(self):
            super().__init__()
            self.var = 1
            self.list = []
            self.dict = {"counter": 0}

        def run(self, use_setattr=False, use_containers=False):
            if use_setattr:
                self.var += 1
            if use_containers:
                self.list.append(1)
                self.dict["counter"] += 1

    work = WorkWithoutSetattr()
    delta_queue = _MockQueue()
    observer = WorkStateObserver(work, delta_queue)
    setattr_proxy = LightningWorkSetAttrProxy(
        work=work,
        work_name="work_name",
        delta_queue=delta_queue,
        state_observer=observer,
    )
    work._setattr_replacement = setattr_proxy

    ##############################
    # 1. Simulate no state changes
    ##############################
    work.run(use_setattr=False, use_containers=False)
    assert len(delta_queue) == 0

    ############################
    # 2. Simulate a setattr call
    ############################
    work.run(use_setattr=True, use_containers=False)

    # this is necessary only in this test where we simulate the calls
    work._calls.clear()
    work._calls.update({CacheCallsKeys.LATEST_CALL_HASH: None})

    delta = delta_queue.get().delta.to_dict()
    assert delta["values_changed"] == {"root['vars']['var']": {"new_value": 2}}
    assert len(observer._delta_memory) == 1

    # The observer should not trigger any deltas being sent and only consume the delta memory
    assert len(delta_queue) == 0
    observer.run_once()
    assert len(delta_queue) == 0
    assert not observer._delta_memory

    ################################
    # 3. Simulate a container update
    ################################
    work.run(use_setattr=False, use_containers=True)
    assert len(delta_queue) == 0
    assert not observer._delta_memory
    observer.run_once()
    observer.run_once()  # multiple runs should not affect how many deltas are sent unless there are changes
    delta = delta_queue.get().delta.to_dict()
    assert delta["values_changed"] == {"root['vars']['dict']['counter']": {"new_value": 1}}
    assert delta["iterable_item_added"] == {"root['vars']['list'][0]": 1}

    ##########################
    # 4. Simulate both updates
    ##########################
    work.run(use_setattr=True, use_containers=True)

    # this is necessary only in this test where we siumulate the calls
    work._calls.clear()
    work._calls.update({CacheCallsKeys.LATEST_CALL_HASH: None})

    delta = delta_queue.get().delta.to_dict()
    assert delta == {"values_changed": {"root['vars']['var']": {"new_value": 3}}}
    assert len(delta_queue) == 0
    assert len(observer._delta_memory) == 1
    observer.run_once()

    delta = delta_queue.get().delta.to_dict()
    assert delta["values_changed"] == {"root['vars']['dict']['counter']": {"new_value": 2}}
    assert delta["iterable_item_added"] == {"root['vars']['list'][1]": 1}

    assert len(delta_queue) == 0
    assert not observer._delta_memory


class WorkState(LightningWork):
    def __init__(self):
        super().__init__(parallel=True)
        self.vars = []
        self.counter = 0

    def run(self, *args):
        for counter in range(1, 11):
            self.vars.append(counter)
            self.counter = counter


class FlowState(LightningFlow):
    def __init__(self):
        super().__init__()
        self.w = WorkState()
        self.counter = 1

    def run(self):
        self.w.run()
        if self.counter == 1:
            if len(self.w.vars) == 10 and self.w.counter == 10:
                self.w.vars = []
                self.w.counter = 0
                self.w.run("")
                self.counter = 2
        elif self.counter == 2 and len(self.w.vars) == 10 and self.w.counter == 10:
            self.stop()


def test_state_observer():

    app = LightningApp(FlowState())
    MultiProcessRuntime(app, start_server=False).dispatch()


@pytest.mark.parametrize(
    "patch_constants, environment, expected_ip_addr",
    [
        ({}, {}, "127.0.0.1"),
        ({"LIGHTNING_CLOUDSPACE_HOST": "any"}, {}, "0.0.0.0"),  # noqa: S104
        ({}, {"LIGHTNING_NODE_IP": "10.10.10.5"}, "10.10.10.5"),
    ],
    indirect=["patch_constants"],
)
def test_work_runner_sets_internal_ip(patch_constants, environment, expected_ip_addr):
    """Test that the WorkRunner updates the internal ip address as soon as the Work starts running."""

    class Work(LightningWork):
        def run(self):
            pass

    work = Work()
    work_runner = WorkRunner(
        work,
        work.name,
        caller_queue=_MockQueue("caller_queue"),
        delta_queue=Mock(),
        readiness_queue=Mock(),
        error_queue=Mock(),
        request_queue=Mock(),
        response_queue=Mock(),
        copy_request_queue=Mock(),
        copy_response_queue=Mock(),
    )

    # Make a fake call
    call_hash = "run:fe3fa0f34fc1317e152e5afb023332995392071046f1ea51c34c7c9766e3676c"
    work._calls[call_hash] = {
        "args": (),
        "kwargs": {},
        "call_hash": call_hash,
        "run_started_counter": 1,
        "statuses": [],
    }
    work_runner.caller_queue.put(
        {
            "args": (),
            "kwargs": {},
            "call_hash": call_hash,
            "state": work.state,
        }
    )

    with mock.patch.dict(os.environ, environment, clear=True):
        work_runner.setup()
        # The internal ip address only becomes available once the hardware is up / the work is running.
        assert work.internal_ip == ""
        with contextlib.suppress(Empty):
            work_runner.run_once()
        assert work.internal_ip == expected_ip_addr


class WorkBi(LightningWork):
    def __init__(self):
        super().__init__(parallel=True)
        self.finished = False
        self.counter = 0
        self.counter_2 = 0

    def run(self):
        while not self.finished:
            self.counter_2 += 1
            time.sleep(0.1)
        self.counter = -1
        time.sleep(1)


class FlowBi(LightningFlow):
    def __init__(self):
        super().__init__()
        self.w = WorkBi()

    def run(self):
        self.w.run()
        if not self.w.finished:
            self.w.counter += 1
        if self.w.counter > 3:
            self.w.finished = True
        if self.w.counter == -1 and self.w.has_succeeded:
            self.stop()


def test_bi_directional_proxy():
    app = LightningApp(FlowBi())
    MultiProcessRuntime(app, start_server=False).dispatch()


class WorkBi2(LightningWork):
    def __init__(self):
        super().__init__(parallel=True)
        self.finished = False
        self.counter = 0
        self.d = {}

    def run(self):
        self.counter -= 1
        while not self.finished:
            self.counter -= 1
            time.sleep(1)


class FlowBi2(LightningFlow):
    def __init__(self):
        super().__init__()
        self.w = WorkBi2()

    def run(self):
        self.w.run()
        if self.w.counter == 1:
            self.w.d["self.w.counter"] = 0
        if not self.w.finished:
            self.w.counter += 1


def test_bi_directional_proxy_forbidden(monkeypatch):
    mock = MagicMock()
    monkeypatch.setattr(sys, "exit", mock)
    app = LightningApp(FlowBi2())
    MultiProcessRuntime(app, start_server=False).dispatch()
    assert app.stage == AppStage.FAILED
    assert "A forbidden operation to update the work" in str(app.exception)


class WorkDrive(LightningFlow):
    def __init__(self, drive):
        super().__init__()
        self.drive = drive
        self.path = Path("data")

    def run(self):
        pass


class FlowDrive(LightningFlow):
    def __init__(self):
        super().__init__()
        self.data = Drive("lit://data")
        self.counter = 0

    def run(self):
        if not hasattr(self, "w"):
            self.w = WorkDrive(self.data)
            self.counter += 1


def test_bi_directional_proxy_filtering():
    app = LightningApp(FlowDrive())
    app.root.run()
    assert app._extract_vars_from_component_name(app.root.w.name, app.state) == {}<|MERGE_RESOLUTION|>--- conflicted
+++ resolved
@@ -436,10 +436,6 @@
         copy_request_queue=_MockQueue(),
         copy_response_queue=_MockQueue(),
     )
-<<<<<<< HEAD
-=======
-
->>>>>>> df971417
     with contextlib.suppress(ExitAppException):
         runner()
 
