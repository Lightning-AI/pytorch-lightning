--- conflicted
+++ resolved
@@ -97,12 +97,8 @@
     with pytest.raises(Exception, match="annotate your method"):
         _validate_client_command(ClientCommand(run_failure_1))
 
-<<<<<<< HEAD
-    with pytest.raises(Exception, match="lightning.app/utilities/commands/base.py"):
-=======
-    starts = "lightning_app".replace(".", "/")
+    starts = "lightning.app".replace(".", "/")
     with pytest.raises(Exception, match=f"{starts}/utilities/commands/base.py"):
->>>>>>> 34140c06
         _validate_client_command(ClientCommand(run_failure_2))
 
 
