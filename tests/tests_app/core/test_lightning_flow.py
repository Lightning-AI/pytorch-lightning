import os
import pickle
from collections import Counter
from copy import deepcopy
from dataclasses import dataclass
from time import time
from unittest.mock import ANY

import pytest
from deepdiff import DeepDiff, Delta

from lightning_app import LightningApp
from lightning_app.core.flow import LightningFlow
from lightning_app.core.work import LightningWork
from lightning_app.runners import MultiProcessRuntime, SingleProcessRuntime
from lightning_app.storage import Path
from lightning_app.storage.path import storage_root_dir
from lightning_app.testing.helpers import EmptyFlow, EmptyWork
<<<<<<< HEAD
from lightning_app.utilities.app_helpers import (
    _delta_to_appstate_delta,
    _LightningAppRef,
    _load_state_dict,
    _state_dict,
)
=======
from lightning_app.utilities.app_helpers import _delta_to_app_state_delta, _LightningAppRef
>>>>>>> 58014846
from lightning_app.utilities.enum import CacheCallsKeys
from lightning_app.utilities.exceptions import ExitAppException


def test_empty_component():
    class A(LightningFlow):
        def run(self):
            pass

    empty_component = A()
    assert empty_component.state == {
        "vars": {"_layout": ANY, "_paths": {}},
        "calls": {},
        "flows": {},
        "structures": {},
        "changes": {},
        "works": {},
    }


@dataclass
class CustomDataclass:
    x: int = 1
    y: tuple = (3, 2, 1)


@pytest.mark.parametrize(
    "attribute",
    (
        {3, 2, 1},
        lambda _: 5,
        CustomDataclass(),
    ),
)
@pytest.mark.parametrize("cls", (LightningWork, LightningFlow))
def test_unsupported_attribute_types(cls, attribute):
    class Component(cls):
        def __init__(self):
            super().__init__()
            self.x = attribute

        def run(self):
            pass

    with pytest.raises(AttributeError, match="Only JSON-serializable attributes are currently supported"):
        Component()


@pytest.mark.parametrize(
    "name,value",
    [
        ("x", 1),
        ("f", EmptyFlow()),
        ("w", EmptyWork()),
    ],
)
def test_unsupported_attribute_declaration_outside_init_or_run(name, value):
    """Test that LightningFlow attributes (with a few exceptions) are not allowed to be declared outside
    __init__."""
    flow = EmptyFlow()
    with pytest.raises(AttributeError, match=f"Cannot set attributes that were not defined in __init__: {name}"):
        setattr(flow, name, value)
    assert not hasattr(flow, name)
    assert name not in flow.state["vars"]
    assert name not in flow._works
    assert name not in flow._flows

    # no error for protected attributes, since they don't contribute to the state
    setattr(flow, "_" + name, value)
    assert hasattr(flow, "_" + name)


@pytest.mark.parametrize(
    "name,value",
    [
        ("x", 1),
        ("f", EmptyFlow()),
        ("w", EmptyWork()),
    ],
)
@pytest.mark.parametrize("defined", [False, True])
def test_unsupported_attribute_declaration_inside_run(defined, name, value):
    """Test that LightningFlow attributes can set LightningFlow or LightningWork inside its run method, but
    everything else needs to be defined in the __init__ method."""

    class Flow(LightningFlow):
        def __init__(self):
            super().__init__()
            if defined:
                setattr(self, name, None)

        def run(self):
            if not defined and not isinstance(value, (LightningFlow, LightningWork)):
                with pytest.raises(
                    AttributeError, match=f"Cannot set attributes that were not defined in __init__: {name}"
                ):
                    setattr(self, name, value)
                assert name not in self.state["vars"]
                assert name not in self._works
                assert name not in self._flows
            else:
                setattr(self, name, value)
                if isinstance(value, LightningFlow):
                    assert name in self._flows
                elif isinstance(value, LightningWork):
                    assert name in self._works
                else:
                    assert name in self.state["vars"]

    flow = Flow()
    flow.run()


@pytest.mark.parametrize("value", [EmptyFlow(), EmptyWork()])
def test_name_gets_removed_from_state_when_defined_as_flow_works(value):
    """Test that LightningFlow attributes are removed from the state."""

    class EmptyFlow(LightningFlow):
        def __init__(self):
            super().__init__()
            self.value = None

        def run(self):
            self.value = value

    flow = EmptyFlow()
    flow.run()
    if isinstance(value, LightningFlow):
        assert "value" not in flow.state["vars"]
        assert "value" in flow._flows
    else:
        assert "value" not in flow.state["vars"]
        assert "value" in flow._works


@pytest.mark.parametrize(
    "name,value",
    [
        ("_name", "name"),
        ("_changes", {"change": 1}),
    ],
)
def test_supported_attribute_declaration_outside_init(name, value):
    """Test the custom LightningFlow setattr implementation for the few reserved attributes that are allowed to be
    set from outside __init__."""
    flow = EmptyFlow()
    setattr(flow, name, value)
    assert getattr(flow, name) == value


def test_supported_attribute_declaration_inside_init():
    """Test that the custom LightningFlow setattr can identify the __init__ call in the stack frames above."""

    class Flow(EmptyFlow):
        def __init__(self):
            super().__init__()
            self.directly_in_init = "init"
            self.method_under_init()

        def method_under_init(self):
            self.attribute = "test"
            self.subflow = EmptyFlow()

    flow = Flow()
    assert flow.directly_in_init == "init"
    assert flow.state["vars"]["directly_in_init"] == "init"
    assert flow.attribute == "test"
    assert flow.state["vars"]["attribute"] == "test"
    assert isinstance(flow.subflow, EmptyFlow)
    assert flow.state["flows"]["subflow"] == flow.subflow.state


def test_setattr_outside_run_context():
    """Test that it is allowed to update attributes outside `run` as long as the attribute is already declared."""

    class Flow(EmptyFlow):
        def __init__(self):
            super().__init__()
            self.attribute = ""

        def outside_run(self):
            # reading allowed, setting not allowed
            self.attribute = "allowed"
            return super().configure_layout()

    flow = Flow()
    flow.outside_run()
    assert flow.attribute == "allowed"
    assert flow.state["vars"]["attribute"] == "allowed"


def _run_state_transformation(tmpdir, attribute, update_fn, inplace=False):
    """This helper function defines a flow, assignes an attribute and performs a transformation on the state."""

    class StateTransformationTest(LightningFlow):
        def __init__(self):
            super().__init__()
            self.x = attribute
            self.finished = False

        def run(self):
            if self.finished:
                self._exit()

            x = update_fn(self.x)
            if not inplace:
                self.x = x
            self.finished = True

    flow = StateTransformationTest()
    assert flow.x == attribute
    app = LightningApp(flow)
    SingleProcessRuntime(app, start_server=False).dispatch()
    return app.state["vars"]["x"]


@pytest.mark.parametrize(
    "attribute,update_fn,expected",
    (
        (1, lambda x: x + 1, 2),
        (0.5, lambda x: x + 0.5, 1.0),
        (True, lambda x: not x, False),
        ("cocofruit", lambda x: x + "s", "cocofruits"),
        (dict(a=1, b=2), lambda x: dict(a=1, b=3), dict(a=1, b=3)),
        ([1, 2], lambda x: [1, 2, 3], [1, 2, 3]),
        ((4, 5), lambda x: (4, 5, 6), (4, 5, 6)),
    ),
)
def test_attribute_state_change(attribute, update_fn, expected, tmpdir):
    """Test that state changes get recored on all supported data types."""
    assert _run_state_transformation(tmpdir, attribute, update_fn, inplace=False) == expected


def test_inplace_attribute_state_change(tmpdir):
    """Test that in-place modifications on containers get captured as a state change."""
    # inplace modification of a nested dict
    def transform(x):
        x["b"]["c"] += 1

    value = dict(a=1, b=dict(c=2))
    expected = dict(a=1, b=dict(c=3))
    assert _run_state_transformation(tmpdir, value, transform, inplace=True) == expected

    # inplace modification of nested list
    def transform(x):
        x[2].append(3.0)

    value = ["a", 1, [2.0]]
    expected = ["a", 1, [2.0, 3.0]]
    assert _run_state_transformation(tmpdir, value, transform, inplace=True) == expected

    # inplace modification of a custom dict
    def transform(x):
        x.update("baa")

    value = Counter("abab")
    expected = Counter(a=4, b=3)
    assert _run_state_transformation(tmpdir, value, transform, inplace=True) == expected


def test_lightning_flow_and_work():
    class Work(LightningWork):
        def __init__(self, cache_calls: bool = True, port=None):
            super().__init__(cache_calls=cache_calls, port=port)
            self.counter = 0

        def run(self, *args, **kwargs):
            self.counter += 1

    class Flow_A(LightningFlow):
        def __init__(self):
            super().__init__()
            self.counter = 0
            self.work_a = Work(cache_calls=True, port=8000)
            self.work_b = Work(cache_calls=False, port=8001)

        def run(self):
            if self.counter < 5:
                self.work_a.run()
                self.work_b.run()
                self.counter += 1
            else:
                self._exit()

    flow_a = Flow_A()
    assert flow_a.named_works() == [("work_a", flow_a.work_a), ("work_b", flow_a.work_b)]
    assert flow_a.works() == [flow_a.work_a, flow_a.work_b]
    state = {
        "vars": {"counter": 0, "_layout": ANY, "_paths": {}},
        "calls": {},
        "flows": {},
        "structures": {},
        "works": {
            "work_b": {
                "vars": {
                    "counter": 0,
                    "_url": "",
                    "_future_url": "",
                    "_port": 8001,
                    "_host": "127.0.0.1",
                    "_paths": {},
                    "_restarting": False,
                    "_internal_ip": "",
                },
                "calls": {CacheCallsKeys.LATEST_CALL_HASH: None},
                "changes": {},
            },
            "work_a": {
                "vars": {
                    "counter": 0,
                    "_url": "",
                    "_future_url": "",
                    "_port": 8000,
                    "_host": "127.0.0.1",
                    "_paths": {},
                    "_restarting": False,
                    "_internal_ip": "",
                },
                "calls": {CacheCallsKeys.LATEST_CALL_HASH: None},
                "changes": {},
            },
        },
        "changes": {},
    }
    assert flow_a.state == state
    try:
        while True:
            flow_a.run()
    except ExitAppException:
        pass

    state = {
        "vars": {"counter": 5, "_layout": ANY, "_paths": {}},
        "calls": {},
        "flows": {},
        "structures": {},
        "works": {
            "work_b": {
                "vars": {
                    "counter": 5,
                    "_url": "",
                    "_future_url": "",
                    "_port": 8001,
                    "_host": "127.0.0.1",
                    "_paths": {},
                    "_restarting": False,
                    "_internal_ip": "",
                },
                "calls": {CacheCallsKeys.LATEST_CALL_HASH: None},
                "changes": {},
            },
            "work_a": {
                "vars": {
                    "counter": 1,
                    "_url": "",
                    "_future_url": "",
                    "_port": 8000,
                    "_host": "127.0.0.1",
                    "_paths": {},
                    "_restarting": False,
                    "_internal_ip": "",
                },
                "calls": {
                    CacheCallsKeys.LATEST_CALL_HASH: None,
                    "fe3fa0f": {
                        "ret": None,
                    },
                },
                "changes": {},
            },
        },
        "changes": {},
    }
    assert flow_a.state == state


def test_populate_changes():
    class WorkA(LightningWork):
        def __init__(self):
            super().__init__()
            self.counter = 0

        def run(self):
            pass

    class A(LightningFlow):
        def __init__(self):
            super().__init__()
            self.work = WorkA()

        def run(self):
            pass

    flow_a = A()
    flow_state = flow_a.state
    work_state = flow_a.work.state
    flow_a.work.counter = 1
    work_state_2 = flow_a.work.state
    delta = Delta(DeepDiff(work_state, work_state_2, verbose_level=2))
    delta = _delta_to_app_state_delta(flow_a, flow_a.work, delta)
    new_flow_state = LightningApp.populate_changes(flow_state, flow_state + delta)
    flow_a.set_state(new_flow_state)
    assert flow_a.work.counter == 1
    assert new_flow_state["works"]["work"]["changes"] == {"counter": {"from": 0, "to": 1}}
    assert flow_a.work._changes == {"counter": {"from": 0, "to": 1}}


def test_populate_changes_status_removed():
    """Regression test for https://github.com/Lightning-AI/lightning/issues/342."""
    last_state = {
        "vars": {},
        "calls": {},
        "flows": {},
        "works": {
            "work": {
                "vars": {},
                "calls": {
                    CacheCallsKeys.LATEST_CALL_HASH: "run:fe3f",
                    "run:fe3f": {
                        "statuses": [
                            {"stage": "requesting", "message": None, "reason": None, "timestamp": 1},
                            {"stage": "starting", "message": None, "reason": None, "timestamp": 2},
                            {"stage": "requesting", "message": None, "reason": None, "timestamp": 3},
                        ],
                    },
                },
                "changes": {},
            },
        },
        "changes": {},
    }
    new_state = deepcopy(last_state)
    call = new_state["works"]["work"]["calls"]["run:fe3f"]
    call["statuses"] = call["statuses"][:-1]  # pretend that a status was removed from the list
    new_state_before = deepcopy(new_state)
    new_state = LightningApp.populate_changes(last_state, new_state)
    assert new_state == new_state_before


class CFlow(LightningFlow):
    def __init__(self, run_once):
        super().__init__()
        self.looping = 0
        self.tracker = 0
        self.restarting = False
        self.run_once = run_once

    def run(self):
        for idx in self.experimental_iterate(range(0, 10), run_once=self.run_once):
            if not self.restarting and (idx + 1) == 5:
                _LightningAppRef.get_current()._dump_checkpoint()
                self._exit()
            self.tracker += 1
        self.looping += 1
        if self.looping == 2:
            self._exit()


@pytest.mark.parametrize("runtime_cls", [SingleProcessRuntime])
@pytest.mark.parametrize("run_once", [False, True])
def test_lightning_flow_iterate(tmpdir, runtime_cls, run_once):
    app = LightningApp(CFlow(run_once))
    runtime_cls(app, start_server=False).dispatch()
    assert app.root.looping == 0
    assert app.root.tracker == 4
    call_hash = list(v for v in app.root._calls if "experimental_iterate" in v)[0]
    iterate_call = app.root._calls[call_hash]
    assert iterate_call["counter"] == 4
    assert not iterate_call["has_finished"]

    checkpoint_dir = os.path.join(storage_root_dir(), "checkpoints")
    app = LightningApp(CFlow(run_once))
    app.load_state_dict_from_checkpoint_dir(checkpoint_dir)
    app.root.restarting = True
    assert app.root.looping == 0
    assert app.root.tracker == 4
    runtime_cls(app, start_server=False).dispatch()
    assert app.root.looping == 2
    assert app.root.tracker == 10 if run_once else 20
    iterate_call = app.root._calls[call_hash]
    assert iterate_call["has_finished"]


class FlowCounter(LightningFlow):
    def __init__(self):
        super().__init__()
        self.counter = 0

    def run(self):
        if self.counter >= 3:
            self._exit()
        self.counter += 1


@pytest.mark.parametrize("runtime_cls", [SingleProcessRuntime, MultiProcessRuntime])
def test_lightning_flow_counter(runtime_cls, tmpdir):

    app = LightningApp(FlowCounter())
    app.checkpointing = True
    runtime_cls(app, start_server=False).dispatch()
    assert app.root.counter == 3

    checkpoint_dir = os.path.join(storage_root_dir(), "checkpoints")
    checkpoints = os.listdir(checkpoint_dir)
    assert len(checkpoints) == 4
    for checkpoint in checkpoints:
        checkpoint_path = os.path.join(checkpoint_dir, checkpoint)
        with open(checkpoint_path, "rb") as f:
            app = LightningApp(FlowCounter())
            app.set_state(pickle.load(f))
            runtime_cls(app, start_server=False).dispatch()
            assert app.root.counter == 3


def test_flow_iterate_method():
    class Flow(LightningFlow):
        def run(self):
            pass

    flow = Flow()
    with pytest.raises(TypeError, match="An iterable should be provided"):
        next(flow.experimental_iterate(1))


def test_flow_path_assignment():
    """Test that paths in the lit format lit:// get converted to a proper lightning_app.storage.Path object."""

    class Flow(LightningFlow):
        def __init__(self):
            super().__init__()
            self.no_path = "a/b/c"
            self.path = Path("lit://x/y/z")
            self.lit_path = "lit://x/y/z"

    flow = Flow()
    assert isinstance(flow.no_path, str)
    assert isinstance(flow.path, Path)
    assert isinstance(flow.lit_path, Path)
    assert flow.path == flow.lit_path


def test_flow_state_change_with_path():
    """Test that type changes to a Path attribute are properly reflected within the state."""

    class Flow(LightningFlow):
        def __init__(self):
            super().__init__()
            self.none_to_path = None
            self.path_to_none = Path()
            self.path_to_path = Path()

        def run(self):
            self.none_to_path = "lit://none/to/path"
            self.path_to_none = None
            self.path_to_path = "lit://path/to/path"
            self._exit()

    flow = Flow()
    MultiProcessRuntime(LightningApp(flow)).dispatch()
    assert flow.none_to_path == Path("lit://none/to/path")
    assert flow.path_to_none is None
    assert flow.path_to_path == Path("lit://path/to/path")

    assert "path_to_none" not in flow._paths
    assert "path_to_none" in flow._state
    assert flow._paths["none_to_path"] == Path("lit://none/to/path").to_dict()
    assert flow._paths["path_to_path"] == Path("lit://path/to/path").to_dict()
    assert flow.state["vars"]["none_to_path"] == Path("lit://none/to/path")
    assert flow.state["vars"]["path_to_none"] is None
    assert flow.state["vars"]["path_to_path"] == Path("lit://path/to/path")


class FlowSchedule(LightningFlow):
    def __init__(self):
        super().__init__()
        self._last_times = []
        self.target = 3
        self.seconds = ",".join([str(v) for v in range(0, 60, self.target)])

    def run(self):
        if self.schedule(f"* * * * * {self.seconds}"):
            if len(self._last_times) < 3:
                self._last_times.append(time())
            else:
                assert abs((time() - self._last_times[-1]) - self.target) < 3
                self._exit()


def test_scheduling_api():

    app = LightningApp(FlowSchedule())
    MultiProcessRuntime(app, start_server=True).dispatch()


def test_lightning_flow():
    class Flow(LightningFlow):
        def run(self):
            if self.schedule("midnight"):
                pass
            if self.schedule("hourly"):
                pass
            if self.schedule("@hourly"):
                pass
            if self.schedule("daily"):
                pass
            if self.schedule("weekly"):
                pass
            if self.schedule("monthly"):
                pass
            if self.schedule("yearly"):
                pass
            if self.schedule("annually"):
                pass
            assert len(self._calls["scheduling"]) == 8

    Flow().run()


class WorkReload(LightningWork):
    def __init__(self):
        super().__init__(cache_calls=False)
        self.counter = 0

    def run(self):
        self.counter += 1


class FlowReload(LightningFlow):
    def __init__(self):
        super().__init__()
        self.counter = 0

    def run(self):
        if not getattr(self, "w", None):
            self.w = WorkReload()

        self.counter += 1
        self.w.run()

    def load_state_dict(self, flow_state, children_states) -> None:
        self.w = WorkReload()
        super().load_state_dict(flow_state, children_states)


class FlowReload2(LightningFlow):
    def __init__(self, random_value: str):
        super().__init__()
        self.random_value = random_value
        self.counter = 0

    def run(self):
        if not getattr(self, "w", None):
            self.w = WorkReload()
        self.w.run()
        self.counter += 1

    def load_state_dict(self, flow_state, children_states) -> None:
        self.w = WorkReload()
        super().load_state_dict(flow_state, children_states)


class RootFlowReload(LightningFlow):
    def __init__(self):
        super().__init__()
        self.flow = FlowReload()
        self.counter = 0

    def run(self):
        if not getattr(self, "flow_2", None):
            self.flow_2 = FlowReload2("something")
        self.flow.run()
        self.flow_2.run()
        self.counter += 1

    def load_state_dict(self, flow_state, children_states) -> None:
        self.flow_2 = FlowReload2(children_states["flow_2"]["vars"]["random_value"])
        super().load_state_dict(flow_state, children_states)


def test_lightning_flow_reload():
    flow = RootFlowReload()

    assert flow.counter == 0
    assert flow.flow.counter == 0

    flow.run()

    assert flow.flow.w.counter == 1
    assert flow.counter == 1
    assert flow.flow.counter == 1
    assert flow.flow_2.counter == 1
    assert flow.flow_2.w.counter == 1

    state = _state_dict(flow)
    flow = RootFlowReload()
    _load_state_dict(flow, state)

    assert flow.flow.w.counter == 1
    assert flow.counter == 1
    assert flow.flow.counter == 1
    assert flow.flow_2.counter == 1
    assert flow.flow_2.w.counter == 1

    flow.run()

    assert flow.flow.w.counter == 2
    assert flow.counter == 2
    assert flow.flow.counter == 2
    assert flow.flow_2.counter == 2
    assert flow.flow_2.w.counter == 2<|MERGE_RESOLUTION|>--- conflicted
+++ resolved
@@ -16,16 +16,12 @@
 from lightning_app.storage import Path
 from lightning_app.storage.path import storage_root_dir
 from lightning_app.testing.helpers import EmptyFlow, EmptyWork
-<<<<<<< HEAD
 from lightning_app.utilities.app_helpers import (
     _delta_to_appstate_delta,
     _LightningAppRef,
     _load_state_dict,
     _state_dict,
 )
-=======
-from lightning_app.utilities.app_helpers import _delta_to_app_state_delta, _LightningAppRef
->>>>>>> 58014846
 from lightning_app.utilities.enum import CacheCallsKeys
 from lightning_app.utilities.exceptions import ExitAppException
 
