--- conflicted
+++ resolved
@@ -1,8 +1,5 @@
-<<<<<<< HEAD
 import contextlib
 import sys
-=======
->>>>>>> 6705bfcc
 from queue import Empty
 from re import escape
 from unittest.mock import MagicMock, Mock
