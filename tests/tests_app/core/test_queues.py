--- conflicted
+++ resolved
@@ -102,14 +102,10 @@
 
 @pytest.mark.parametrize(
     "queue_type, queue_process_mock",
-<<<<<<< HEAD
-    [(QueuingSystem.SINGLEPROCESS, queue), (QueuingSystem.MULTIPROCESS, queues.multiprocessing)],
-=======
     [
         (QueuingSystem.SINGLEPROCESS, lightning_app.core.queues.queue),
         (QueuingSystem.MULTIPROCESS, lightning_app.core.queues.multiprocessing),
     ],
->>>>>>> 2e4372d7
 )
 def test_process_queue_read_timeout(queue_type, queue_process_mock, monkeypatch):
 
