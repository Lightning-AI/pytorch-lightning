--- conflicted
+++ resolved
@@ -7,8 +7,6 @@
     jaccard_score as sk_jaccard_score,
     precision_score as sk_precision,
     recall_score as sk_recall,
-    f1_score as sk_f1_score,
-    fbeta_score as sk_fbeta_score,
     roc_auc_score as sk_roc_auc_score,
 )
 
@@ -36,14 +34,6 @@
     pytest.param(partial(sk_jaccard_score, average='macro'), iou, False, id='iou'),
     pytest.param(partial(sk_precision, average='micro'), precision, False, id='precision'),
     pytest.param(partial(sk_recall, average='micro'), recall, False, id='recall'),
-<<<<<<< HEAD
-    pytest.param(partial(sk_f1_score, average='micro'), f1_score, False, id='f1_score'),
-    pytest.param(partial(sk_fbeta_score, average='micro', beta=2),
-                 partial(fbeta_score, beta=2), False, id='fbeta_score'),
-=======
-    pytest.param(sk_roc_curve, roc, True, id='roc'),
-    pytest.param(sk_precision_recall_curve, precision_recall_curve, True, id='precision_recall_curve'),
->>>>>>> 6831ba9a
     pytest.param(sk_roc_auc_score, auroc, True, id='auroc')
 ])
 def test_against_sklearn(sklearn_metric, torch_metric, only_binary):
