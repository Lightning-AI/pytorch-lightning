import os
import pickle
import sys
from functools import partial
from typing import Callable

import numpy as np
import pytest
import torch
from torch.multiprocessing import Pool, set_start_method

from pytorch_lightning.metrics import Metric

NUM_PROCESSES = 2
NUM_BATCHES = 10
BATCH_SIZE = 16
NUM_CLASSES = 5
EXTRA_DIM = 3
THRESHOLD = 0.5


def setup_ddp(rank, world_size):
    """ Setup ddp enviroment """
    os.environ["MASTER_ADDR"] = 'localhost'
    os.environ['MASTER_PORT'] = '8088'

<<<<<<< HEAD

def _compute_batch(rank, preds, target, metric_class, sk_metric, dist_sync_on_step, worldsize=1, metric_args={}):

=======
    if torch.distributed.is_available():
        torch.distributed.init_process_group("gloo", rank=rank, world_size=world_size)


def _class_test(
    rank: int,
    worldsize: int,
    preds: torch.Tensor,
    target: torch.Tensor,
    metric_class: Metric,
    sk_metric: Callable,
    dist_sync_on_step: bool,
    metric_args: dict = {},
    check_dist_sync_on_step: bool = True,
    check_batch: bool = True,
    atol: float = 1e-8,
):
    """ Utility function doing the actual comparison between lightning class metric
        and reference metric.

        Args:
            rank: rank of current process
            worldsize: number of processes
            preds: torch tensor with predictions
            target: torch tensor with targets
            metric_class: lightning metric class that should be tested
            sk_metric: callable function that is used for comparison
            dist_sync_on_step: bool, if true will synchronize metric state across
                processes at each ``forward()``
            metric_args: dict with additional arguments used for class initialization
            check_dist_sync_on_step: bool, if true will check if the metric is also correctly
                calculated per batch per device (and not just at the end)
            check_batch: bool, if true will check if the metric is also correctly
                calculated across devices for each batch (and not just at the end)
    """
    # Instanciate lightning metric
>>>>>>> 9823f97a
    metric = metric_class(compute_on_step=True, dist_sync_on_step=dist_sync_on_step, **metric_args)

    # verify metrics work after being loaded from pickled state
    pickled_metric = pickle.dumps(metric)
    metric = pickle.loads(pickled_metric)

    for i in range(rank, NUM_BATCHES, worldsize):
        batch_result = metric(preds[i], target[i])

        if metric.dist_sync_on_step:
            if rank == 0:
                ddp_preds = torch.stack([preds[i + r] for r in range(worldsize)])
                ddp_target = torch.stack([target[i + r] for r in range(worldsize)])
                sk_batch_result = sk_metric(ddp_preds, ddp_target)
                # assert for dist_sync_on_step
                if check_dist_sync_on_step:
                    assert np.allclose(batch_result.numpy(), sk_batch_result, atol=atol)
        else:
            sk_batch_result = sk_metric(preds[i], target[i])
            # assert for batch
            if check_batch:
                assert np.allclose(batch_result.numpy(), sk_batch_result, atol=atol)

    # check on all batches on all ranks
    result = metric.compute()
    assert isinstance(result, torch.Tensor)

    total_preds = torch.stack([preds[i] for i in range(NUM_BATCHES)])
    total_target = torch.stack([target[i] for i in range(NUM_BATCHES)])
    sk_result = sk_metric(total_preds, total_target)

<<<<<<< HEAD
    assert np.allclose(result.numpy(), sk_result)


def compute_batch(preds, target, metric_class, sk_metric, dist_sync_on_step, ddp=False, metric_args={}):
    if ddp:
        if sys.platform == "win32":
            pytest.skip("DDP not supported on windows")

        torch.multiprocessing.spawn(
            _compute_batch, args=(preds, target, metric_class, sk_metric, dist_sync_on_step, NUM_PROCESSES, metric_args),
            nprocs=NUM_PROCESSES
        )
    else:
        # first args: rank, last args: world size
        _compute_batch(0, preds, target, metric_class, sk_metric, dist_sync_on_step, 1, metric_args)
=======
    # assert after aggregation
    assert np.allclose(result.numpy(), sk_result, atol=atol)


def _functional_test(
    preds: torch.Tensor,
    target: torch.Tensor,
    metric_functional: Callable,
    sk_metric: Callable,
    metric_args: dict = {},
    atol: float = 1e-8
):
    """ Utility function doing the actual comparison between lightning functional metric
        and reference metric.

        Args:
            preds: torch tensor with predictions
            target: torch tensor with targets
            metric_functional: lightning metric functional that should be tested
            sk_metric: callable function that is used for comparison
            metric_args: dict with additional arguments used for class initialization
    """
    metric = partial(metric_functional, **metric_args)

    for i in range(NUM_BATCHES):
        lightning_result = metric(preds[i], target[i])
        sk_result = sk_metric(preds[i], target[i])

        # assert its the same
        assert np.allclose(lightning_result.numpy(), sk_result, atol=atol)


class MetricTester:
    """ Class used for efficiently run alot of parametrized tests in ddp mode.
        Makes sure that ddp is only setup once and that pool of processes are
        used for all tests.

        All tests should subclass from this and implement a new method called
            `test_metric_name`
        where the method `self.run_metric_test` is called inside.
    """
    atol = 1e-8

    def setup_class(self):
        """ Setup the metric class. This will spawn the pool of workers that are
            used for metric testing and setup_ddp
        """
        try:
            set_start_method('spawn')
        except RuntimeError:
            pass
        self.poolSize = NUM_PROCESSES
        self.pool = Pool(processes=self.poolSize)
        self.pool.starmap(setup_ddp, [(rank, self.poolSize) for rank in range(self.poolSize)])

    def teardown_class(self):
        """ Close pool of workers """
        self.pool.close()
        self.pool.join()

    def run_functional_metric_test(
        self,
        preds: torch.Tensor,
        target: torch.Tensor,
        metric_functional: Callable,
        sk_metric: Callable,
        metric_args: dict = {}
    ):
        """ Main method that should be used for testing functions. Call this inside
            testing method

            Args:
                preds: torch tensor with predictions
                target: torch tensor with targets
                metric_functional: lightning metric class that should be tested
                sk_metric: callable function that is used for comparison
                metric_args: dict with additional arguments used for class initialization
        """
        _functional_test(preds=preds,
                         target=target,
                         metric_functional=metric_functional,
                         sk_metric=sk_metric,
                         metric_args=metric_args,
                         atol=self.atol)

    def run_class_metric_test(
        self,
        ddp: bool,
        preds: torch.Tensor,
        target: torch.Tensor,
        metric_class: Metric,
        sk_metric: Callable,
        dist_sync_on_step: bool,
        metric_args: dict = {},
        check_dist_sync_on_step: bool = True,
        check_batch: bool = True,
    ):
        """ Main method that should be used for testing class. Call this inside testing
            methods.

            Args:
                ddp: bool, if running in ddp mode or not
                preds: torch tensor with predictions
                target: torch tensor with targets
                metric_class: lightning metric class that should be tested
                sk_metric: callable function that is used for comparison
                dist_sync_on_step: bool, if true will synchronize metric state across
                    processes at each ``forward()``
                metric_args: dict with additional arguments used for class initialization
                check_dist_sync_on_step: bool, if true will check if the metric is also correctly
                    calculated per batch per device (and not just at the end)
                check_batch: bool, if true will check if the metric is also correctly
                    calculated across devices for each batch (and not just at the end)
        """
        if ddp:
            if sys.platform == "win32":
                pytest.skip("DDP not supported on windows")

            self.pool.starmap(
                partial(
                    _class_test,
                    preds=preds,
                    target=target,
                    metric_class=metric_class,
                    sk_metric=sk_metric,
                    dist_sync_on_step=dist_sync_on_step,
                    metric_args=metric_args,
                    check_dist_sync_on_step=check_dist_sync_on_step,
                    check_batch=check_batch,
                    atol=self.atol,
                ),
                [(rank, self.poolSize) for rank in range(self.poolSize)],
            )
        else:
            _class_test(
                0,
                1,
                preds=preds,
                target=target,
                metric_class=metric_class,
                sk_metric=sk_metric,
                dist_sync_on_step=dist_sync_on_step,
                metric_args=metric_args,
                check_dist_sync_on_step=check_dist_sync_on_step,
                check_batch=check_batch,
                atol=self.atol,
            )
>>>>>>> 9823f97a
<|MERGE_RESOLUTION|>--- conflicted
+++ resolved
@@ -24,11 +24,6 @@
     os.environ["MASTER_ADDR"] = 'localhost'
     os.environ['MASTER_PORT'] = '8088'
 
-<<<<<<< HEAD
-
-def _compute_batch(rank, preds, target, metric_class, sk_metric, dist_sync_on_step, worldsize=1, metric_args={}):
-
-=======
     if torch.distributed.is_available():
         torch.distributed.init_process_group("gloo", rank=rank, world_size=world_size)
 
@@ -65,7 +60,6 @@
                 calculated across devices for each batch (and not just at the end)
     """
     # Instanciate lightning metric
->>>>>>> 9823f97a
     metric = metric_class(compute_on_step=True, dist_sync_on_step=dist_sync_on_step, **metric_args)
 
     # verify metrics work after being loaded from pickled state
@@ -97,23 +91,6 @@
     total_target = torch.stack([target[i] for i in range(NUM_BATCHES)])
     sk_result = sk_metric(total_preds, total_target)
 
-<<<<<<< HEAD
-    assert np.allclose(result.numpy(), sk_result)
-
-
-def compute_batch(preds, target, metric_class, sk_metric, dist_sync_on_step, ddp=False, metric_args={}):
-    if ddp:
-        if sys.platform == "win32":
-            pytest.skip("DDP not supported on windows")
-
-        torch.multiprocessing.spawn(
-            _compute_batch, args=(preds, target, metric_class, sk_metric, dist_sync_on_step, NUM_PROCESSES, metric_args),
-            nprocs=NUM_PROCESSES
-        )
-    else:
-        # first args: rank, last args: world size
-        _compute_batch(0, preds, target, metric_class, sk_metric, dist_sync_on_step, 1, metric_args)
-=======
     # assert after aggregation
     assert np.allclose(result.numpy(), sk_result, atol=atol)
 
@@ -260,5 +237,4 @@
                 check_dist_sync_on_step=check_dist_sync_on_step,
                 check_batch=check_batch,
                 atol=self.atol,
-            )
->>>>>>> 9823f97a
+            )