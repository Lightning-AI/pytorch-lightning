--- conflicted
+++ resolved
@@ -83,28 +83,6 @@
 
 @pytest.mark.parametrize("ddp", [True, False])
 @pytest.mark.parametrize("dist_sync_on_step", [True, False])
-<<<<<<< HEAD
-@pytest.mark.parametrize("preds, target, sk_metric", [
-    (_binary_prob_inputs.preds, _binary_prob_inputs.target, _binary_prob_sk_metric),
-    (_binary_inputs.preds, _binary_inputs.target, _binary_sk_metric),
-    (_multilabel_prob_inputs.preds, _multilabel_prob_inputs.target, _multilabel_prob_sk_metric),
-    (_multilabel_inputs.preds, _multilabel_inputs.target, _multilabel_sk_metric),
-    (_multiclass_prob_inputs.preds, _multiclass_prob_inputs.target, _multiclass_prob_sk_metric),
-    (_multiclass_inputs.preds, _multiclass_inputs.target, _multiclass_sk_metric),
-    (
-        _multidim_multiclass_prob_inputs.preds,
-        _multidim_multiclass_prob_inputs.target,
-        _multidim_multiclass_prob_sk_metric
-    ),
-    (
-        _multidim_multiclass_inputs.preds,
-        _multidim_multiclass_inputs.target,
-        _multidim_multiclass_sk_metric
-    )
-])
-def test_accuracy(ddp, dist_sync_on_step, preds, target, sk_metric):
-    compute_batch(preds, target, Accuracy, sk_metric, dist_sync_on_step, ddp, metric_args={"threshold": threshold})
-=======
 @pytest.mark.parametrize(
     "preds, target, sk_metric",
     [
@@ -132,5 +110,4 @@
             sk_metric=sk_metric,
             dist_sync_on_step=dist_sync_on_step,
             metric_args={"threshold": THRESHOLD},
-        )
->>>>>>> 9823f97a
+        )