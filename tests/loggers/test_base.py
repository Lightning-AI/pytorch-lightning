--- conflicted
+++ resolved
@@ -145,11 +145,7 @@
         max_epochs=3,
         default_root_dir=tmpdir,
         limit_train_batches=0.1,
-<<<<<<< HEAD
-        limit_val_batches=2,
-=======
-        val_percent_check=0.1,
->>>>>>> 0d5f45c0
+        limit_val_batches=0.1,
         num_sanity_val_steps=0,
     )
     trainer.logger.log_metrics = _log_metrics_decorator(
