--- conflicted
+++ resolved
@@ -22,11 +22,7 @@
 from pytorch_lightning import Trainer
 from pytorch_lightning.loggers import WandbLogger
 from pytorch_lightning.utilities.exceptions import MisconfigurationException
-<<<<<<< HEAD
-from tests.base import BoringModel, EvalModelTemplate
-=======
 from tests.helpers import BoringModel
->>>>>>> 863a70c2
 
 
 def get_warnings(recwarn):
@@ -47,8 +43,6 @@
     wandb.init.assert_called_once()
     wandb.init().log.assert_called_once_with({'acc': 1.0}, step=None)
 
-<<<<<<< HEAD
-=======
     # test sync_step functionality
     wandb.init().log.reset_mock()
     wandb.init.reset_mock()
@@ -61,7 +55,6 @@
     logger.log_metrics({'acc': 1.0}, step=3)
     wandb.init().log.assert_called_once_with({'acc': 1.0, 'trainer_step': 3})
 
->>>>>>> 863a70c2
     # mock wandb step
     wandb.init().step = 0
 
@@ -175,22 +168,13 @@
     assert not os.listdir(tmpdir)
 
     version = logger.version
-<<<<<<< HEAD
-    model = EvalModelTemplate()
-    trainer = Trainer(default_root_dir=tmpdir, logger=logger, max_epochs=1, limit_val_batches=3, log_every_n_steps=1)
-=======
     model = BoringModel()
     trainer = Trainer(default_root_dir=tmpdir, logger=logger, max_epochs=1, limit_train_batches=3, limit_val_batches=3)
->>>>>>> 863a70c2
     assert trainer.log_dir == logger.save_dir
     trainer.fit(model)
 
     assert trainer.checkpoint_callback.dirpath == str(tmpdir / 'project' / version / 'checkpoints')
-<<<<<<< HEAD
-    assert set(os.listdir(trainer.checkpoint_callback.dirpath)) == {'epoch=0-step=9.ckpt'}
-=======
     assert set(os.listdir(trainer.checkpoint_callback.dirpath)) == {'epoch=0-step=2.ckpt'}
->>>>>>> 863a70c2
     assert trainer.log_dir == logger.save_dir
 
 
@@ -229,8 +213,4 @@
 def test_wandb_logger_offline_log_model(wandb, tmpdir):
     """ Test that log_model=True raises an error in offline mode """
     with pytest.raises(MisconfigurationException, match='checkpoints cannot be uploaded in offline mode'):
-<<<<<<< HEAD
-        logger = WandbLogger(save_dir=str(tmpdir), offline=True, log_model=True)
-=======
-        _ = WandbLogger(save_dir=str(tmpdir), offline=True, log_model=True)
->>>>>>> 863a70c2
+        _ = WandbLogger(save_dir=str(tmpdir), offline=True, log_model=True)