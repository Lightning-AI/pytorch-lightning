--- conflicted
+++ resolved
@@ -18,19 +18,12 @@
 from unittest import mock
 
 import pytest
-
-import pytest
 import matplotlib.pyplot as plt
 
 from pytorch_lightning import Trainer
 from pytorch_lightning.loggers import WandbLogger
-<<<<<<< HEAD
-from tests.base import EvalModelTemplate, BoringModel
-import tests.base.plotting
-=======
 from pytorch_lightning.utilities.exceptions import MisconfigurationException
 from tests.helpers import BoringModel
->>>>>>> e7298b5d
 
 
 def get_warnings(recwarn):
@@ -51,8 +44,6 @@
     wandb.init.assert_called_once()
     wandb.init().log.assert_called_once_with({'acc': 1.0}, step=None)
 
-<<<<<<< HEAD
-=======
     # test sync_step functionality
     wandb.init().log.reset_mock()
     wandb.init.reset_mock()
@@ -65,7 +56,6 @@
     logger.log_metrics({'acc': 1.0}, step=3)
     wandb.init().log.assert_called_once_with({'acc': 1.0, 'trainer_step': 3})
 
->>>>>>> e7298b5d
     # mock wandb step
     wandb.init().step = 0
 
@@ -137,10 +127,7 @@
         """ """
         id = 'the_id'
         step = 0
-<<<<<<< HEAD
-=======
         dir = 'wandb'
->>>>>>> e7298b5d
 
         def project_name(self):
             return 'the_project_name'
