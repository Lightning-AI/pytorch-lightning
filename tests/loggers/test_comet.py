import os
from unittest.mock import patch

import pytest

from pytorch_lightning import Trainer
from pytorch_lightning.loggers import CometLogger
from pytorch_lightning.utilities.exceptions import MisconfigurationException
from tests.base import EvalModelTemplate


def test_comet_logger_online():
    """Test comet online with mocks."""
    # Test api_key given
    with patch('pytorch_lightning.loggers.comet.CometExperiment') as comet:
        logger = CometLogger(api_key='key', workspace='dummy-test', project_name='general')

        _ = logger.experiment

        comet.assert_called_once_with(api_key='key', workspace='dummy-test', project_name='general')

    # Test both given
    with patch('pytorch_lightning.loggers.comet.CometExperiment') as comet:
        logger = CometLogger(save_dir='test', api_key='key', workspace='dummy-test', project_name='general')

        _ = logger.experiment

        comet.assert_called_once_with(api_key='key', workspace='dummy-test', project_name='general')

    # Test neither given
    with pytest.raises(MisconfigurationException):
        CometLogger(workspace='dummy-test', project_name='general')

    # Test already exists
    with patch('pytorch_lightning.loggers.comet.CometExistingExperiment') as comet_existing:
        logger = CometLogger(
            experiment_key='test',
            experiment_name='experiment',
            api_key='key',
            workspace='dummy-test',
            project_name='general',
        )

        _ = logger.experiment

        comet_existing.assert_called_once_with(
            api_key='key', workspace='dummy-test', project_name='general', previous_experiment='test'
        )

        comet_existing().set_name.assert_called_once_with('experiment')

    with patch('pytorch_lightning.loggers.comet.API') as api:
        CometLogger(api_key='key', workspace='dummy-test', project_name='general', rest_api_key='rest')

        api.assert_called_once_with('rest')


def test_comet_logger_experiment_name():
    """Test that Comet Logger experiment name works correctly."""

    api_key = "key"
    experiment_name = "My Name"

    # Test api_key given
    with patch('pytorch_lightning.loggers.comet.CometExperiment') as comet:
        logger = CometLogger(api_key=api_key, experiment_name=experiment_name,)

        # The experiment object should not exists
        assert logger._experiment is None

        _ = logger.experiment

        comet.assert_called_once_with(api_key=api_key, project_name=None, workspace=None)

<<<<<<< HEAD
        comet().set_name.assert_called_once_with(experiment_name)
=======
        api.assert_called_once_with('rest')


def test_comet_logger_dirs_creation(tmpdir, monkeypatch):
    """ Test that the logger creates the folders and files in the right place. """
    # prevent comet logger from trying to print at exit, since
    # pytest's stdout/stderr redirection breaks it
    import atexit
    monkeypatch.setattr(atexit, 'register', lambda _: None)

    logger = CometLogger(project_name='test', save_dir=tmpdir)
    assert not os.listdir(tmpdir)
    assert logger.mode == 'offline'
    assert logger.save_dir == tmpdir

    _ = logger.experiment
    version = logger.version
    assert set(os.listdir(tmpdir)) == {f'{logger.experiment.id}.zip'}

    model = EvalModelTemplate()
    trainer = Trainer(default_root_dir=tmpdir, logger=logger, max_epochs=1, limit_val_batches=3)
    trainer.fit(model)

    assert trainer.ckpt_path == trainer.weights_save_path == (tmpdir / 'test' / version / 'checkpoints')
    assert set(os.listdir(trainer.ckpt_path)) == {'epoch=0.ckpt'}
>>>>>>> 92d6abcb
<|MERGE_RESOLUTION|>--- conflicted
+++ resolved
@@ -72,10 +72,7 @@
 
         comet.assert_called_once_with(api_key=api_key, project_name=None, workspace=None)
 
-<<<<<<< HEAD
         comet().set_name.assert_called_once_with(experiment_name)
-=======
-        api.assert_called_once_with('rest')
 
 
 def test_comet_logger_dirs_creation(tmpdir, monkeypatch):
@@ -83,6 +80,7 @@
     # prevent comet logger from trying to print at exit, since
     # pytest's stdout/stderr redirection breaks it
     import atexit
+
     monkeypatch.setattr(atexit, 'register', lambda _: None)
 
     logger = CometLogger(project_name='test', save_dir=tmpdir)
@@ -99,5 +97,4 @@
     trainer.fit(model)
 
     assert trainer.ckpt_path == trainer.weights_save_path == (tmpdir / 'test' / version / 'checkpoints')
-    assert set(os.listdir(trainer.ckpt_path)) == {'epoch=0.ckpt'}
->>>>>>> 92d6abcb
+    assert set(os.listdir(trainer.ckpt_path)) == {'epoch=0.ckpt'}