# Copyright The PyTorch Lightning team.
#
# Licensed under the Apache License, Version 2.0 (the "License");
# you may not use this file except in compliance with the License.
# You may obtain a copy of the License at
#
#     http://www.apache.org/licenses/LICENSE-2.0
#
# Unless required by applicable law or agreed to in writing, software
# distributed under the License is distributed on an "AS IS" BASIS,
# WITHOUT WARRANTIES OR CONDITIONS OF ANY KIND, either express or implied.
# See the License for the specific language governing permissions and
# limitations under the License.

# This is Conda environment file
# Usage: `conda env update -f environment.yml`

name:
    lightning

channels:
    - conda-forge
    - pytorch
    - pytorch-test
    - pytorch-nightly

dependencies:
    - python>=3.6
    - pip>20.1
    - numpy>=1.16.4
<<<<<<< HEAD
    - matplotlib>3.1
    - pytorch>=1.3
=======
    - pytorch>=1.4
>>>>>>> e7298b5d
    - future>=0.17.1
    - PyYAML>=5.1
    - tqdm>=4.41.0
    - fsspec[http]>=0.8.1
    #- tensorboard>=2.2.0  # not needed, already included in pytorch

    # Optional
    #- nvidia-apex  # missing for py3.8
    - scikit-learn>=0.20.0
    - matplotlib>=3.1.1
    - omegaconf>=2.0.0
    - torchtext>=0.5

    # Examples
<<<<<<< HEAD
    - torchvision>=0.4.1
=======
    - torchvision>=0.5
>>>>>>> e7298b5d

    - pip:
        - test-tube>=0.7.5
        - mlflow>=1.0.0
        - comet_ml>=3.1.12
        - wandb>=0.8.21
        - neptune-client>=0.4.109
        - horovod>=0.21.2
        - onnxruntime>=1.3.0
        - gym>=0.17.0<|MERGE_RESOLUTION|>--- conflicted
+++ resolved
@@ -28,12 +28,7 @@
     - python>=3.6
     - pip>20.1
     - numpy>=1.16.4
-<<<<<<< HEAD
-    - matplotlib>3.1
-    - pytorch>=1.3
-=======
     - pytorch>=1.4
->>>>>>> e7298b5d
     - future>=0.17.1
     - PyYAML>=5.1
     - tqdm>=4.41.0
@@ -48,11 +43,7 @@
     - torchtext>=0.5
 
     # Examples
-<<<<<<< HEAD
-    - torchvision>=0.4.1
-=======
     - torchvision>=0.5
->>>>>>> e7298b5d
 
     - pip:
         - test-tube>=0.7.5
