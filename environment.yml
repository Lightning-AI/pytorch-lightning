--- conflicted
+++ resolved
@@ -28,11 +28,7 @@
     - python>=3.6
     - pip>20.1
     - numpy>=1.16.4
-<<<<<<< HEAD
-    - pytorch>=1.3
-=======
     - pytorch>=1.4
->>>>>>> 863a70c2
     - future>=0.17.1
     - PyYAML>=5.1
     - tqdm>=4.41.0
@@ -47,11 +43,7 @@
     - torchtext>=0.5
 
     # Examples
-<<<<<<< HEAD
-    - torchvision>=0.4.1
-=======
     - torchvision>=0.5
->>>>>>> 863a70c2
 
     - pip:
         - test-tube>=0.7.5
