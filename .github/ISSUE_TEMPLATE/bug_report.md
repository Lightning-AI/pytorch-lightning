--- conflicted
+++ resolved
@@ -47,11 +47,7 @@
 
 <details>
   <summary>Details</summary>
-<<<<<<< HEAD
     Paste the output here and move this toggle outside of the comment block.
-=======
-
->>>>>>> ca8f64fd
 </details>
 
 
