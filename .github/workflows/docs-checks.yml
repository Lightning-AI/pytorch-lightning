name: Check Docs
# https://github.com/marketplace/actions/sphinx-build

on:
  push:
    branches: ["master", "release/*"]
  # use this event type to share secrets with forks.
  # it's important that the PR head SHA is checked out to run the changes
  pull_request_target:
    branches: ["master", "release/*"]
    paths:
      - ".actions/**"
      - "requirements/**"
      - "docs/**"
      - "src/**"
      - "setup.py"
      - "setup.cfg"
      - ".github/workflows/docs-checks.yml"

concurrency:
  group: ${{ github.workflow }}-${{ github.ref }}-${{ github.head_ref }}
  cancel-in-progress: ${{ ! (github.ref == 'refs/heads/master' || startsWith(github.ref, 'refs/heads/release/')) }}

defaults:
  run:
    shell: bash

jobs:
<<<<<<< HEAD
=======

  build-pypi:
    # This serves to create packages for potential internal dependencies
    runs-on: ubuntu-20.04
    steps:
      - uses: actions/checkout@v3
        with:
          ref: ${{ github.event.pull_request.head.sha }}
      - uses: actions/setup-python@v4
        with:
          python-version: "3.8"
      - name: Build package
        env:
          PACKAGE_NAME: "lite"
        run: python setup.py sdist
      - uses: actions/upload-artifact@v3
        with:
          name: ci-packages-${{ github.sha }}
          path: dist

>>>>>>> 1129b2b6
  make-doctest:
    runs-on: ubuntu-20.04
    strategy:
      fail-fast: false
      matrix:
        pkg-name: ["app", "pytorch"]  # TODO: , "lit"
    env:
      FREEZE_REQUIREMENTS: "1"
    steps:
      - uses: actions/checkout@v3
        with:
          submodules: true
<<<<<<< HEAD

=======
          ref: ${{ github.event.pull_request.head.sha }}
      - uses: actions/download-artifact@v3
        with:
          name: ci-packages-${{ github.sha }}
          path: pypi
>>>>>>> 1129b2b6
      - uses: actions/setup-python@v4
        with:
          python-version: "3.9"

      - uses: aws-actions/configure-aws-credentials@v1
        if: ${{ matrix.pkg-name == 'app' }}
        with:
          aws-access-key-id: ${{ secrets.AWS_ACCESS_KEY_ID }}
          aws-secret-access-key: ${{ secrets.AWS_SECRET_KEY_ID }}
          aws-region: us-east-1

      - run: aws s3 sync s3://sphinx-packages/ pypi/
        if: ${{ matrix.pkg-name == 'app' }}

      # Note: This uses an internal pip API and may not always work
      # https://github.com/actions/cache/blob/master/examples.md#multiple-oss-in-a-workflow
      - name: Cache pip
        uses: actions/cache@v3
        with:
          path: ~/.cache/pip
          key: ${{ runner.os }}-docs-test-${{ matrix.pkg-name }}-${{ hashFiles('requirements/${{ matrix.pkg-name }}/*.txt') }}
          restore-keys: |
            ${{ runner.os }}-docs-test-${{ matrix.pkg-name }}-

      - name: Install dependencies
        run: |
          sudo apt-get update
          sudo apt-get install -y cmake pandoc
          pip --version

      - name: Install LAI package
        # This is needed as App docs is heavily using/referring to lightning package
        if: ${{ matrix.pkg-name == 'app' }}
        run: |
          pip install -e . -U  -f https://download.pytorch.org/whl/cpu/torch_stable.html -f pypi
          git checkout -- MANIFEST.in

      - name: Adjust docs refs
        if: ${{ matrix.pkg-name == 'app' }}
        run: |
          pip install -q -r .actions/requirements.txt
          python .actions/assistant.py copy_replace_imports --source_dir="./docs" --source_import="pytorch_lightning,lightning_lite" --target_import="lightning.pytorch,lightning.lite"

      - name: Install this package
        env:
          PACKAGE_NAME: ${{ matrix.pkg-name }}
        run: |
          pip install -e .[extra,cloud,ui] -U -r requirements/${{ matrix.pkg-name }}/docs.txt -f pypi
          pip list

      - name: Test Documentation
        env:
          SPHINX_MOCK_REQUIREMENTS: 0
        working-directory: ./docs/source-${{ matrix.pkg-name }}
        run: |
          make doctest
          make coverage

  make-html:
    runs-on: ubuntu-20.04
    strategy:
      fail-fast: false
      matrix:
        pkg-name: ["app", "pytorch"]
    env:
      FREEZE_REQUIREMENTS: "1"
    steps:
      - uses: actions/checkout@v3
        with:
          submodules: true
<<<<<<< HEAD

=======
          ref: ${{ github.event.pull_request.head.sha }}
      - uses: actions/download-artifact@v3
        with:
          name: ci-packages-${{ github.sha }}
          path: pypi
>>>>>>> 1129b2b6
      - uses: actions/setup-python@v4
        with:
          python-version: "3.9"

      - uses: aws-actions/configure-aws-credentials@v1
        if: ${{ matrix.pkg-name != 'pytorch' }}
        with:
          aws-access-key-id: ${{ secrets.AWS_ACCESS_KEY_ID }}
          aws-secret-access-key: ${{ secrets.AWS_SECRET_KEY_ID }}
          aws-region: us-east-1

      - run: aws s3 sync s3://sphinx-packages/ pypi/
        if: ${{ matrix.pkg-name != 'pytorch' }}

      # Note: This uses an internal pip API and may not always work
      # https://github.com/actions/cache/blob/master/examples.md#multiple-oss-in-a-workflow
      - name: Cache pip
        uses: actions/cache@v3
        with:
          path: ~/.cache/pip
          key: ${{ runner.os }}-docs-make-${{ matrix.pkg-name }}-${{ hashFiles('requirements/${{ matrix.pkg-name }}/*.txt') }}
          restore-keys: |
            ${{ runner.os }}-docs-make-${{ matrix.pkg-name }}-

      - name: Install package & dependencies
        env:
          PACKAGE_NAME: ${{ matrix.pkg-name }}
        run: |
          sudo apt-get update
          sudo apt-get install -y cmake pandoc texlive-latex-extra dvipng texlive-pictures
          pip --version
          pip install -e . -U -r requirements/${{ matrix.pkg-name }}/docs.txt \
            -f https://download.pytorch.org/whl/cpu/torch_stable.html -f pypi
          pip list
        shell: bash

      - name: Make Documentation
        working-directory: ./docs/source-${{ matrix.pkg-name }}
        run: |
          make html --debug --jobs $(nproc) SPHINXOPTS="-W --keep-going"

      - name: Upload built docs
        uses: actions/upload-artifact@v3
        with:
          name: docs-${{ matrix.pkg-name }}-${{ github.sha }}
          path: docs/build/html/
        # Use always() to always run this step to publish test results when there are test failuress
        if: success()<|MERGE_RESOLUTION|>--- conflicted
+++ resolved
@@ -26,29 +26,6 @@
     shell: bash
 
 jobs:
-<<<<<<< HEAD
-=======
-
-  build-pypi:
-    # This serves to create packages for potential internal dependencies
-    runs-on: ubuntu-20.04
-    steps:
-      - uses: actions/checkout@v3
-        with:
-          ref: ${{ github.event.pull_request.head.sha }}
-      - uses: actions/setup-python@v4
-        with:
-          python-version: "3.8"
-      - name: Build package
-        env:
-          PACKAGE_NAME: "lite"
-        run: python setup.py sdist
-      - uses: actions/upload-artifact@v3
-        with:
-          name: ci-packages-${{ github.sha }}
-          path: dist
-
->>>>>>> 1129b2b6
   make-doctest:
     runs-on: ubuntu-20.04
     strategy:
@@ -61,15 +38,8 @@
       - uses: actions/checkout@v3
         with:
           submodules: true
-<<<<<<< HEAD
+          ref: ${{ github.event.pull_request.head.sha }}
 
-=======
-          ref: ${{ github.event.pull_request.head.sha }}
-      - uses: actions/download-artifact@v3
-        with:
-          name: ci-packages-${{ github.sha }}
-          path: pypi
->>>>>>> 1129b2b6
       - uses: actions/setup-python@v4
         with:
           python-version: "3.9"
@@ -140,15 +110,8 @@
       - uses: actions/checkout@v3
         with:
           submodules: true
-<<<<<<< HEAD
+          ref: ${{ github.event.pull_request.head.sha }}
 
-=======
-          ref: ${{ github.event.pull_request.head.sha }}
-      - uses: actions/download-artifact@v3
-        with:
-          name: ci-packages-${{ github.sha }}
-          path: pypi
->>>>>>> 1129b2b6
       - uses: actions/setup-python@v4
         with:
           python-version: "3.9"
