--- conflicted
+++ resolved
@@ -63,17 +63,10 @@
           - {os: "ubuntu-20.04", pkg-name: "lightning", python-version: "3.7", pytorch-version: "1.9", requires: "oldest"}
           - {os: "windows-2022", pkg-name: "pytorch", python-version: "3.7", pytorch-version: "1.9", requires: "oldest"}
           - {os: "windows-2022", pkg-name: "lightning", python-version: "3.7", pytorch-version: "1.9", requires: "oldest"}
-<<<<<<< HEAD
-=======
-          # release-candidate tests, mixed Python versions
-          - {os: "macOS-11", pkg-name: "pytorch", python-version: "3.10", pytorch-version: "1.13", release: "pre"}
-          - {os: "ubuntu-20.04", pkg-name: "pytorch", python-version: "3.9", pytorch-version: "1.13", release: "pre"}
-          - {os: "windows-2022", pkg-name: "pytorch", python-version: "3.8", pytorch-version: "1.13", release: "pre"}
           # run test under SLOW label
           - {type: "slow", os: "macOS-11", pkg-name: "pytorch", python-version: "3.7", pytorch-version: "1.11"}
           - {type: "slow", os: "ubuntu-20.04", pkg-name: "pytorch", python-version: "3.7", pytorch-version: "1.11"}
           - {type: "slow", os: "windows-2022", pkg-name: "pytorch", python-version: "3.7", pytorch-version: "1.11"}
->>>>>>> 1a8f2e85
 
     timeout-minutes: 60
 
