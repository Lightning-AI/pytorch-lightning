--- conflicted
+++ resolved
@@ -60,15 +60,9 @@
           - { os: "ubuntu-22.04", pkg-name: "lightning", python-version: "3.12", pytorch-version: "2.5.1" }
           - { os: "windows-2022", pkg-name: "lightning", python-version: "3.12", pytorch-version: "2.5.1" }
           # only run PyTorch latest with Python latest, use PyTorch scope to limit dependency issues
-<<<<<<< HEAD
           - { os: "macOS-14", pkg-name: "pytorch", python-version: "3.12", pytorch-version: "2.5.1" }
           - { os: "ubuntu-22.04", pkg-name: "pytorch", python-version: "3.12", pytorch-version: "2.5.1" }
           - { os: "windows-2022", pkg-name: "pytorch", python-version: "3.12", pytorch-version: "2.5.1" }
-=======
-          - { os: "macOS-14", pkg-name: "pytorch", python-version: "3.10", pytorch-version: "2.1" }
-          - { os: "ubuntu-22.04", pkg-name: "pytorch", python-version: "3.10", pytorch-version: "2.1" }
-          - { os: "windows-2022", pkg-name: "pytorch", python-version: "3.10", pytorch-version: "2.1" }
->>>>>>> 5756c819
           # "oldest" versions tests, only on minimum Python
           - { os: "macOS-14", pkg-name: "lightning", python-version: "3.9", pytorch-version: "2.1", requires: "oldest" }
           - {
