name: Test Fabric

# see: https://help.github.com/en/actions/reference/events-that-trigger-workflows
on:
  push:
    branches: [master, "release/*"]
  pull_request:
    branches: [master, "release/*"]
    types: [opened, reopened, ready_for_review, synchronize] # added `ready_for_review` since draft is skipped
    paths:
      - ".actions/*"
      - "requirements/ci.txt"
      - "requirements/fabric/**"
      - "src/lightning/fabric/**"
      - "src/lightning_fabric/*"
      - "tests/tests_fabric/**"
      - "pyproject.toml" # includes pytest config
      - ".github/workflows/ci-tests-fabric.yml"
      - "!requirements/*/docs.txt"
      - "!*.md"
      - "!**/*.md"
  schedule:
    # At the end of every day
    - cron: "0 0 * * *"

concurrency:
  group: ${{ github.workflow }}-${{ github.ref }}-${{ github.head_ref }}
  cancel-in-progress: ${{ github.event_name == 'pull_request' }}

defaults:
  run:
    shell: bash

jobs:
  fabric-cpu:
    runs-on: ${{ matrix.os }}
    if: github.event.pull_request.draft == false
    strategy:
      fail-fast: false
      matrix:
        os: [macOS-14, ubuntu-22.04, windows-2022]
        config:
          # Test unified "lightning" package with PyTorch 2.1-2.5
          - { pkg-name: "lightning", python-version: "3.10", pytorch-version: "2.1" }
          - { pkg-name: "lightning", python-version: "3.11", pytorch-version: "2.2.2" }
          - { pkg-name: "lightning", python-version: "3.11", pytorch-version: "2.3" }
          - { pkg-name: "lightning", python-version: "3.12.7", pytorch-version: "2.4.1" }
          - { pkg-name: "lightning", python-version: "3.12.7", pytorch-version: "2.5.1" }

          # Test "fabric" package with PyTorch 2.6-2.9
          - { pkg-name: "fabric", python-version: "3.12.7", pytorch-version: "2.6" }
          - { pkg-name: "fabric", python-version: "3.12", pytorch-version: "2.7" }
          - { pkg-name: "fabric", python-version: "3.12", pytorch-version: "2.8" }
<<<<<<< HEAD
          - { pkg-name: "fabric", python-version: "3.13", pytorch-version: "2.8" }
=======
          - { pkg-name: "fabric", python-version: "3.12", pytorch-version: "2.9" }
>>>>>>> 126fa6f1

          # Test minimum supported versions (oldest)
          - { pkg-name: "fabric", pytorch-version: "2.1", requires: "oldest" }
    timeout-minutes: 25 # because of building grpcio on Mac
    env:
      PACKAGE_NAME: ${{ matrix.config.pkg-name }}
      FREEZE_REQUIREMENTS: ${{ ! (github.ref == 'refs/heads/master' || startsWith(github.ref, 'refs/heads/release/')) }}
      TORCH_URL_STABLE: "https://download.pytorch.org/whl/cpu/"
      TORCH_URL_TEST: "https://download.pytorch.org/whl/test/cpu/"
      # TODO: Remove this - Enable running MPS tests on this platform
      DISABLE_MPS: ${{ matrix.os == 'macOS-14' && '1' || '0' }}
      UV_TORCH_BACKEND: "cpu"
    steps:
      - uses: actions/checkout@v5

      - name: Install uv and set Python version
        uses: astral-sh/setup-uv@v7
        with:
          python-version: ${{ matrix.config.python-version || '3.10' }}
          # TODO: Avoid activating environment like this
          # see: https://github.com/astral-sh/setup-uv/tree/v6/?tab=readme-ov-file#activate-environment
          activate-environment: true
          enable-cache: true

      - name: Basic setup
        run: uv pip install -q -r .actions/requirements.txt

      - name: Append Env. vars for Linux
        if: ${{ runner.os == 'Linux' }}
        run: echo "GLOO_SOCKET_IFNAME=eth0" >> $GITHUB_ENV

      - name: Append Env. vars for MacOS
        if: ${{ runner.os == 'macOS' }}
        run: echo "GLOO_SOCKET_IFNAME=lo0" >> $GITHUB_ENV

      - name: Append Env. vars for Windows
        if: ${{ runner.os == 'windows' }}
        run: |
          # Avoid issue on Windows with PyTorch 2.4: "RuntimeError: use_libuv was requested but PyTorch was build without libuv support"
          echo "USE_LIBUV=0" >> $GITHUB_ENV

      - name: Set min. dependencies
        if: ${{ matrix.config.requires == 'oldest' }}
        run: |
          uv pip install -U "lightning-utilities[cli]"
          python -m lightning_utilities.cli requirements set-oldest \
            --req_files "['requirements/fabric/base.txt', 'requirements/fabric/strategies.txt', 'requirements/fabric/test.txt']"
          uv pip install "cython<3.0" wheel
          uv pip install "pyyaml==5.4" --no-build-isolation
          # This script removes any line containing "error::FutureWarning" from pyproject.toml
          uv pip install -r requirements/ci.txt
          python .actions/assistant.py prune_pytest_as_errors

      - name: Adjust PyTorch versions in requirements files
        if: ${{ matrix.config.requires != 'oldest' }}
        run: |
          uv pip install -q -r requirements/ci.txt
          python -m wget https://raw.githubusercontent.com/Lightning-AI/utilities/main/scripts/adjust-torch-versions.py
          for fpath in `ls requirements/**/*.txt`; do \
            python ./adjust-torch-versions.py $fpath ${{ matrix.config.pytorch-version }}; \
          done

      - name: Expand Env. variables
        run: |
          # Switch PyTorch URL between stable and test/future
          python -c "print('TORCH_URL=' + str('${{env.TORCH_URL_TEST}}' if '${{ matrix.config.pytorch-version }}' == '2.7' else '${{env.TORCH_URL_STABLE}}'))" >> $GITHUB_ENV
          # Switch coverage scope
          python -c "print('COVERAGE_SCOPE=' + str('lightning' if '${{matrix.config.pkg-name}}' == 'lightning' else 'lightning_fabric'))" >> $GITHUB_ENV
          # if you install mono-package set dependency only for this subpackage
          python -c "print('EXTRA_PREFIX=' + str('' if '${{matrix.config.pkg-name}}' != 'lightning' else 'fabric-'))" >> $GITHUB_ENV

      - name: Install package & dependencies
        timeout-minutes: 20
        run: |
          uv pip install ".[${EXTRA_PREFIX}test,${EXTRA_PREFIX}strategies]" \
            --upgrade \
            --find-links="${TORCH_URL}"
          uv pip list

      - name: Adjust tests
        if: ${{ matrix.config.pkg-name != 'lightning' }}
        run: |
          python .actions/assistant.py copy_replace_imports --source_dir="./tests" \
            --source_import="lightning.fabric" --target_import="lightning_fabric"

      - name: Testing Warnings
        working-directory: tests/tests_fabric
        # needs to run outside `pytest`
        run: python utilities/test_warnings.py

      - name: Testing Fabric
        working-directory: tests/tests_fabric
        # NOTE: do not include coverage report here, see: https://github.com/nedbat/coveragepy/issues/1003
        run: |
          echo $GITHUB_RUN_ID
          python -m coverage run --source ${{ env.COVERAGE_SCOPE }} \
            -m pytest -v --timeout=60 --durations=50 --random-order-seed=$GITHUB_RUN_ID \
            --junitxml=junit.xml -o junit_family=legacy  # NOTE: for Codecov's test results

      - name: Statistics
        if: success()
        working-directory: tests/tests_fabric
        run: |
          coverage report
          coverage xml

      - name: Upload coverage to Codecov
        uses: codecov/codecov-action@v5
        # see: https://github.com/actions/toolkit/issues/399
        continue-on-error: true
        with:
          token: ${{ secrets.CODECOV_TOKEN }}
          file: tests/tests_fabric/coverage.xml
          flags: ${{ env.COVERAGE_SCOPE }},cpu,pytest,python${{ matrix.config.python-version }}
          name: CPU-coverage
          fail_ci_if_error: false

      - name: Minimize uv cache
        run: uv cache prune --ci

  fabric-cpu-guardian:
    runs-on: ubuntu-latest
    needs: fabric-cpu
    if: always()
    steps:
      - run: echo "${{ needs.fabric-cpu.result }}"
      - name: failing...
        if: needs.fabric-cpu.result == 'failure'
        run: exit 1
      - name: cancelled or skipped...
        if: contains(fromJSON('["cancelled", "skipped"]'), needs.fabric-cpu.result)
        timeout-minutes: 1
        run: sleep 90<|MERGE_RESOLUTION|>--- conflicted
+++ resolved
@@ -51,11 +51,8 @@
           - { pkg-name: "fabric", python-version: "3.12.7", pytorch-version: "2.6" }
           - { pkg-name: "fabric", python-version: "3.12", pytorch-version: "2.7" }
           - { pkg-name: "fabric", python-version: "3.12", pytorch-version: "2.8" }
-<<<<<<< HEAD
+          - { pkg-name: "fabric", python-version: "3.12", pytorch-version: "2.9" }
           - { pkg-name: "fabric", python-version: "3.13", pytorch-version: "2.8" }
-=======
-          - { pkg-name: "fabric", python-version: "3.12", pytorch-version: "2.9" }
->>>>>>> 126fa6f1
 
           # Test minimum supported versions (oldest)
           - { pkg-name: "fabric", pytorch-version: "2.1", requires: "oldest" }
