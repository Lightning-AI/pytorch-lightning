name: Test Lite

# see: https://help.github.com/en/actions/reference/events-that-trigger-workflows
on:
  push:
    branches: [master, "release/*"]
  pull_request:
    branches: [master, "release/*"]
    types: [opened, reopened, ready_for_review, synchronize]  # add `ready_for_review` since draft is skipped
    paths:
      - "requirements/lite/**"
      - "src/lightning_lite/**"
      - "tests/tests_lite/**"
      - "setup.cfg"  # includes pytest config
      - ".github/workflows/ci-lite-tests.yml"
      - ".actions/**"

concurrency:
  group: ${{ github.workflow }}-${{ github.ref }}-${{ github.head_ref }}
  cancel-in-progress: ${{ ! (github.ref == 'refs/heads/master' || startsWith(github.ref, 'refs/heads/release/')) }}

env:
  FREEZE_REQUIREMENTS: 1

defaults:
  run:
    shell: bash

jobs:
  lite-cpu:
    runs-on: ${{ matrix.os }}
    if: github.event.pull_request.draft == false
    strategy:
      fail-fast: false
      matrix:
<<<<<<< HEAD
        os: [ubuntu-20.04, windows-2022, macOS-11]
        pkg-name: ["lite"]
        python-version: ["3.7", "3.8", "3.9", "3.10"]
        requires: ["oldest", "latest"]
        release: ["stable"]
        exclude:
          # note: there's no distribution of Torch==1.9 for Python>=3.9
          # TODO: Remove the exclusion when dropping PyTorch 1.9 support.
          - {python-version: "3.9", requires: "oldest"}
          - {python-version: "3.10", requires: "oldest"}
        include:
          # release-candidate tests, mixed Python versions
          - {os: "macOS-11", pkg-name: "pytorch", python-version: "3.10", release: "pre"}
          - {os: "ubuntu-20.04", pkg-name: "pytorch", python-version: "3.9", release: "pre"}
          - {os: "windows-2022", pkg-name: "pytorch", python-version: "3.8", release": "pre"}
          # "lightning" installs the monolithic package
          - {os: "macOS-11", pkg-name: "lightning", python-version: "3.8", requires: "latest"}
          - {os: "macOS-11", pkg-name: "lightning", python-version: "3.10", requires: "latest"}
          - {os: "ubuntu-20.04", pkg-name: "lightning", python-version: "3.8", requires: "latest"}
          - {os: "ubuntu-20.04", pkg-name: "lightning", python-version: "3.10", requires: "latest"}
          - {os: "windows-2022", pkg-name: "lightning", python-version: "3.8", requires: "latest"}
          - {os: "windows-2022", pkg-name: "lightning", python-version: "3.10", requires: "latest"}
          - {os: "ubuntu-22.04", pkg-name: "lightning", python-version: "3.10", release: "pre"}
=======
        include:
          # assign python and pytorch version combinations to operating systems (arbitrarily)
          # note: there's no distribution of Torch==1.9 for Python>=3.9 or torch==1.10 for Python>=3.10
          - {os: "macOS-11", pkg-name: "lite", python-version: "3.9", pytorch-version: "1.11"}
          - {os: "macOS-11", pkg-name: "lite", python-version: "3.8", pytorch-version: "1.10"}
          - {os: "windows-2022", pkg-name: "lite", python-version: "3.10", pytorch-version: "1.11"}
          - {os: "windows-2022", pkg-name: "lite", python-version: "3.9", pytorch-version: "1.10"}
          - {os: "windows-2022", pkg-name: "lite", python-version: "3.8", pytorch-version: "1.9"}
          - {os: "ubuntu-20.04", pkg-name: "lite", python-version: "3.8", pytorch-version: "1.11"}
          # only run PyTorch latest with Python latest
          - {os: "macOS-11", pkg-name: "lite", python-version: "3.10", pytorch-version: "1.12"}
          - {os: "ubuntu-20.04", pkg-name: "lite", python-version: "3.10", pytorch-version: "1.12"}
          - {os: "windows-2022", pkg-name: "lite", python-version: "3.10", pytorch-version: "1.12"}
          # "oldest" versions tests, only on minimum Python
          - {os: "macOS-11", pkg-name: "lite", python-version: "3.7", pytorch-version: "1.9", requires: "oldest"}
          - {os: "ubuntu-20.04", pkg-name: "lite", python-version: "3.7", pytorch-version: "1.9", requires: "oldest"}
          - {os: "windows-2022", pkg-name: "lite", python-version: "3.7", pytorch-version: "1.9", requires: "oldest"}
          # release-candidate tests, mixed Python versions
          - {os: "macOS-11", pkg-name: "lite", python-version: "3.10", pytorch-version: "1.13", release: "pre"}
          - {os: "ubuntu-20.04", pkg-name: "lite", python-version: "3.9", pytorch-version: "1.13", release: "pre"}
          - {os: "windows-2022", pkg-name: "lite", python-version: "3.8", pytorch-version: "1.13", release: "pre"}
>>>>>>> 02074f16

    timeout-minutes: 10

    steps:
    - uses: actions/checkout@v3

    - name: Set up Python ${{ matrix.python-version }}
      uses: actions/setup-python@v4
      with:
        python-version: ${{ matrix.python-version }}

    - name: basic setup
      run: |
        pip --version
        pip install -q -r .actions/requirements.txt

    - name: Setup Windows
      if: runner.os == 'windows'
      run: |
        python .actions/assistant.py requirements_prune_pkgs  "--packages=[horovod]"

    - name: Set min. dependencies
      if: ${{ matrix.requires == 'oldest' }}
      run: |
        python .actions/assistant.py replace_oldest_ver

<<<<<<< HEAD
=======
    - name: Adjust PyTorch versions in requirements files
      if: ${{ matrix.requires != 'oldest' }}
      run: |
        python ./requirements/pytorch/adjust-versions.py requirements/lite/base.txt ${{ matrix.pytorch-version }}
        cat requirements/lite/base.txt

>>>>>>> 02074f16
    # Note: This uses an internal pip API and may not always work
    # https://github.com/actions/cache/blob/master/examples.md#multiple-oss-in-a-workflow
    - name: Get pip cache dir
      id: pip-cache
      run: echo "::set-output name=dir::$(pip cache dir)"

    - name: pip cache
      uses: actions/cache@v3
      with:
        path: ${{ steps.pip-cache.outputs.dir }}
        key: ${{ runner.os }}-pip-py${{ matrix.python-version }}-${{ matrix.pkg-name }}-${{ matrix.release }}-${{ matrix.requires }}-${{ hashFiles('requirements/lite/*.txt') }}
        restore-keys: |
          ${{ runner.os }}-pip-py${{ matrix.python-version }}-${{ matrix.pkg-name }}-${{ matrix.release }}-${{ matrix.requires }}-

<<<<<<< HEAD
    - name: switch PyTorch URL
=======
    - name: Switch PyTorch URL
>>>>>>> 02074f16
      run: python -c "print('TORCH_URL=https://download.pytorch.org/whl/' + str('test/cpu/torch_test.html' if '${{matrix.release}}' == 'pre' else 'cpu/torch_stable.html'))" >> $GITHUB_ENV

    - name: Install package & dependencies
      env:
        PACKAGE_NAME: ${{ matrix.pkg-name }}
      run: |
        pip install -e . "pytest-timeout" -r requirements/lite/devel.txt --upgrade --find-links ${TORCH_URL}
<<<<<<< HEAD
        pip list
=======
>>>>>>> 02074f16

    - name: Adjust tests
      if: ${{ matrix.pkg-name == 'lightning' }}
      run: python .actions/assistant.py copy_replace_imports --source_dir="./tests" --source_import="lightning_lite" --target_import="lightning.lite"

    - name: Testing Warnings
      # the stacklevel can only be set on >=3.7
      if: matrix.python-version != '3.7'
      working-directory: tests/tests_lite
      # needs to run outside of `pytest`
      run: python utilities/test_warnings.py

<<<<<<< HEAD
    - name: switch coverage scope
      run: python -c "print('COVERAGE_SCOPE=' + str('lightning' if '${{matrix.pkg-name}}' == 'lightning' else 'lightning_lite'))" >> $GITHUB_ENV
=======
    - name: Switch coverage scope
      run: python -c "print('COVERAGE_SCOPE=' + str('lightning' if '${{matrix.pkg-name}}' == 'LAI' else 'lightning_lite'))" >> $GITHUB_ENV
>>>>>>> 02074f16

    - name: Testing Lite
      working-directory: tests/tests_lite
      # NOTE: do not include coverage report here, see: https://github.com/nedbat/coveragepy/issues/1003
      run: coverage run --source ${COVERAGE_SCOPE} -m pytest -v --timeout=30 --durations=50 --junitxml=results-${{ runner.os }}-py${{ matrix.python-version }}-${{ matrix.requires }}-${{ matrix.release }}.xml

    - name: Upload pytest results
      if: failure()
      uses: actions/upload-artifact@v3
      with:
        name: unittest-results-${{ runner.os }}-py${{ matrix.python-version }}-${{ matrix.requires }}-${{ matrix.release }}
        path: tests/tests_lite/results-${{ runner.os }}-py${{ matrix.python-version }}-${{ matrix.requires }}-${{ matrix.release }}.xml

    - name: Statistics
      if: success()
      working-directory: tests/tests_lite
      run: |
        coverage report
        coverage xml

    - name: Upload coverage to Codecov
      uses: codecov/codecov-action@v3
      # see: https://github.com/actions/toolkit/issues/399
      continue-on-error: true
      with:
        token: ${{ secrets.CODECOV_TOKEN }}
        file: tests/tests_lite/coverage.xml
        flags: ${COVERAGE_SCOPE},cpu,pytest,python${{ matrix.python-version }}
        name: CPU-coverage
        fail_ci_if_error: false<|MERGE_RESOLUTION|>--- conflicted
+++ resolved
@@ -33,31 +33,6 @@
     strategy:
       fail-fast: false
       matrix:
-<<<<<<< HEAD
-        os: [ubuntu-20.04, windows-2022, macOS-11]
-        pkg-name: ["lite"]
-        python-version: ["3.7", "3.8", "3.9", "3.10"]
-        requires: ["oldest", "latest"]
-        release: ["stable"]
-        exclude:
-          # note: there's no distribution of Torch==1.9 for Python>=3.9
-          # TODO: Remove the exclusion when dropping PyTorch 1.9 support.
-          - {python-version: "3.9", requires: "oldest"}
-          - {python-version: "3.10", requires: "oldest"}
-        include:
-          # release-candidate tests, mixed Python versions
-          - {os: "macOS-11", pkg-name: "pytorch", python-version: "3.10", release: "pre"}
-          - {os: "ubuntu-20.04", pkg-name: "pytorch", python-version: "3.9", release: "pre"}
-          - {os: "windows-2022", pkg-name: "pytorch", python-version: "3.8", release": "pre"}
-          # "lightning" installs the monolithic package
-          - {os: "macOS-11", pkg-name: "lightning", python-version: "3.8", requires: "latest"}
-          - {os: "macOS-11", pkg-name: "lightning", python-version: "3.10", requires: "latest"}
-          - {os: "ubuntu-20.04", pkg-name: "lightning", python-version: "3.8", requires: "latest"}
-          - {os: "ubuntu-20.04", pkg-name: "lightning", python-version: "3.10", requires: "latest"}
-          - {os: "windows-2022", pkg-name: "lightning", python-version: "3.8", requires: "latest"}
-          - {os: "windows-2022", pkg-name: "lightning", python-version: "3.10", requires: "latest"}
-          - {os: "ubuntu-22.04", pkg-name: "lightning", python-version: "3.10", release: "pre"}
-=======
         include:
           # assign python and pytorch version combinations to operating systems (arbitrarily)
           # note: there's no distribution of Torch==1.9 for Python>=3.9 or torch==1.10 for Python>=3.10
@@ -79,7 +54,13 @@
           - {os: "macOS-11", pkg-name: "lite", python-version: "3.10", pytorch-version: "1.13", release: "pre"}
           - {os: "ubuntu-20.04", pkg-name: "lite", python-version: "3.9", pytorch-version: "1.13", release: "pre"}
           - {os: "windows-2022", pkg-name: "lite", python-version: "3.8", pytorch-version: "1.13", release: "pre"}
->>>>>>> 02074f16
+          # "lightning" installs the monolithic package
+          - {os: "macOS-11", pkg-name: "lightning", python-version: "3.8", requires: "latest"}
+          - {os: "macOS-11", pkg-name: "lightning", python-version: "3.10", requires: "latest"}
+          - {os: "ubuntu-20.04", pkg-name: "lightning", python-version: "3.8", requires: "latest"}
+          - {os: "ubuntu-20.04", pkg-name: "lightning", python-version: "3.10", requires: "latest"}
+          - {os: "windows-2022", pkg-name: "lightning", python-version: "3.8", requires: "latest"}
+          - {os: "windows-2022", pkg-name: "lightning", python-version: "3.10", requires: "latest"}
 
     timeout-minutes: 10
 
@@ -106,15 +87,12 @@
       run: |
         python .actions/assistant.py replace_oldest_ver
 
-<<<<<<< HEAD
-=======
     - name: Adjust PyTorch versions in requirements files
       if: ${{ matrix.requires != 'oldest' }}
       run: |
         python ./requirements/pytorch/adjust-versions.py requirements/lite/base.txt ${{ matrix.pytorch-version }}
         cat requirements/lite/base.txt
 
->>>>>>> 02074f16
     # Note: This uses an internal pip API and may not always work
     # https://github.com/actions/cache/blob/master/examples.md#multiple-oss-in-a-workflow
     - name: Get pip cache dir
@@ -129,11 +107,7 @@
         restore-keys: |
           ${{ runner.os }}-pip-py${{ matrix.python-version }}-${{ matrix.pkg-name }}-${{ matrix.release }}-${{ matrix.requires }}-
 
-<<<<<<< HEAD
-    - name: switch PyTorch URL
-=======
     - name: Switch PyTorch URL
->>>>>>> 02074f16
       run: python -c "print('TORCH_URL=https://download.pytorch.org/whl/' + str('test/cpu/torch_test.html' if '${{matrix.release}}' == 'pre' else 'cpu/torch_stable.html'))" >> $GITHUB_ENV
 
     - name: Install package & dependencies
@@ -141,10 +115,6 @@
         PACKAGE_NAME: ${{ matrix.pkg-name }}
       run: |
         pip install -e . "pytest-timeout" -r requirements/lite/devel.txt --upgrade --find-links ${TORCH_URL}
-<<<<<<< HEAD
-        pip list
-=======
->>>>>>> 02074f16
 
     - name: Adjust tests
       if: ${{ matrix.pkg-name == 'lightning' }}
@@ -157,13 +127,8 @@
       # needs to run outside of `pytest`
       run: python utilities/test_warnings.py
 
-<<<<<<< HEAD
-    - name: switch coverage scope
+    - name: Switch coverage scope
       run: python -c "print('COVERAGE_SCOPE=' + str('lightning' if '${{matrix.pkg-name}}' == 'lightning' else 'lightning_lite'))" >> $GITHUB_ENV
-=======
-    - name: Switch coverage scope
-      run: python -c "print('COVERAGE_SCOPE=' + str('lightning' if '${{matrix.pkg-name}}' == 'LAI' else 'lightning_lite'))" >> $GITHUB_ENV
->>>>>>> 02074f16
 
     - name: Testing Lite
       working-directory: tests/tests_lite
