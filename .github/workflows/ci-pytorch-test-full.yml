--- conflicted
+++ resolved
@@ -37,7 +37,6 @@
     strategy:
       fail-fast: false
       matrix:
-<<<<<<< HEAD
         os: [ubuntu-20.04, windows-2022, macOS-11]
         pkg-name: ["lightning", "pytorch"]  # the "lightning" is for installing monolithic package
         python-version: ["3.8", "3.9", "3.10"]
@@ -66,29 +65,7 @@
           # close FUTURE
           - {os: "ubuntu-20.04", pkg-name: "lightning", python-version: "3.10", pytorch-version: "1.13", release: "pre"}
           - {os: "ubuntu-20.04", pkg-name: "pytorch", python-version: "3.10", pytorch-version: "1.13", release: "pre"}
-=======
-        include:
-          # assign python and pytorch version combinations to operating systems (arbitrarily)
-          # note: there's no distribution of Torch==1.9 for Python>=3.9 or torch==1.10 for Python>=3.10
-          - {os: "macOS-11", pkg-name: "pytorch", python-version: "3.9", pytorch-version: "1.11"}
-          - {os: "macOS-11", pkg-name: "pytorch", python-version: "3.8", pytorch-version: "1.10"}
-          - {os: "windows-2022", pkg-name: "pytorch", python-version: "3.10", pytorch-version: "1.11"}
-          - {os: "windows-2022", pkg-name: "pytorch", python-version: "3.9", pytorch-version: "1.10"}
-          - {os: "windows-2022", pkg-name: "pytorch", python-version: "3.8", pytorch-version: "1.9"}
-          - {os: "ubuntu-20.04", pkg-name: "pytorch", python-version: "3.8", pytorch-version: "1.11"}
-          # only run PyTorch latest with Python latest
-          - {os: "macOS-11", pkg-name: "pytorch", python-version: "3.10", pytorch-version: "1.12"}
-          - {os: "ubuntu-20.04", pkg-name: "pytorch", python-version: "3.10", pytorch-version: "1.12"}
-          - {os: "windows-2022", pkg-name: "pytorch", python-version: "3.10", pytorch-version: "1.12"}
-          # "oldest" versions tests, only on minimum Python
-          - {os: "macOS-11", pkg-name: "pytorch", python-version: "3.7", pytorch-version: "1.9", requires: "oldest"}
-          - {os: "ubuntu-20.04", pkg-name: "pytorch", python-version: "3.7", pytorch-version: "1.9", requires: "oldest"}
-          - {os: "windows-2022", pkg-name: "pytorch", python-version: "3.7", pytorch-version: "1.9", requires: "oldest"}
-          # release-candidate tests, mixed Python versions
-          - {os: "macOS-11", pkg-name: "pytorch", python-version: "3.10", pytorch-version: "1.13", release: "pre"}
-          - {os: "ubuntu-20.04", pkg-name: "pytorch", python-version: "3.9", pytorch-version: "1.13", release: "pre"}
-          - {os: "windows-2022", pkg-name: "pytorch", python-version: "3.8", pytorch-version: "1.13", release: "pre"}
->>>>>>> 0f915637
+
 
     timeout-minutes: 50
 
@@ -129,8 +106,6 @@
         python ./requirements/pytorch/adjust-versions.py requirements/pytorch/examples.txt ${{ matrix.pytorch-version }}
         cat requirements/pytorch/base.txt
 
-<<<<<<< HEAD
-=======
     - name: switch PyTorch URL
       run: python -c "print('TORCH_URL=https://download.pytorch.org/whl/' + str('test/cpu/torch_test.html' if '${{matrix.release}}' == 'pre' else 'cpu/torch_stable.html'))" >> $GITHUB_ENV
 
@@ -147,7 +122,6 @@
       working-directory: src
       run: python -m pytest pytorch_lightning
 
->>>>>>> 0f915637
     - name: Get pip cache dir
       id: pip-cache
       run: echo "::set-output name=dir::$(pip cache dir)"
@@ -212,15 +186,6 @@
     - name: switch coverage scope
       run: python -c "print('COVERAGE_SCOPE=' + str('lightning' if '${{matrix.pkg-name}}' == 'lightning' else 'pytorch_lightning'))" >> $GITHUB_ENV
 
-    - name: Setup upterm session
-      uses: lhotari/action-upterm@v1
-      if: matrix.pkg-name == 'lightning'
-      with:
-        ## limits ssh access and adds the ssh public key for the user which triggered the workflow
-        limit-access-to-actor: true
-        ## limits ssh access and adds the ssh public keys of the listed GitHub users
-        limit-access-to-users: justusschock
-
     - name: Testing PyTorch
       working-directory: tests/tests_pytorch
       # NOTE: do not include coverage report here, see: https://github.com/nedbat/coveragepy/issues/1003
