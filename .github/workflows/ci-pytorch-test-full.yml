--- conflicted
+++ resolved
@@ -43,13 +43,6 @@
     steps:
     - uses: actions/checkout@v3
 
-<<<<<<< HEAD
-=======
-    - name: Get changed files
-      id: changed-files
-      uses: tj-actions/changed-files@v29.0.4
-
->>>>>>> e5998e6b
     - name: Set up Python ${{ matrix.python-version }}
       uses: actions/setup-python@v4
       with:
@@ -120,11 +113,7 @@
       shell: bash
 
     - name: Reinstall Horovod if necessary
-<<<<<<< HEAD
-      if: ${{ (runner.os != 'windows') }}
-=======
       if: runner.os != 'windows'
->>>>>>> e5998e6b
       env:
         HOROVOD_BUILD_ARCH_FLAGS: "-mfma"
         HOROVOD_WITHOUT_MXNET: 1
@@ -151,11 +140,7 @@
 
     - name: Testing Warnings
       # the stacklevel can only be set on >=3.7
-<<<<<<< HEAD
       if: matrix.python-version != '3.7'
-=======
-      if: ${{ matrix.python-version != '3.7' }}
->>>>>>> e5998e6b
       working-directory: tests/tests_pytorch
       # needs to run outside of `pytest`
       run: python utilities/test_warnings.py
