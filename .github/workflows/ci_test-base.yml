name: CI base testing

# see: https://help.github.com/en/actions/reference/events-that-trigger-workflows
on:  # Trigger the workflow on push or pull request, but only for the master branch
  push:
    branches: [master]
  pull_request:
    branches: [master]

jobs:
  doctest:

    runs-on: ${{ matrix.os }}
    strategy:
      fail-fast: false
      # max-parallel: 6
      matrix:
        os: [ubuntu-20.04, windows-2019, macOS-10.15]
        python-version: [3.7]

    # Timeout: https://stackoverflow.com/a/59076067/4521646
    timeout-minutes: 20
    steps:
    - uses: actions/checkout@v2
    - name: Set up Python ${{ matrix.python-version }}
      uses: actions/setup-python@v2
      with:
        python-version: ${{ matrix.python-version }}

    # Github Actions: Run step on specific OS: https://stackoverflow.com/a/57948488/4521646
    - name: Setup macOS
      if: runner.os == 'macOS'
      run: |
        brew install libomp  # https://github.com/pytorch/pytorch/issues/20030

    # Note: This uses an internal pip API and may not always work
    # https://github.com/actions/cache/blob/master/examples.md#multiple-oss-in-a-workflow
    - name: Get pip cache
      id: pip-cache
      run: |
        python -c "from pip._internal.locations import USER_CACHE_DIR; print('::set-output name=dir::' + USER_CACHE_DIR)"

    - name: Cache pip
      uses: actions/cache@v2
      with:
        path: ${{ steps.pip-cache.outputs.dir }}
        key: ${{ runner.os }}-pip-py${{ matrix.python-version }}-${{ matrix.requires }}-${{ hashFiles('requirements.txt') }}
        restore-keys: |
          ${{ runner.os }}-pip-py${{ matrix.python-version }}-${{ matrix.requires }}-

    - name: Install dependencies
      run: |
        python -m pip install --upgrade --user pip
        pip install --requirement ./requirements.txt --quiet  --find-links https://download.pytorch.org/whl/cpu/torch_stable.html --upgrade
        pip install --requirement ./requirements/test.txt --quiet --upgrade-strategy only-if-needed
        # pip install tox coverage
        python --version
        pip --version
        pip list
      shell: bash

    - name: Cache datasets
      uses: actions/cache@v2
      with:
        path: Datasets # This path is specific to Ubuntu
        # Look to see if there is a cache hit for the corresponding requirements file
        key: PL-dataset

    - name: Test Package [only]
      run: |
        # NOTE: run coverage on tests does not propagare faler status for Win, https://github.com/nedbat/coveragepy/issues/1003
<<<<<<< HEAD
        coverage run --source pytorch_lightning -m pytest pytorch_lightning -v --color=yes --junitxml=junit/test-results-${{ runner.os }}-${{ matrix.python-version }}-${{ matrix.requires }}.xml --ignore=pytorch_lightning/loggers/comet.py --ignore=pytorch_lightning/loggers/mlflow.py --ignore=pytorch_lightning/loggers/neptune.py --ignore=pytorch_lightning/loggers/test_tube.py --ignore=pytorch_lightning/loggers/wandb.py --ignore=pytorch_lightning/metrics/sklearns.py
=======
        coverage run --source pytorch_lightning -m pytest pytorch_lightning -v --junitxml=junit/test-results-${{ runner.os }}-${{ matrix.python-version }}-${{ matrix.requires }}.xml
>>>>>>> 37779885

    - name: Upload pytest test results
      uses: actions/upload-artifact@master
      with:
        name: pytest-results-${{ runner.os }}-${{ matrix.python-version }}-${{ matrix.requires }}
        path: junit/test-results-${{ runner.os }}-${{ matrix.python-version }}-${{ matrix.requires }}.xml
      # Use always() to always run this step to publish test results when there are test failures
      if: always()

    - name: Statistics
      if: success()
      run: |
        coverage report
        coverage xml

    - name: Upload coverage to Codecov
      uses: codecov/codecov-action@v1
      if: always()
      # see: https://github.com/actions/toolkit/issues/399
      continue-on-error: true
      with:
        token: ${{ secrets.CODECOV_TOKEN }}
        file: coverage.xml
        flags: cpu,pytest
        name: Base-coverage
        fail_ci_if_error: false<|MERGE_RESOLUTION|>--- conflicted
+++ resolved
@@ -69,11 +69,7 @@
     - name: Test Package [only]
       run: |
         # NOTE: run coverage on tests does not propagare faler status for Win, https://github.com/nedbat/coveragepy/issues/1003
-<<<<<<< HEAD
-        coverage run --source pytorch_lightning -m pytest pytorch_lightning -v --color=yes --junitxml=junit/test-results-${{ runner.os }}-${{ matrix.python-version }}-${{ matrix.requires }}.xml --ignore=pytorch_lightning/loggers/comet.py --ignore=pytorch_lightning/loggers/mlflow.py --ignore=pytorch_lightning/loggers/neptune.py --ignore=pytorch_lightning/loggers/test_tube.py --ignore=pytorch_lightning/loggers/wandb.py --ignore=pytorch_lightning/metrics/sklearns.py
-=======
-        coverage run --source pytorch_lightning -m pytest pytorch_lightning -v --junitxml=junit/test-results-${{ runner.os }}-${{ matrix.python-version }}-${{ matrix.requires }}.xml
->>>>>>> 37779885
+        coverage run --source pytorch_lightning -m pytest pytorch_lightning -v --color=yes --junitxml=junit/test-results-${{ runner.os }}-${{ matrix.python-version }}-${{ matrix.requires }}.xml
 
     - name: Upload pytest test results
       uses: actions/upload-artifact@master
