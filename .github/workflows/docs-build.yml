--- conflicted
+++ resolved
@@ -104,18 +104,10 @@
       - name: Install package & dependencies
         timeout-minutes: 20
         run: |
-<<<<<<< HEAD
-          pip install .[all] -U -r requirements/${{ matrix.pkg-name }}/docs.txt \
+          uv pip install .[all] -U -r requirements/${{ matrix.pkg-name }}/docs.txt \
             -f ${PYPI_LOCAL_DIR} --extra-index-url="${TORCH_URL}"
-          pip list
-=======
-          mkdir -p ${PYPI_CACHE_DIR}  # in case cache was not hit
-          ls -lh ${PYPI_CACHE_DIR}
-          uv pip install .[all] -U -r requirements/${{ matrix.pkg-name }}/docs.txt \
-            -f ${PYPI_LOCAL_DIR} -f ${PYPI_CACHE_DIR} --extra-index-url="${TORCH_URL}"
           uv pip list
 
->>>>>>> e9368a79
       - name: Install req. for Notebooks/tutorials
         if: matrix.pkg-name == 'pytorch'
         timeout-minutes: 10
