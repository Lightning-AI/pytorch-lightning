--- conflicted
+++ resolved
@@ -43,12 +43,7 @@
         pkg-name: ["app", "fabric", "pytorch"]
         check: ["html", "doctest", "linkcheck"]
     env:
-<<<<<<< HEAD
-      FAST_DOCS_DEV: 1
-    timeout-minutes: 50
-=======
       DOCS_COPY_NOTEBOOKS: 1
->>>>>>> e3a6ac24
     steps:
       - uses: actions/checkout@v3
         with:
