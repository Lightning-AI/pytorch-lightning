name: Package

# see: https://help.github.com/en/actions/reference/events-that-trigger-workflows
on:
  push:
    branches: [master, "release/*"]
  pull_request:
    branches: [master, "release/*"]
    types: [opened, reopened, ready_for_review, synchronize]  # added `ready_for_review` since draft is skipped
    paths:
      - ".actions/**"
      - ".github/actions/pkg-check/*"
      - ".github/actions/pkg-install/*"
      - ".github/workflows/_build-packages.yml"
      - ".github/workflows/ci-pkg-install.yml"
      - "setup.py"
      - "src/**"
      - "requirements/**"
      - "!requirements/docs.txt"
      - "!requirements/*/docs.txt"
      - "!*.md"
      - "!**/*.md"

concurrency:
  group: ${{ github.workflow }}-${{ github.ref }}-${{ github.head_ref }}
  cancel-in-progress: ${{ ! (github.ref == 'refs/heads/master' || startsWith(github.ref, 'refs/heads/release/')) }}

defaults:
  run:
    shell: bash

jobs:

  build-packages:
    uses: ./.github/workflows/_build-packages.yml
    with:
      artifact-name: dist-packages-${{ github.sha }}

  install-pkg:
    needs: build-packages
    runs-on: ${{ matrix.os }}
    strategy:
      fail-fast: false
      matrix:
        os: [ubuntu-22.04, macOS-12, windows-2022]
        pkg-name: ["app", "lite", "pytorch", "lightning", "notset"]
        python-version: ["3.7" , "3.10"]
    steps:
      - uses: actions/checkout@v3
      - uses: actions/setup-python@v4
        with:
          python-version: ${{ matrix.python-version }}
      - uses: actions/download-artifact@v3
        with:
          name: dist-packages-${{ github.sha }}
          path: dist

      - uses: ./.github/actions/pkg-install
        with:
          pkg-name: ${{ matrix.pkg-name }}
          pip-flags: "-f dist"

      - name: Run CLI (via python)
        if: ${{ matrix.pkg-name == 'lightning' || matrix.pkg-name == 'notset' }}
        run: python -m lightning --version

<<<<<<< HEAD
      - name: DocTests actions
        working-directory: .actions/
        run: |
          pip install -q pytest
          python -m pytest setup_tools.py
=======
      - name: Run CLI (direct bash)
        if: ${{ matrix.pkg-name == 'lightning' || matrix.pkg-name == 'app' }}
        run: lightning --version
>>>>>>> 9a778fc6

      - name: DocTest package
        env:
          LIGHTING_TESTING: 1  # path for require wrapper
          PY_IGNORE_IMPORTMISMATCH: 1
        run: |
          pip install -q "pytest-doctestplus>=0.9.0"
          pip list
          PKG_NAME=$(python -c "print({'app': 'lightning_app', 'lite': 'lightning_lite', 'pytorch': 'pytorch_lightning', 'lightning': 'lightning', 'notset': 'lightning'}['${{matrix.pkg-name}}'])")
          python -m pytest src/${PKG_NAME} --ignore-glob="**/cli/*-template/**"<|MERGE_RESOLUTION|>--- conflicted
+++ resolved
@@ -63,19 +63,15 @@
       - name: Run CLI (via python)
         if: ${{ matrix.pkg-name == 'lightning' || matrix.pkg-name == 'notset' }}
         run: python -m lightning --version
+      - name: Run CLI (direct bash)
+        if: ${{ matrix.pkg-name == 'lightning' || matrix.pkg-name == 'app' }}
+        run: lightning --version
 
-<<<<<<< HEAD
       - name: DocTests actions
         working-directory: .actions/
         run: |
           pip install -q pytest
           python -m pytest setup_tools.py
-=======
-      - name: Run CLI (direct bash)
-        if: ${{ matrix.pkg-name == 'lightning' || matrix.pkg-name == 'app' }}
-        run: lightning --version
->>>>>>> 9a778fc6
-
       - name: DocTest package
         env:
           LIGHTING_TESTING: 1  # path for require wrapper
