name: Package

# see: https://help.github.com/en/actions/reference/events-that-trigger-workflows
on:
  push:
    branches: [master, "release/*"]
  pull_request:
    branches: [master, "release/*"]

concurrency:
  group: ${{ github.workflow }}-${{ github.ref }}-${{ github.head_ref }}
  cancel-in-progress: ${{ ! (github.ref == 'refs/heads/master' || startsWith(github.ref, 'refs/heads/release/')) }}

defaults:
  run:
    shell: bash

jobs:

  install-pkg:
    runs-on: ${{ matrix.os }}
    strategy:
      fail-fast: false
      matrix:
        os: [ubuntu-20.04, ubuntu-22.04, macOS-11, macOS-12, windows-2022]
        pkg: ["app", "lite", "pytorch", ""]
        python-version: ["3.7" , "3.10"]

    steps:
      - uses: actions/checkout@v3
      - uses: actions/setup-python@v4
        with:
          python-version: ${{ matrix.python-version }}

      - name: DocTests actions
        working-directory: .actions/
        run: |
          grep 'pytest>' ../requirements/pytorch/test.txt | xargs -0 pip install
          python -m pytest setup_tools.py

      - run: python -c "print('NB_DIRS=' + str(2 if '${{ matrix.pkg }}' == 'pytorch' else 1))" >> $GITHUB_ENV
      - uses: ./.github/actions/pkg-check
        with:
          pkg-name: ${{ matrix.pkg }}
          nb-dirs: ${{ env.NB_DIRS }}

<<<<<<< HEAD
=======
      - uses: actions/upload-artifact@v3
        with:
          name: ci-packages-${{ github.sha }}
          path: pypi

      - uses: ./.github/actions/pkg-install

  install-meta-src:
    needs: install-standalone
    runs-on: ${{ matrix.os }}
    strategy:
      fail-fast: false
      # max-parallel: 1
      matrix:
        os: [ubuntu-20.04, ubuntu-22.04, macOS-11, macOS-12, windows-2022]
        pkg: ["", "lightning"]
        python-version: [3.8]  # , 3.9

    steps:
      - uses: actions/checkout@v3
      - uses: actions/setup-python@v4
        with:
          python-version: ${{ matrix.python-version }}

      - run: mkdir -p pypi
      - uses: actions/download-artifact@v3
        if: matrix.pkg != ''
        with:
          name: ci-packages-${{ github.sha }}
          path: pypi
      - run: ls -lh pypi/

      - uses: ./.github/actions/pkg-check
        with:
          pkg-name: ${{ matrix.pkg }}

>>>>>>> 4b9d0285
      - uses: ./.github/actions/pkg-install

      - name: Run CLI
        if: matrix.pkg == ''
        run: python -m lightning --version<|MERGE_RESOLUTION|>--- conflicted
+++ resolved
@@ -44,45 +44,6 @@
           pkg-name: ${{ matrix.pkg }}
           nb-dirs: ${{ env.NB_DIRS }}
 
-<<<<<<< HEAD
-=======
-      - uses: actions/upload-artifact@v3
-        with:
-          name: ci-packages-${{ github.sha }}
-          path: pypi
-
-      - uses: ./.github/actions/pkg-install
-
-  install-meta-src:
-    needs: install-standalone
-    runs-on: ${{ matrix.os }}
-    strategy:
-      fail-fast: false
-      # max-parallel: 1
-      matrix:
-        os: [ubuntu-20.04, ubuntu-22.04, macOS-11, macOS-12, windows-2022]
-        pkg: ["", "lightning"]
-        python-version: [3.8]  # , 3.9
-
-    steps:
-      - uses: actions/checkout@v3
-      - uses: actions/setup-python@v4
-        with:
-          python-version: ${{ matrix.python-version }}
-
-      - run: mkdir -p pypi
-      - uses: actions/download-artifact@v3
-        if: matrix.pkg != ''
-        with:
-          name: ci-packages-${{ github.sha }}
-          path: pypi
-      - run: ls -lh pypi/
-
-      - uses: ./.github/actions/pkg-check
-        with:
-          pkg-name: ${{ matrix.pkg }}
-
->>>>>>> 4b9d0285
       - uses: ./.github/actions/pkg-install
 
       - name: Run CLI
