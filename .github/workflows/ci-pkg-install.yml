--- conflicted
+++ resolved
@@ -51,7 +51,6 @@
       - uses: actions/setup-python@v4
         with:
           python-version: ${{ matrix.python-version }}
-<<<<<<< HEAD
 
       - name: DocTests actions
         working-directory: .actions/
@@ -62,9 +61,6 @@
       - run: python -c "print('NB_DIRS=' + str(2 if '${{ matrix.pkg-name }}' == 'pytorch' else 1))" >> $GITHUB_ENV
 
       - uses: ./.github/actions/pkg-check
-=======
-      - uses: actions/download-artifact@v3
->>>>>>> fcd3195e
         with:
           name: dist-packages-${{ github.sha }}
           path: dist
