name: Test PyTorch - TPU

on:
  push:
    branches: [master, "release/*"]
  pull_request:  # _target FIXME
    branches: [master, "release/*"]
    types: [opened, reopened, edited, ready_for_review, synchronize]

concurrency:
  group: ${{ github.workflow }}-${{ github.ref }}-${{ github.head_ref }}
  cancel-in-progress: ${{ ! (github.ref == 'refs/heads/master' || startsWith(github.ref, 'refs/heads/release/')) }}

defaults:
  run:
    shell: bash

jobs:
  test-on-tpus:
    runs-on: ubuntu-22.04
    # run only when the PR title contains 'TPU' or is a merge to master
    if: |
      (github.event_name == 'push' && github.ref == 'refs/heads/master') ||
      (startsWith(github.event_name, 'pull_request') && contains(github.event.pull_request.title, 'TPU'))
    strategy:
      fail-fast: false
      matrix:
        pkg-name: ["fabric", "pytorch"]
        runtime: ["xrt", "pjrt"]
        accelerator_type: ["v4-8"]
        include:
          # our v5 quota only allows for 2 v16 pods at the moment
          - {pkg-name: "fabric", runtime: "pjrt", accelerator_type: "v5litepod-16"}
          - {pkg-name: "pytorch", runtime: "pjrt", accelerator_type: "v5litepod-16"}
    timeout-minutes: 30
    env:
      XLA_VER: "2.0"
      PR_NUMBER: ${{ github.event.pull_request.number && github.event.pull_request.number || 'master' }}
      SHA: ${{ github.event.pull_request.head.sha && github.event.pull_request.head.sha || github.sha }}
      CLOUDSDK_CORE_DISABLE_PROMPTS: 1 # default to --quiet
    steps:
<<<<<<< HEAD
    - name: Set env
      run: |
        # define --zone: https://cloud.google.com/tpu/docs/regions-zones
        if [[ "${{ matrix.accelerator_type }}" == v4* ]]; then
          echo "CLOUDSDK_COMPUTE_ZONE=us-central2-b" >> $GITHUB_ENV
        else
          echo "CLOUDSDK_COMPUTE_ZONE=us-west4-a" >> $GITHUB_ENV
        fi

    - uses: actions/checkout@v3
      with:
        ref: ${{ github.event.pull_request.head.sha }}

    - uses: actions/setup-python@v4
      with:
        python-version: '3.10'

    - uses: google-github-actions/auth@v1
      with:
        credentials_json: ${{ secrets.GKE_SA_KEY_BASE64 }}

    - uses: 'google-github-actions/setup-gcloud@v1'
      with:
        install_components: 'alpha'  # only relevant for v5 preview

    - name: Alias gcloud
      if: startsWith(matrix.accelerator_type, 'v5')
      run: |
        echo 'shopt -s expand_aliases; gcloud() {
          command gcloud alpha "$@"
        }; alias gcloud="gcloud"' >> .rcfile

    - name: Time-based job cleanup
      if: always()
      run: |
        [ -f ".rcfile" ] && source .rcfile

        gcloud compute tpus tpu-vm list --format='value(name,createTime)' > creation_times.txt
        cat creation_times.txt

        if [ ! -s "creation_times.txt" ]; then
          echo "No existing jobs"
          exit 0
        fi

        jobs_deleted=false
        while read -r job_name created_at; do
          # Skip jobs with "keepalive" in the name
          if [[ "$job_name" == *"keepalive"* ]]; then
            echo "Skipping $job_name, has keepalive in name"
            continue
=======
      - name: Set env
        run: |
          # define --zone: https://cloud.google.com/tpu/docs/regions-zones
          if [[ "${{ matrix.accelerator_type }}" == v4* ]]; then
            echo "CLOUDSDK_COMPUTE_ZONE=us-central2-b" >> $GITHUB_ENV
          else
            echo "CLOUDSDK_COMPUTE_ZONE=us-west4-a" >> $GITHUB_ENV
>>>>>>> c39f6801
          fi

      - uses: actions/checkout@v4
        with:
          ref: ${{ github.event.pull_request.head.sha }}
      - uses: actions/setup-python@v4
        with:
          python-version: "3.10"

      - uses: google-github-actions/auth@v1
        with:
          credentials_json: ${{ secrets.GKE_SA_KEY_BASE64 }}
      - uses: "google-github-actions/setup-gcloud@v1"

      - name: Time-based job cleanup
        if: always()
        run: |
          gcloud compute tpus tpu-vm list --format='value(name,createTime)' > creation_times.txt
          cat creation_times.txt

          if [ ! -s "creation_times.txt" ]; then
            echo "No existing jobs"
            exit 0
          fi

          jobs_deleted=false
          while read -r job_name created_at; do
            # Skip jobs with "keepalive" in the name
            if [[ "$job_name" == *"keepalive"* ]]; then
              echo "Skipping $job_name, has keepalive in name"
              continue
            fi

            # Convert the creation time to Unix timestamp
            created_timestamp=$(date -d "${created_at}" +%s)

            # Calculate the difference between the current time and the creation time
            current_timestamp=$(date +%s)
            age=$((current_timestamp - created_timestamp))

            # Check if the age has surpassed a timeout
            if ((age > 35 * 60)); then
              # delete the job
              gcloud compute tpus tpu-vm delete "$job_name" --async
              jobs_deleted=true
            else
              echo "Skipping $job_name, alive for $age seconds"
            fi
          done < creation_times.txt

          if [ "$jobs_deleted" = true ]; then
            sleep 5
            # diagnostics
            gcloud compute tpus tpu-vm list
          fi

<<<<<<< HEAD
          # Check if the age has surpassed a timeout
          if ((age > 35 * 60)); then
            # delete the job
            if [[ "${{ matrix.accelerator_type }}" == v5* ]]; then
              gcloud compute tpus queued-resources delete "$job_name-resource" --async --force
            else
              gcloud compute tpus tpu-vm delete "$job_name" --async
            fi
            jobs_deleted=true
          else
            echo "Skipping $job_name, alive for $age seconds"
=======
      - name: Update script
        run: |
          import os
          fname = f'tests/tests_${{ matrix.pkg-name }}/run_tpu_tests.sh'
          with open(fname) as fopen:
              data = fopen.read()
          data = data.replace('{PYTORCH_VERSION}', os.environ["XLA_VER"])
          data = data.replace('{RUNTIME}', '${{ matrix.runtime }}')
          print(data)
          with open(fname, "w") as fopen:
              fopen.write(data)
        shell: python

      - name: Create node
        id: tpu-create
        # TPU capacity is very limited so this workflow's success is optional. continue normally if creation fails
        continue-on-error: true
        env:
          JOB_NAME: ${{ env.PR_NUMBER }}-${{ matrix.pkg-name }}-${{ matrix.runtime }}-${{ matrix.accelerator_type }}-${{ env.SHA }}
        run: |
          if [[ "${{ matrix.accelerator_type }}" == v4* ]]; then
            gcloud compute tpus tpu-vm create "$JOB_NAME" \
              --accelerator-type=${{ matrix.accelerator_type }} \
              --version="tpu-vm-v4-pt-$XLA_VER" \
              --preemptible
          fi

      - name: Run tests
        if: steps.tpu-create.outcome == 'success'
        env:
          JOB_NAME: ${{ env.PR_NUMBER }}-${{ matrix.pkg-name }}-${{ matrix.runtime }}-${{ matrix.accelerator_type }}-${{ env.SHA }}
        run: |
          set -uex

          # zip-copy-unzip the repository
          zip -q -r repo.zip . -x .git/
          gcloud compute tpus tpu-vm scp --worker=all repo.zip "$JOB_NAME":~
          gcloud compute tpus tpu-vm ssh "$JOB_NAME" --worker=all --command="cd ~; unzip -q -o repo.zip"

          # run script
          gcloud compute tpus tpu-vm ssh "$JOB_NAME" --worker=all --command="cd ~; bash tests/tests_${{ matrix.pkg-name }}/run_tpu_tests.sh"
          exit_code=$?

          # pull out the coverage file
          gcloud compute tpus tpu-vm scp "$JOB_NAME":~/coverage.xml .

          exit $exit_code

      - name: Cleanup job
        if: always()
        env:
          JOB_NAME: ${{ env.PR_NUMBER }}-${{ matrix.pkg-name }}-${{ matrix.runtime }}-${{ matrix.accelerator_type }}-${{ env.SHA }}
        run: |
          if ! gcloud compute tpus tpu-vm list | grep -q "$JOB_NAME"; then
            echo "$JOB_NAME wasn't created"
            exit 0
>>>>>>> c39f6801
          fi

          # diagnostics
          gcloud compute tpus tpu-vm describe "$JOB_NAME"

          # delete the job
          gcloud compute tpus tpu-vm delete "$JOB_NAME" --async
          sleep 5

          # diagnostics
          gcloud compute tpus tpu-vm list
<<<<<<< HEAD
        fi

    # deleting queued-resources is not working correctly. delete if necessary until they fix it
    - name: Zombie resource cleanup
      if: startsWith(matrix.accelerator_type, 'v5')
      run: |
        [ -f ".rcfile" ] && source .rcfile

        gcloud compute tpus queued-resources list --format='value(name,state)' > states.txt
        cat states.txt

        if [ ! -s "states.txt" ]; then
          echo "No existing jobs"
          exit 0
        fi

        jobs_deleted=false
        while read -r resource_name state; do
          if [[ $state == *SUSPENDED ]]; then
            # delete the job
            gcloud compute tpus queued-resources delete $resource_name --async --force
            jobs_deleted=true
          else
            echo "Skipping $resource_name, $state"
          fi
        done < states.txt

        if [ "$jobs_deleted" = true ]; then
          sleep 5
          # diagnostics
          gcloud compute tpus queued-resources list
        fi

    - name: Update script
      run: |
        import os
        fname = f'tests/tests_${{ matrix.pkg-name }}/run_tpu_tests.sh'
        with open(fname) as fo:
            data = fo.read()
        data = data.replace('{PYTORCH_VERSION}', os.environ["XLA_VER"])
        data = data.replace('{RUNTIME}', '${{ matrix.runtime }}')
        data = data.replace('{ACCELERATOR_TYPE}', '${{ matrix.accelerator_type }}')
        print(data)
        with open(fname, "w") as fw:
            fw.write(data)
      shell: python

    - name: Create node
      id: tpu-create
      # TPU capacity is very limited so this workflow's success is optional. continue normally if creation fails
      continue-on-error: true
      env:
        JOB_NAME: ${{ env.PR_NUMBER }}-${{ matrix.pkg-name }}-${{ matrix.runtime }}-${{ matrix.accelerator_type }}-${{ env.SHA }}
      run: |
        if [[ "${{ matrix.accelerator_type }}" == v4* ]]; then
          gcloud compute tpus tpu-vm create "$JOB_NAME" \
            --accelerator-type=${{ matrix.accelerator_type }} \
            --version="tpu-vm-v4-pt-$XLA_VER" \
            --preemptible

        else
          source .rcfile
          resource_name="${JOB_NAME}-resource"
          gcloud compute tpus queued-resources create $resource_name \
            --node-id "$JOB_NAME" \
            --accelerator-type=${{ matrix.accelerator_type }} \
            --runtime-version="v2-alpha-tpuv5-lite" \
            --best-effort

          while true; do
            state=$(gcloud compute tpus queued-resources describe $resource_name | awk '/state: /{print $2}')
              if [[ $state == "PROVISIONING" || $state == "ACCEPTED" ]]; then
                echo "$state..."; sleep 5
              elif [[ $state == "ACTIVE" ]]; then
                break
              else
                echo "Error: Invalid state $state"; exit 1
              fi
          done
        fi

    - name: Run tests
      if: steps.tpu-create.outcome == 'success'
      env:
        JOB_NAME: ${{ env.PR_NUMBER }}-${{ matrix.pkg-name }}-${{ matrix.runtime }}-${{ matrix.accelerator_type }}-${{ env.SHA }}
      run: |
        [ -f ".rcfile" ] && source .rcfile
        set -uex

        # zip-copy-unzip the repository
        zip -q -r repo.zip . -x .git/
        gcloud compute tpus tpu-vm scp --worker=all repo.zip "$JOB_NAME":~
        gcloud compute tpus tpu-vm ssh "$JOB_NAME" --worker=all --command="cd ~; unzip -q -o repo.zip"

        # run script
        gcloud compute tpus tpu-vm ssh "$JOB_NAME" --worker=all --command="cd ~; bash tests/tests_${{ matrix.pkg-name }}/run_tpu_tests.sh"
        exit_code=$?

        # pull out the coverage file
        gcloud compute tpus tpu-vm scp "$JOB_NAME":~/coverage.xml .

        exit $exit_code

    - name: Cleanup job
      if: always()
      env:
        JOB_NAME: ${{ env.PR_NUMBER }}-${{ matrix.pkg-name }}-${{ matrix.runtime }}-${{ matrix.accelerator_type }}-${{ env.SHA }}
      run: |
        [ -f ".rcfile" ] && source .rcfile

        if ! gcloud compute tpus tpu-vm list | grep -q "$JOB_NAME"; then
          echo "$JOB_NAME wasn't created"
          exit 0
        fi

        # diagnostics
        gcloud compute tpus tpu-vm describe "$JOB_NAME"

        # delete the job
        if [[ "${{ matrix.accelerator_type }}" == v5* ]]; then
          gcloud compute tpus queued-resources delete "$JOB_NAME-resource" --async --force
        else
          gcloud compute tpus tpu-vm delete "$JOB_NAME" --async
        fi
        sleep 5

        # diagnostics
        gcloud compute tpus tpu-vm list

    - name: Upload coverage to Codecov
      uses: codecov/codecov-action@v3
      continue-on-error: true
      with:
        token: ${{ secrets.CODECOV_TOKEN }}
        file: coverage.xml
        flags: tpu,pytest
        name: TPU-coverage
        fail_ci_if_error: false
=======

      - name: Upload coverage to Codecov
        uses: codecov/codecov-action@v3
        continue-on-error: true
        with:
          token: ${{ secrets.CODECOV_TOKEN }}
          file: coverage.xml
          flags: tpu,pytest
          name: TPU-coverage
          fail_ci_if_error: false
>>>>>>> c39f6801
<|MERGE_RESOLUTION|>--- conflicted
+++ resolved
@@ -3,7 +3,7 @@
 on:
   push:
     branches: [master, "release/*"]
-  pull_request:  # _target FIXME
+  pull_request: # _target FIXME
     branches: [master, "release/*"]
     types: [opened, reopened, edited, ready_for_review, synchronize]
 
@@ -30,8 +30,8 @@
         accelerator_type: ["v4-8"]
         include:
           # our v5 quota only allows for 2 v16 pods at the moment
-          - {pkg-name: "fabric", runtime: "pjrt", accelerator_type: "v5litepod-16"}
-          - {pkg-name: "pytorch", runtime: "pjrt", accelerator_type: "v5litepod-16"}
+          - { pkg-name: "fabric", runtime: "pjrt", accelerator_type: "v5litepod-16" }
+          - { pkg-name: "pytorch", runtime: "pjrt", accelerator_type: "v5litepod-16" }
     timeout-minutes: 30
     env:
       XLA_VER: "2.0"
@@ -39,59 +39,6 @@
       SHA: ${{ github.event.pull_request.head.sha && github.event.pull_request.head.sha || github.sha }}
       CLOUDSDK_CORE_DISABLE_PROMPTS: 1 # default to --quiet
     steps:
-<<<<<<< HEAD
-    - name: Set env
-      run: |
-        # define --zone: https://cloud.google.com/tpu/docs/regions-zones
-        if [[ "${{ matrix.accelerator_type }}" == v4* ]]; then
-          echo "CLOUDSDK_COMPUTE_ZONE=us-central2-b" >> $GITHUB_ENV
-        else
-          echo "CLOUDSDK_COMPUTE_ZONE=us-west4-a" >> $GITHUB_ENV
-        fi
-
-    - uses: actions/checkout@v3
-      with:
-        ref: ${{ github.event.pull_request.head.sha }}
-
-    - uses: actions/setup-python@v4
-      with:
-        python-version: '3.10'
-
-    - uses: google-github-actions/auth@v1
-      with:
-        credentials_json: ${{ secrets.GKE_SA_KEY_BASE64 }}
-
-    - uses: 'google-github-actions/setup-gcloud@v1'
-      with:
-        install_components: 'alpha'  # only relevant for v5 preview
-
-    - name: Alias gcloud
-      if: startsWith(matrix.accelerator_type, 'v5')
-      run: |
-        echo 'shopt -s expand_aliases; gcloud() {
-          command gcloud alpha "$@"
-        }; alias gcloud="gcloud"' >> .rcfile
-
-    - name: Time-based job cleanup
-      if: always()
-      run: |
-        [ -f ".rcfile" ] && source .rcfile
-
-        gcloud compute tpus tpu-vm list --format='value(name,createTime)' > creation_times.txt
-        cat creation_times.txt
-
-        if [ ! -s "creation_times.txt" ]; then
-          echo "No existing jobs"
-          exit 0
-        fi
-
-        jobs_deleted=false
-        while read -r job_name created_at; do
-          # Skip jobs with "keepalive" in the name
-          if [[ "$job_name" == *"keepalive"* ]]; then
-            echo "Skipping $job_name, has keepalive in name"
-            continue
-=======
       - name: Set env
         run: |
           # define --zone: https://cloud.google.com/tpu/docs/regions-zones
@@ -99,12 +46,12 @@
             echo "CLOUDSDK_COMPUTE_ZONE=us-central2-b" >> $GITHUB_ENV
           else
             echo "CLOUDSDK_COMPUTE_ZONE=us-west4-a" >> $GITHUB_ENV
->>>>>>> c39f6801
-          fi
-
-      - uses: actions/checkout@v4
+          fi
+
+      - uses: actions/checkout@v3
         with:
           ref: ${{ github.event.pull_request.head.sha }}
+
       - uses: actions/setup-python@v4
         with:
           python-version: "3.10"
@@ -112,11 +59,23 @@
       - uses: google-github-actions/auth@v1
         with:
           credentials_json: ${{ secrets.GKE_SA_KEY_BASE64 }}
+
       - uses: "google-github-actions/setup-gcloud@v1"
+        with:
+          install_components: "alpha" # only relevant for v5 preview
+
+      - name: Alias gcloud
+        if: startsWith(matrix.accelerator_type, 'v5')
+        run: |
+          echo 'shopt -s expand_aliases; gcloud() {
+            command gcloud alpha "$@"
+          }; alias gcloud="gcloud"' >> .rcfile
 
       - name: Time-based job cleanup
         if: always()
         run: |
+          [ -f ".rcfile" ] && source .rcfile
+
           gcloud compute tpus tpu-vm list --format='value(name,createTime)' > creation_times.txt
           cat creation_times.txt
 
@@ -143,7 +102,11 @@
             # Check if the age has surpassed a timeout
             if ((age > 35 * 60)); then
               # delete the job
-              gcloud compute tpus tpu-vm delete "$job_name" --async
+              if [[ "${{ matrix.accelerator_type }}" == v5* ]]; then
+                gcloud compute tpus queued-resources delete "$job_name-resource" --async --force
+              else
+                gcloud compute tpus tpu-vm delete "$job_name" --async
+              fi
               jobs_deleted=true
             else
               echo "Skipping $job_name, alive for $age seconds"
@@ -156,30 +119,49 @@
             gcloud compute tpus tpu-vm list
           fi
 
-<<<<<<< HEAD
-          # Check if the age has surpassed a timeout
-          if ((age > 35 * 60)); then
-            # delete the job
-            if [[ "${{ matrix.accelerator_type }}" == v5* ]]; then
-              gcloud compute tpus queued-resources delete "$job_name-resource" --async --force
+      # deleting queued-resources is not working correctly. delete if necessary until they fix it
+      - name: Zombie resource cleanup
+        if: startsWith(matrix.accelerator_type, 'v5')
+        run: |
+          [ -f ".rcfile" ] && source .rcfile
+
+          gcloud compute tpus queued-resources list --format='value(name,state)' > states.txt
+          cat states.txt
+
+          if [ ! -s "states.txt" ]; then
+            echo "No existing jobs"
+            exit 0
+          fi
+
+          jobs_deleted=false
+          while read -r resource_name state; do
+            if [[ $state == *SUSPENDED ]]; then
+              # delete the job
+              gcloud compute tpus queued-resources delete $resource_name --async --force
+              jobs_deleted=true
             else
-              gcloud compute tpus tpu-vm delete "$job_name" --async
+              echo "Skipping $resource_name, $state"
             fi
-            jobs_deleted=true
-          else
-            echo "Skipping $job_name, alive for $age seconds"
-=======
+          done < states.txt
+
+          if [ "$jobs_deleted" = true ]; then
+            sleep 5
+            # diagnostics
+            gcloud compute tpus queued-resources list
+          fi
+
       - name: Update script
         run: |
           import os
           fname = f'tests/tests_${{ matrix.pkg-name }}/run_tpu_tests.sh'
-          with open(fname) as fopen:
-              data = fopen.read()
+          with open(fname) as fp:
+              data = fp.read()
           data = data.replace('{PYTORCH_VERSION}', os.environ["XLA_VER"])
           data = data.replace('{RUNTIME}', '${{ matrix.runtime }}')
+          data = data.replace('{ACCELERATOR_TYPE}', '${{ matrix.accelerator_type }}')
           print(data)
-          with open(fname, "w") as fopen:
-              fopen.write(data)
+          with open(fname, "w") as fw:
+              fw.write(data)
         shell: python
 
       - name: Create node
@@ -194,6 +176,26 @@
               --accelerator-type=${{ matrix.accelerator_type }} \
               --version="tpu-vm-v4-pt-$XLA_VER" \
               --preemptible
+
+          else
+            source .rcfile
+            resource_name="${JOB_NAME}-resource"
+            gcloud compute tpus queued-resources create $resource_name \
+              --node-id "$JOB_NAME" \
+              --accelerator-type=${{ matrix.accelerator_type }} \
+              --runtime-version="v2-alpha-tpuv5-lite" \
+              --best-effort
+
+            while true; do
+              state=$(gcloud compute tpus queued-resources describe $resource_name | awk '/state: /{print $2}')
+                if [[ $state == "PROVISIONING" || $state == "ACCEPTED" ]]; then
+                  echo "$state..."; sleep 5
+                elif [[ $state == "ACTIVE" ]]; then
+                  break
+                else
+                  echo "Error: Invalid state $state"; exit 1
+                fi
+            done
           fi
 
       - name: Run tests
@@ -201,6 +203,7 @@
         env:
           JOB_NAME: ${{ env.PR_NUMBER }}-${{ matrix.pkg-name }}-${{ matrix.runtime }}-${{ matrix.accelerator_type }}-${{ env.SHA }}
         run: |
+          [ -f ".rcfile" ] && source .rcfile
           set -uex
 
           # zip-copy-unzip the repository
@@ -222,161 +225,26 @@
         env:
           JOB_NAME: ${{ env.PR_NUMBER }}-${{ matrix.pkg-name }}-${{ matrix.runtime }}-${{ matrix.accelerator_type }}-${{ env.SHA }}
         run: |
+          [ -f ".rcfile" ] && source .rcfile
+
           if ! gcloud compute tpus tpu-vm list | grep -q "$JOB_NAME"; then
             echo "$JOB_NAME wasn't created"
             exit 0
->>>>>>> c39f6801
           fi
 
           # diagnostics
           gcloud compute tpus tpu-vm describe "$JOB_NAME"
 
           # delete the job
-          gcloud compute tpus tpu-vm delete "$JOB_NAME" --async
+          if [[ "${{ matrix.accelerator_type }}" == v5* ]]; then
+            gcloud compute tpus queued-resources delete "$JOB_NAME-resource" --async --force
+          else
+            gcloud compute tpus tpu-vm delete "$JOB_NAME" --async
+          fi
           sleep 5
 
           # diagnostics
           gcloud compute tpus tpu-vm list
-<<<<<<< HEAD
-        fi
-
-    # deleting queued-resources is not working correctly. delete if necessary until they fix it
-    - name: Zombie resource cleanup
-      if: startsWith(matrix.accelerator_type, 'v5')
-      run: |
-        [ -f ".rcfile" ] && source .rcfile
-
-        gcloud compute tpus queued-resources list --format='value(name,state)' > states.txt
-        cat states.txt
-
-        if [ ! -s "states.txt" ]; then
-          echo "No existing jobs"
-          exit 0
-        fi
-
-        jobs_deleted=false
-        while read -r resource_name state; do
-          if [[ $state == *SUSPENDED ]]; then
-            # delete the job
-            gcloud compute tpus queued-resources delete $resource_name --async --force
-            jobs_deleted=true
-          else
-            echo "Skipping $resource_name, $state"
-          fi
-        done < states.txt
-
-        if [ "$jobs_deleted" = true ]; then
-          sleep 5
-          # diagnostics
-          gcloud compute tpus queued-resources list
-        fi
-
-    - name: Update script
-      run: |
-        import os
-        fname = f'tests/tests_${{ matrix.pkg-name }}/run_tpu_tests.sh'
-        with open(fname) as fo:
-            data = fo.read()
-        data = data.replace('{PYTORCH_VERSION}', os.environ["XLA_VER"])
-        data = data.replace('{RUNTIME}', '${{ matrix.runtime }}')
-        data = data.replace('{ACCELERATOR_TYPE}', '${{ matrix.accelerator_type }}')
-        print(data)
-        with open(fname, "w") as fw:
-            fw.write(data)
-      shell: python
-
-    - name: Create node
-      id: tpu-create
-      # TPU capacity is very limited so this workflow's success is optional. continue normally if creation fails
-      continue-on-error: true
-      env:
-        JOB_NAME: ${{ env.PR_NUMBER }}-${{ matrix.pkg-name }}-${{ matrix.runtime }}-${{ matrix.accelerator_type }}-${{ env.SHA }}
-      run: |
-        if [[ "${{ matrix.accelerator_type }}" == v4* ]]; then
-          gcloud compute tpus tpu-vm create "$JOB_NAME" \
-            --accelerator-type=${{ matrix.accelerator_type }} \
-            --version="tpu-vm-v4-pt-$XLA_VER" \
-            --preemptible
-
-        else
-          source .rcfile
-          resource_name="${JOB_NAME}-resource"
-          gcloud compute tpus queued-resources create $resource_name \
-            --node-id "$JOB_NAME" \
-            --accelerator-type=${{ matrix.accelerator_type }} \
-            --runtime-version="v2-alpha-tpuv5-lite" \
-            --best-effort
-
-          while true; do
-            state=$(gcloud compute tpus queued-resources describe $resource_name | awk '/state: /{print $2}')
-              if [[ $state == "PROVISIONING" || $state == "ACCEPTED" ]]; then
-                echo "$state..."; sleep 5
-              elif [[ $state == "ACTIVE" ]]; then
-                break
-              else
-                echo "Error: Invalid state $state"; exit 1
-              fi
-          done
-        fi
-
-    - name: Run tests
-      if: steps.tpu-create.outcome == 'success'
-      env:
-        JOB_NAME: ${{ env.PR_NUMBER }}-${{ matrix.pkg-name }}-${{ matrix.runtime }}-${{ matrix.accelerator_type }}-${{ env.SHA }}
-      run: |
-        [ -f ".rcfile" ] && source .rcfile
-        set -uex
-
-        # zip-copy-unzip the repository
-        zip -q -r repo.zip . -x .git/
-        gcloud compute tpus tpu-vm scp --worker=all repo.zip "$JOB_NAME":~
-        gcloud compute tpus tpu-vm ssh "$JOB_NAME" --worker=all --command="cd ~; unzip -q -o repo.zip"
-
-        # run script
-        gcloud compute tpus tpu-vm ssh "$JOB_NAME" --worker=all --command="cd ~; bash tests/tests_${{ matrix.pkg-name }}/run_tpu_tests.sh"
-        exit_code=$?
-
-        # pull out the coverage file
-        gcloud compute tpus tpu-vm scp "$JOB_NAME":~/coverage.xml .
-
-        exit $exit_code
-
-    - name: Cleanup job
-      if: always()
-      env:
-        JOB_NAME: ${{ env.PR_NUMBER }}-${{ matrix.pkg-name }}-${{ matrix.runtime }}-${{ matrix.accelerator_type }}-${{ env.SHA }}
-      run: |
-        [ -f ".rcfile" ] && source .rcfile
-
-        if ! gcloud compute tpus tpu-vm list | grep -q "$JOB_NAME"; then
-          echo "$JOB_NAME wasn't created"
-          exit 0
-        fi
-
-        # diagnostics
-        gcloud compute tpus tpu-vm describe "$JOB_NAME"
-
-        # delete the job
-        if [[ "${{ matrix.accelerator_type }}" == v5* ]]; then
-          gcloud compute tpus queued-resources delete "$JOB_NAME-resource" --async --force
-        else
-          gcloud compute tpus tpu-vm delete "$JOB_NAME" --async
-        fi
-        sleep 5
-
-        # diagnostics
-        gcloud compute tpus tpu-vm list
-
-    - name: Upload coverage to Codecov
-      uses: codecov/codecov-action@v3
-      continue-on-error: true
-      with:
-        token: ${{ secrets.CODECOV_TOKEN }}
-        file: coverage.xml
-        flags: tpu,pytest
-        name: TPU-coverage
-        fail_ci_if_error: false
-=======
 
       - name: Upload coverage to Codecov
         uses: codecov/codecov-action@v3
@@ -386,5 +254,4 @@
           file: coverage.xml
           flags: tpu,pytest
           name: TPU-coverage
-          fail_ci_if_error: false
->>>>>>> c39f6801
+          fail_ci_if_error: false