name: Block app edits

on: ["pull_request"]

jobs:
  block:
    runs-on: ubuntu-latest
    steps:
      - uses: actions/checkout@v3
        with:
          fetch-depth: "2"  # To retrieve the preceding commit.

      - name: Get changed files using defaults
        id: changed-files
        uses: tj-actions/changed-files@v23
      - name: List all added files
        run: |
          for file in ${{ steps.changed-files.outputs.all_changed_and_modified_files }}; do
            echo "$file"
          done

      - name: Block edits in docs/source-app
        if: contains(steps.changed-files.outputs.all_changed_and_modified_files, 'docs/source-app')
        run:  exit 1

<<<<<<< HEAD
      - name: Block edits in tests/tests_app
        if: contains(steps.changed-files.outputs.all_changed_and_modified_files, 'tests/tests_app')
        run:  exit 1
=======
      - name: Block edits in examples/app
        if: contains(steps.changed-files.outputs.all_changed_and_modified_files, 'examples/app_')
        run:  exit 1

      - name: Block edits in tests/tests_app_examples
        if: contains(steps.changed-files.outputs.all_changed_and_modified_files, 'tests/tests_app_examples')
        run: exit 1
>>>>>>> dc70b651
<|MERGE_RESOLUTION|>--- conflicted
+++ resolved
@@ -21,18 +21,4 @@
 
       - name: Block edits in docs/source-app
         if: contains(steps.changed-files.outputs.all_changed_and_modified_files, 'docs/source-app')
-        run:  exit 1
-
-<<<<<<< HEAD
-      - name: Block edits in tests/tests_app
-        if: contains(steps.changed-files.outputs.all_changed_and_modified_files, 'tests/tests_app')
-        run:  exit 1
-=======
-      - name: Block edits in examples/app
-        if: contains(steps.changed-files.outputs.all_changed_and_modified_files, 'examples/app_')
-        run:  exit 1
-
-      - name: Block edits in tests/tests_app_examples
-        if: contains(steps.changed-files.outputs.all_changed_and_modified_files, 'tests/tests_app_examples')
-        run: exit 1
->>>>>>> dc70b651
+        run:  exit 1