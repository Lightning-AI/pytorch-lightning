--- conflicted
+++ resolved
@@ -103,12 +103,7 @@
       env:
         PACKAGE_NAME: ${{ matrix.pkg-name }}
       run: |
-<<<<<<< HEAD
-        pip install -e . -r requirements/lite/devel.txt --upgrade --find-links ${TORCH_URL}
-=======
-        pip install -r requirements/lite/devel.txt --upgrade --find-links ${TORCH_URL}
-        pip install pytest-timeout
->>>>>>> 62991229
+        pip install -e . "pytest-timeout" -r requirements/lite/devel.txt --upgrade --find-links ${TORCH_URL}
         pip list
 
     - name: Adjust tests
