custom_service_name: "Lightning CI required checker"
# For security reasons, configuration is only loaded from the repository's default branch,
# changes made in pull requests from different branches or forks are ignored. This means that changes to this file
# will only be used after they are merged.
subprojects:
  - id: "CI: CircleCI"
    paths:
      - ".circleci/**"
    checks:
      - "test-on-tpus"

  - id: "pytorch_lightning"
    paths:
      # all examples don't need to be added because they aren't used in CI, but these are
      - "examples/run_ddp_examples.sh"
      - "examples/convert_from_pt_to_pl/**"
      - "examples/run_pl_examples.sh"
      - "examples/pl_basics/backbone_image_classifier.py"
      - "examples/pl_basics/autoencoder.py"
      - "examples/pl_loops/mnist_lite.py"
      - "examples/pl_fault_tolerant/automatic.py"
      - "examples/test_pl_examples.py"
      - "examples/pl_integrations/dali_image_classifier.py"
      - "requirements/pytorch/**"
      - "src/pytorch_lightning/**"
      - "tests/tests_pytorch/**"
      - "setup.cfg"  # includes pytest config
      - ".github/workflows/ci-pytorch*.yml"
      - ".github/workflows/docs-*.yml"
    checks:
      - "conda (3.8, 1.10)"
      - "conda (3.8, 1.9)"
      - "conda (3.9, 1.11)"
      - "conda (3.9, 1.12)"
      - "cpu (macOS-11, 3.10, latest, stable)"
      - "cpu (macOS-11, 3.7, latest, stable)"
      - "cpu (macOS-11, 3.7, oldest, stable)"
      - "cpu (ubuntu-20.04, 3.10, latest, stable)"
      - "cpu (ubuntu-20.04, 3.7, latest, stable)"
      - "cpu (ubuntu-20.04, 3.7, oldest, stable)"
      - "cpu (windows-2022, 3.10, latest, stable)"
      - "cpu (windows-2022, 3.7, latest, stable)"
      - "cpu (windows-2022, 3.7, oldest, stable)"
      - "doctest (pytorch)"
      - "make-docs (pytorch)"
      - "mypy"
      - "PR Gatekeeper (pytorch)"
      - "pytorch-lightning (GPUs)"
      - "pytorch-lightning (HPUs)"
      - "pytorch-lightning (IPUs)"
      - "slow (macOS-11, 3.7, 1.11)"
      - "slow (ubuntu-20.04, 3.7, 1.11)"
      - "slow (windows-2022, 3.7, 1.11)"
      - "test-on-tpus"

  - id: "pytorch_lightning: Azure GPU"
    paths:
      - ".azure/gpu-tests.yml"
<<<<<<< HEAD
    checks:
      - "pytorch-lightning (GPUs)"
      - "pytorch-lightning (GPUs) (testing PyTorch - stable)"
=======
      - "tests/tests_pytorch/run_standalone_*.sh"
    checks:
      - "pytorch-lightning (GPUs)"
>>>>>>> 2157a3b8

  - id: "pytorch_lightning: Azure HPU"
    paths:
      - ".azure/hpu-tests.yml"
    checks:
      - "pytorch-lightning (HPUs)"
<<<<<<< HEAD
      - "pytorch-lightning (IPUs)"
=======
>>>>>>> 2157a3b8

  - id: "pytorch_lightning: Azure IPU"
    paths:
      - ".azure/ipu-tests.yml"
    checks:
      - "pytorch-lightning (IPUs)"

  - id: "pytorch_lightning: Docs"
    paths:
      - "docs/source-pytorch/**"
      - ".github/workflows/docs-*.yml"
      - "requirements/docs.txt"
      - "requirements/pytorch/**"
    checks:
      - "doctest (pytorch)"
      - "make-docs (pytorch)"

  - id: "pytorch_lightning: Docker"
    paths:
      - "dockers/**"
      - "requirements.txt"
      - "requirements/*.txt"
      - "requirements/pytorch/*"
      - "environment.yml"
      - ".github/workflows/*docker*.yml"
      - "setup.py"
    checks:
      - "build-conda (3.8, 1.9, 11.1.1)"
      - "build-conda (3.8, 1.10.1, 11.1.1)"
      - "build-conda (3.9, 1.11, 11.3.1)"
      - "build-conda (3.9, 1.12, 11.3.1)"
      - "build-cuda (3.8, 1.9, 11.1.1)"
      - "build-cuda (3.9, 1.10, 11.3.1)"
      - "build-cuda (3.9, 1.11, 11.3.1)"
      - "build-cuda (3.9, 1.12, 11.6.1)"
      - "build-cuda (3.9, 1.9, 11.1.1)"
      - "build-hpu (1.5.0, 1.11.0)"
      - "build-ipu (3.9, 1.9)"
      - "build-NGC"
      - "build-pl (3.9, 1.10, 11.3.1)"
      - "build-pl (3.9, 1.11, 11.3.1)"
      - "build-pl (3.9, 1.12, 11.6.1)"
      - "build-pl (3.9, 1.9, 11.1.1)"
      - "build-xla (3.7, 1.12)"

  - id: "pytorch_lightning: mypy"
    paths:
      - ".github/workflows/code-checks.yml"
      - "pyproject.toml"  # includes mypy config
    checks:
      - "mypy"

  - id: "lightning_app"
    paths:
      - "requirements/app/**"
      - "src/lightning_app/**"
      - "tests/tests_app/**"
      - "tests/tests_app_examples/**"
      # the examples are used in the app CI
      - "examples/app_*"
    checks:
      - 'App.cloud-e2e (App_cloud_e2e_testing App: template_streamlit_ui)'
      - 'App.cloud-e2e (App_cloud_e2e_testing App: boring_app)'
      - 'App.cloud-e2e (App_cloud_e2e_testing App: v0_app)'
      - "doctest (app)"
      - "make-docs (app)"
      - "pytest (macOS-11, 3.8, latest)"
      - "pytest (macOS-11, 3.8, oldest)"
      - "pytest (ubuntu-20.04, 3.8, latest)"
      - "pytest (ubuntu-20.04, 3.8, oldest)"
      - "pytest (windows-2022, 3.8, latest)"
      - "pytest (windows-2022, 3.8, oldest)"

  - id: "lightning_app: Azure"
    paths:
      - ".azure/app-cloud-e2e.yml"
    checks:
<<<<<<< HEAD
      - 'App.cloud-e2e (App_cloud_e2e_testing App: template_streamlit_ui)'
      - 'App.cloud-e2e (App_cloud_e2e_testing App: boring_app)'
      - 'App.cloud-e2e (App_cloud_e2e_testing App: v0_app)'
=======
      - "App.cloud-e2e"
>>>>>>> 2157a3b8

  - id: "lightning_app: Docs"
    paths:
      - "docs/source-app/**"
      - ".github/workflows/docs-*.yml"
      - "requirements/docs.txt"
      - "requirements/app/**"
    checks:
      - "doctest (app)"
      - "make-docs (app)"

  - id: "install"
    paths:
      - ".actions/setup_tools.py"
      - ".github/workflows/ci-pkg-install.yml"
      - "setup.py"
      - "src/lightning/**"
      # all __about__, __version__, __setup__
      - "src/*/__*.py"
    checks:
      - "install-meta-pypi (macOS-11, 3.8)"
      - "install-meta-pypi (ubuntu-20.04, 3.8)"
      - "install-meta-pypi (windows-2022, 3.8)"
      - "install-meta-src (macOS-11, 3.8)"
      - "install-meta-src (macOS-11, lightning, 3.8)"
      - "install-meta-src (ubuntu-20.04, 3.8)"
      - "install-meta-src (ubuntu-20.04, lightning, 3.8)"
      - "install-meta-src (windows-2022, 3.8)"
      - "install-meta-src (windows-2022, lightning, 3.8)"
      - "install-standalone (macOS-11, app, 3.8)"
      - "install-standalone (macOS-11, pytorch, 3.8)"
      - "install-standalone (ubuntu-20.04, app, 3.8)"
      - "install-standalone (ubuntu-20.04, pytorch, 3.8)"
      - "install-standalone (windows-2022, app, 3.8)"
      - "install-standalone (windows-2022, pytorch, 3.8)"<|MERGE_RESOLUTION|>--- conflicted
+++ resolved
@@ -56,25 +56,15 @@
   - id: "pytorch_lightning: Azure GPU"
     paths:
       - ".azure/gpu-tests.yml"
-<<<<<<< HEAD
-    checks:
-      - "pytorch-lightning (GPUs)"
-      - "pytorch-lightning (GPUs) (testing PyTorch - stable)"
-=======
       - "tests/tests_pytorch/run_standalone_*.sh"
     checks:
       - "pytorch-lightning (GPUs)"
->>>>>>> 2157a3b8
 
   - id: "pytorch_lightning: Azure HPU"
     paths:
       - ".azure/hpu-tests.yml"
     checks:
       - "pytorch-lightning (HPUs)"
-<<<<<<< HEAD
-      - "pytorch-lightning (IPUs)"
-=======
->>>>>>> 2157a3b8
 
   - id: "pytorch_lightning: Azure IPU"
     paths:
@@ -152,13 +142,7 @@
     paths:
       - ".azure/app-cloud-e2e.yml"
     checks:
-<<<<<<< HEAD
-      - 'App.cloud-e2e (App_cloud_e2e_testing App: template_streamlit_ui)'
-      - 'App.cloud-e2e (App_cloud_e2e_testing App: boring_app)'
-      - 'App.cloud-e2e (App_cloud_e2e_testing App: v0_app)'
-=======
       - "App.cloud-e2e"
->>>>>>> 2157a3b8
 
   - id: "lightning_app: Docs"
     paths:
