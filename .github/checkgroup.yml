--- conflicted
+++ resolved
@@ -204,15 +204,9 @@
     paths:
       - ".actions/**"
       - ".azure/gpu-tests-fabric.yml"
-<<<<<<< HEAD
-      - "examples/lite/**"
-      - "examples/run_lite_examples.sh"
-      - "tests/tests_fabric/run_standalone_*.sh"
-=======
       - "examples/fabric/**"
       - "examples/run_fabric_examples.sh"
-      - "tests/tests_lite/run_standalone_*.sh"
->>>>>>> c43b23b4
+      - "tests/tests_fabric/run_standalone_*.sh"
       - "tests/tests_pytorch/run_standalone_tests.sh"  # used by Lite through a symlink
       - "requirements/fabric/**"
       - "src/lightning_fabric/**"
