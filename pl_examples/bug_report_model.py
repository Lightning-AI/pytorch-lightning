# Copyright The PyTorch Lightning team.
#
# Licensed under the Apache License, Version 2.0 (the "License");
# you may not use this file except in compliance with the License.
# You may obtain a copy of the License at
#
#     http://www.apache.org/licenses/LICENSE-2.0
#
# Unless required by applicable law or agreed to in writing, software
# distributed under the License is distributed on an "AS IS" BASIS,
# WITHOUT WARRANTIES OR CONDITIONS OF ANY KIND, either express or implied.
# See the License for the specific language governing permissions and
# limitations under the License.

# --------------------------------------------
# --------------------------------------------
# --------------------------------------------
# USE THIS MODEL TO REPRODUCE A BUG YOU REPORT
# --------------------------------------------
# --------------------------------------------
# --------------------------------------------
import os

import torch
from torch.utils.data import Dataset

from pl_examples import cli_lightning_logo
from pytorch_lightning import LightningModule, Trainer


class RandomDataset(Dataset):
    """
    >>> RandomDataset(size=10, length=20)  # doctest: +ELLIPSIS
    <...bug_report_model.RandomDataset object at ...>
    """
<<<<<<< HEAD
=======

>>>>>>> 863a70c2
    def __init__(self, size, length):
        self.len = length
        self.data = torch.randn(length, size)

    def __getitem__(self, index):
        return self.data[index]

    def __len__(self):
        return self.len


class BoringModel(LightningModule):
    """
    >>> BoringModel()  # doctest: +ELLIPSIS +NORMALIZE_WHITESPACE
    BoringModel(
      (layer): Linear(...)
    )
    """

    def __init__(self):
        """
        Testing PL Module

        Use as follows:
        - subclass
        - modify the behavior for what you want

        class TestModel(BaseTestModel):
            def training_step(...):
                # do your own thing

        or:

        model = BaseTestModel()
        model.training_epoch_end = None

        """
        super().__init__()
        self.layer = torch.nn.Linear(32, 2)

    def forward(self, x):
        return self.layer(x)

    def loss(self, batch, prediction):
        # An arbitrary loss to have a loss that updates the model weights during `Trainer.fit` calls
        return torch.nn.functional.mse_loss(prediction, torch.ones_like(prediction))

    def step(self, x):
        x = self.layer(x)
        out = torch.nn.functional.mse_loss(x, torch.ones_like(x))
        return out

    def training_step(self, batch, batch_idx):
        output = self.layer(batch)
        loss = self.loss(batch, output)
        return {"loss": loss}

    def training_step_end(self, training_step_outputs):
        return training_step_outputs

    def training_epoch_end(self, outputs) -> None:
        torch.stack([x["loss"] for x in outputs]).mean()

    def validation_step(self, batch, batch_idx):
        output = self.layer(batch)
        loss = self.loss(batch, output)
        return {"x": loss}

    def validation_epoch_end(self, outputs) -> None:
        torch.stack([x['x'] for x in outputs]).mean()

    def test_step(self, batch, batch_idx):
        output = self.layer(batch)
        loss = self.loss(batch, output)
        return {"y": loss}

    def test_epoch_end(self, outputs) -> None:
        torch.stack([x["y"] for x in outputs]).mean()

    def configure_optimizers(self):
        optimizer = torch.optim.SGD(self.layer.parameters(), lr=0.1)
        lr_scheduler = torch.optim.lr_scheduler.StepLR(optimizer, step_size=1)
        return [optimizer], [lr_scheduler]


#  NOTE: If you are using a cmd line to run your script,
#  provide the cmd line as below.
#  opt = "--max_epochs 1 --limit_train_batches 1".split(" ")
#  parser = ArgumentParser()
#  args = parser.parse_args(opt)

<<<<<<< HEAD
=======

>>>>>>> 863a70c2
def test_run():

    class TestModel(BoringModel):
        def on_train_epoch_start(self) -> None:
            print('override any method to prove your bug')

    # fake data
    train_data = torch.utils.data.DataLoader(RandomDataset(32, 64))
    val_data = torch.utils.data.DataLoader(RandomDataset(32, 64))
    test_data = torch.utils.data.DataLoader(RandomDataset(32, 64))

    # model
    model = TestModel()
    trainer = Trainer(
        default_root_dir=os.getcwd(),
        limit_train_batches=1,
        limit_val_batches=1,
        max_epochs=1,
        weights_summary=None,
    )
    trainer.fit(model, train_data, val_data)
    trainer.test(test_dataloaders=test_data)


if __name__ == '__main__':
    cli_lightning_logo()
    test_run()<|MERGE_RESOLUTION|>--- conflicted
+++ resolved
@@ -33,10 +33,7 @@
     >>> RandomDataset(size=10, length=20)  # doctest: +ELLIPSIS
     <...bug_report_model.RandomDataset object at ...>
     """
-<<<<<<< HEAD
-=======
 
->>>>>>> 863a70c2
     def __init__(self, size, length):
         self.len = length
         self.data = torch.randn(length, size)
@@ -128,10 +125,7 @@
 #  parser = ArgumentParser()
 #  args = parser.parse_args(opt)
 
-<<<<<<< HEAD
-=======
 
->>>>>>> 863a70c2
 def test_run():
 
     class TestModel(BoringModel):
