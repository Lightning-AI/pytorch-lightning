# Copyright The PyTorch Lightning team.
#
# Licensed under the Apache License, Version 2.0 (the "License");
# you may not use this file except in compliance with the License.
# You may obtain a copy of the License at
#
#     http://www.apache.org/licenses/LICENSE-2.0
#
# Unless required by applicable law or agreed to in writing, software
# distributed under the License is distributed on an "AS IS" BASIS,
# WITHOUT WARRANTIES OR CONDITIONS OF ANY KIND, either express or implied.
# See the License for the specific language governing permissions and
# limitations under the License.
from abc import ABC
from distutils.version import LooseVersion
from random import shuffle
from warnings import warn

import numpy as np
import torch
from torch.nn import functional as F
from torch.utils.data import random_split

import pytorch_lightning as pl
<<<<<<< HEAD
from pl_examples import (
    _DALI_AVAILABLE,
    _DATASETS_PATH,
    _TORCHVISION_AVAILABLE,
    _TORCHVISION_MNIST_AVAILABLE,
    cli_lightning_logo,
)
from pytorch_lightning.utilities.cli import LightningCLI
=======
from pl_examples import _DALI_AVAILABLE, _DATASETS_PATH, _TORCHVISION_MNIST_AVAILABLE, cli_lightning_logo
from pytorch_lightning.utilities.imports import _TORCHVISION_AVAILABLE
>>>>>>> 89074fa2

if _TORCHVISION_AVAILABLE:
    from torchvision import transforms
if _TORCHVISION_MNIST_AVAILABLE:
    from torchvision.datasets import MNIST
else:
    from tests.helpers.datasets import MNIST

if _DALI_AVAILABLE:
    from nvidia.dali import __version__ as dali_version
    from nvidia.dali import ops
    from nvidia.dali.pipeline import Pipeline
    from nvidia.dali.plugin.pytorch import DALIClassificationIterator

    NEW_DALI_API = LooseVersion(dali_version) >= LooseVersion('0.28.0')
    if NEW_DALI_API:
        from nvidia.dali.plugin.base_iterator import LastBatchPolicy
else:
    warn('NVIDIA DALI is not available')
    ops, Pipeline, DALIClassificationIterator, LastBatchPolicy = ..., ABC, ABC, ABC


class ExternalMNISTInputIterator(object):
    """
    This iterator class wraps torchvision's MNIST dataset and returns the images and labels in batches
    """

    def __init__(self, mnist_ds, batch_size):
        self.batch_size = batch_size
        self.mnist_ds = mnist_ds
        self.indices = list(range(len(self.mnist_ds)))
        shuffle(self.indices)

    def __iter__(self):
        self.i = 0
        self.n = len(self.mnist_ds)
        return self

    def __next__(self):
        batch = []
        labels = []
        for _ in range(self.batch_size):
            index = self.indices[self.i]
            img, label = self.mnist_ds[index]
            batch.append(img.numpy())
            labels.append(np.array([label], dtype=np.uint8))
            self.i = (self.i + 1) % self.n
        return (batch, labels)


class ExternalSourcePipeline(Pipeline):
    """
    This DALI pipeline class just contains the MNIST iterator
    """

    def __init__(self, batch_size, eii, num_threads, device_id):
        super(ExternalSourcePipeline, self).__init__(batch_size, num_threads, device_id, seed=12)
        self.source = ops.ExternalSource(source=eii, num_outputs=2)
        self.build()

    def define_graph(self):
        images, labels = self.source()
        return images, labels


class DALIClassificationLoader(DALIClassificationIterator):
    """
    This class extends DALI's original `DALIClassificationIterator` with the `__len__()` function
     so that we can call `len()` on it
    """

    def __init__(
        self,
        pipelines,
        size=-1,
        reader_name=None,
        auto_reset=False,
        fill_last_batch=True,
        dynamic_shape=False,
        last_batch_padded=False,
    ):
        if NEW_DALI_API:
            last_batch_policy = LastBatchPolicy.FILL if fill_last_batch else LastBatchPolicy.DROP
            super().__init__(
                pipelines,
                size,
                reader_name,
                auto_reset,
                dynamic_shape,
                last_batch_policy=last_batch_policy,
                last_batch_padded=last_batch_padded
            )
        else:
            super().__init__(
                pipelines, size, reader_name, auto_reset, fill_last_batch, dynamic_shape, last_batch_padded
            )
        self._fill_last_batch = fill_last_batch

    def __len__(self):
        batch_count = self._size // (self._num_gpus * self.batch_size)
        last_batch = 1 if self._fill_last_batch else 1
        return batch_count + last_batch


class LitClassifier(pl.LightningModule):

    def __init__(
        self,
        hidden_dim: int = 128,
        learning_rate: float = 0.0001,
    ):
        super().__init__()
        self.save_hyperparameters()

        self.l1 = torch.nn.Linear(28 * 28, self.hparams.hidden_dim)
        self.l2 = torch.nn.Linear(self.hparams.hidden_dim, 10)

    def forward(self, x):
        x = x.view(x.size(0), -1)
        x = torch.relu(self.l1(x))
        x = torch.relu(self.l2(x))
        return x

    def split_batch(self, batch):
        return batch[0]["data"], batch[0]["label"].squeeze().long()

    def training_step(self, batch, batch_idx):
        x, y = self.split_batch(batch)
        y_hat = self(x)
        loss = F.cross_entropy(y_hat, y)
        return loss

    def validation_step(self, batch, batch_idx):
        x, y = self.split_batch(batch)
        y_hat = self(x)
        loss = F.cross_entropy(y_hat, y)
        self.log('valid_loss', loss)

    def test_step(self, batch, batch_idx):
        x, y = self.split_batch(batch)
        y_hat = self(x)
        loss = F.cross_entropy(y_hat, y)
        self.log('test_loss', loss)

    def configure_optimizers(self):
        return torch.optim.Adam(self.parameters(), lr=self.hparams.learning_rate)


class MyDataModule(pl.LightningDataModule):

    def __init__(
        self,
        batch_size: int = 32,
    ):
        super().__init__()
        dataset = MNIST(_DATASETS_PATH, train=True, download=True, transform=transforms.ToTensor())
        self.mnist_test = MNIST(_DATASETS_PATH, train=False, download=True, transform=transforms.ToTensor())
        self.mnist_train, self.mnist_val = random_split(dataset, [55000, 5000])

        eii_train = ExternalMNISTInputIterator(self.mnist_train, batch_size)
        eii_val = ExternalMNISTInputIterator(self.mnist_val, batch_size)
        eii_test = ExternalMNISTInputIterator(self.mnist_test, batch_size)

        self.pipe_train = ExternalSourcePipeline(batch_size=batch_size, eii=eii_train, num_threads=2, device_id=0)
        self.pipe_val = ExternalSourcePipeline(batch_size=batch_size, eii=eii_val, num_threads=2, device_id=0)
        self.pipe_test = ExternalSourcePipeline(batch_size=batch_size, eii=eii_test, num_threads=2, device_id=0)

    def train_dataloader(self):
        return DALIClassificationLoader(
            self.pipe_train,
            size=len(self.mnist_train),
            auto_reset=True,
            fill_last_batch=True
        )

    def val_dataloader(self):
        return DALIClassificationLoader(
            self.pipe_val,
            size=len(self.mnist_val),
            auto_reset=True,
            fill_last_batch=False
        )

    def test_dataloader(self):
        return DALIClassificationLoader(
            self.pipe_test,
            size=len(self.mnist_test),
            auto_reset=True,
            fill_last_batch=False
        )


def cli_main():
    if not _DALI_AVAILABLE:
        return

    cli = LightningCLI(LitClassifier, MyDataModule, seed_everything_default=1234)
    result = cli.trainer.test(cli.model, datamodule=cli.datamodule)
    print(result)


if __name__ == "__main__":
    cli_lightning_logo()
    cli_main()<|MERGE_RESOLUTION|>--- conflicted
+++ resolved
@@ -22,19 +22,9 @@
 from torch.utils.data import random_split
 
 import pytorch_lightning as pl
-<<<<<<< HEAD
-from pl_examples import (
-    _DALI_AVAILABLE,
-    _DATASETS_PATH,
-    _TORCHVISION_AVAILABLE,
-    _TORCHVISION_MNIST_AVAILABLE,
-    cli_lightning_logo,
-)
+from pl_examples import _DALI_AVAILABLE, _DATASETS_PATH, _TORCHVISION_MNIST_AVAILABLE, cli_lightning_logo
 from pytorch_lightning.utilities.cli import LightningCLI
-=======
-from pl_examples import _DALI_AVAILABLE, _DATASETS_PATH, _TORCHVISION_MNIST_AVAILABLE, cli_lightning_logo
 from pytorch_lightning.utilities.imports import _TORCHVISION_AVAILABLE
->>>>>>> 89074fa2
 
 if _TORCHVISION_AVAILABLE:
     from torchvision import transforms
