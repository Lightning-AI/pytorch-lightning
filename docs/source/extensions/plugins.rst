.. _plugins:

#######
Plugins
#######

.. include:: ../links.rst

Plugins allow custom integrations to the internals of the Trainer such as custom precision, checkpointing or
cluster environment implementation.

Under the hood, the Lightning Trainer is using plugins in the training routine, added automatically
depending on the provided Trainer arguments.

There are three types of Plugins in Lightning with different responsibilities:

- Precision Plugins
- CheckpointIO Plugins
- Cluster Environments

You can make the Trainer use one or multiple plugins by adding it to the ``plugins`` argument like so:

.. code-block:: python

    trainer = Trainer(plugins=[plugin1, plugin2, ...])


By default, the plugins get selected based on the rest of the Trainer settings such as the ``strategy``.


-----------

.. _precision-plugins:

*****************
Precision Plugins
*****************

We provide precision plugins for you to benefit from numerical representations with lower precision than
32-bit floating-point or higher precision, such as 64-bit floating-point.

.. code-block:: python

    # Training with 16-bit precision
    trainer = Trainer(precision=16)

The full list of built-in precision plugins is listed below.

.. currentmodule:: pytorch_lightning.plugins.precision

.. autosummary::
    :nosignatures:
    :template: classtemplate.rst

    ApexMixedPrecisionPlugin
    DeepSpeedPrecisionPlugin
    DoublePrecisionPlugin
    FullyShardedNativeMixedPrecisionPlugin
    HPUPrecisionPlugin
    IPUPrecisionPlugin
    MixedPrecisionPlugin
    NativeMixedPrecisionPlugin
    PrecisionPlugin
    ShardedNativeMixedPrecisionPlugin
    TPUBf16PrecisionPlugin
    TPUPrecisionPlugin

<<<<<<< HEAD
More information regarding precision with Lightning can be found :doc:`here <../common/precision>`
=======
More information regarding precision with Lightning can be found :ref:`here <precision>`
>>>>>>> 0524395c

-----------


.. _checkpoint_io_plugins:

********************
CheckpointIO Plugins
********************

As part of our commitment to extensibility, we have abstracted Lightning's checkpointing logic into the :class:`~pytorch_lightning.plugins.io.CheckpointIO` plugin.
With this, you have the ability to customize the checkpointing logic to match the needs of your infrastructure.

Below is a list of built-in plugins for checkpointing.

.. currentmodule:: pytorch_lightning.plugins.io

.. autosummary::
    :nosignatures:
    :template: classtemplate.rst

    CheckpointIO
    HPUCheckpointIO
    TorchCheckpointIO
    XLACheckpointIO

Learn more about custom checkpointing with Lightning :ref:`here <checkpointing_expert>`.

-----------


.. _cluster_environment_plugins:

********************
Cluster Environments
********************

You can define the interface of your own cluster environment based on the requirements of your infrastructure.

.. currentmodule:: pytorch_lightning.plugins.environments

.. autosummary::
    :nosignatures:
    :template: classtemplate.rst

    ClusterEnvironment
    KubeflowEnvironment
    LightningEnvironment
    LSFEnvironment
    SLURMEnvironment
    TorchElasticEnvironment<|MERGE_RESOLUTION|>--- conflicted
+++ resolved
@@ -65,11 +65,7 @@
     TPUBf16PrecisionPlugin
     TPUPrecisionPlugin
 
-<<<<<<< HEAD
-More information regarding precision with Lightning can be found :doc:`here <../common/precision>`
-=======
 More information regarding precision with Lightning can be found :ref:`here <precision>`
->>>>>>> 0524395c
 
 -----------
 
