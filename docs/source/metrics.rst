.. testsetup:: *

    import torch
    from torch.nn import Module
    from pytorch_lightning.core.lightning import LightningModule
    from pytorch_lightning.metrics import Metric

.. _metrics:

#######
Metrics
#######

``pytorch_lightning.metrics`` is a Metrics API created for easy metric development and usage in
PyTorch and PyTorch Lightning. It is rigorously tested for all edge cases and includes a growing list of
common metric implementations.

The metrics API provides ``update()``, ``compute()``, ``reset()`` functions to the user. The metric base class inherits
``nn.Module`` which allows us to call ``metric(...)`` directly. The ``forward()`` method of the base ``Metric`` class
serves the dual purpose of calling ``update()`` on its input and simultanously returning the value of the metric over the
provided input.

These metrics work with DDP in PyTorch and PyTorch Lightning by default. When ``.compute()`` is called in
distributed mode, the internal state of each metric is synced and reduced across each process, so that the
logic present in ``.compute()`` is applied to state information from all processes.

The example below shows how to use a metric in your ``LightningModule``:

.. code-block:: python

    def __init__(self):
        ...
        self.accuracy = pl.metrics.Accuracy()

    def training_step(self, batch, batch_idx):
        logits = self(x)
        ...
        # log step metric
        self.log('train_acc_step', self.accuracy(logits, y))
        ...

    def training_epoch_end(self, outs):
        # log epoch metric
        self.log('train_acc_epoch', self.accuracy.compute())


``Metric`` objects can also be directly logged, in which case Lightning will log
the metric based on ``on_step`` and ``on_epoch`` flags present in ``self.log(...)``.
If ``on_epoch`` is True, the logger automatically logs the end of epoch metric value by calling
``.compute()``.

.. note::
    ``sync_dist``, ``sync_dist_op``, ``sync_dist_group``, ``reduce_fx`` and ``tbptt_reduce_fx``
    flags from ``self.log(...)`` don't affect the metric logging in any manner. The metric class
    contains its own distributed synchronization logic.

    This however is only true for metrics that inherit the base class ``Metric``,
    and thus the functional metric API provides no support for in-built distributed synchronization
    or reduction functions.


.. code-block:: python

    def __init__(self):
        ...
        self.train_acc = pl.metrics.Accuracy()
        self.valid_acc = pl.metrics.Accuracy()

    def training_step(self, batch, batch_idx):
        logits = self(x)
        ...
        self.train_acc(logits, y)
        self.log('train_acc', self.train_acc, on_step=True, on_epoch=False)

    def validation_step(self, batch, batch_idx):
        logits = self(x)
        ...
        self.valid_acc(logits, y)
        self.log('valid_acc', self.valid_acc, on_step=True, on_epoch=True)


This metrics API is independent of PyTorch Lightning. Metrics can directly be used in PyTorch as shown in the example:

.. code-block:: python

    from pytorch_lightning import metrics

    train_accuracy = metrics.Accuracy()
    valid_accuracy = metrics.Accuracy(compute_on_step=False)

    for epoch in range(epochs):
        for x, y in train_data:
            y_hat = model(x)

            # training step accuracy
            batch_acc = train_accuracy(y_hat, y)

        for x, y in valid_data:
            y_hat = model(x)
            valid_accuracy(y_hat, y)

    # total accuracy over all training batches
    total_train_accuracy = train_accuracy.compute()

    # total accuracy over all validation batches
    total_valid_accuracy = valid_accuracy.compute()

*********************
Implementing a Metric
*********************

To implement your custom metric, subclass the base ``Metric`` class and implement the following methods:

- ``__init__()``: Each state variable should be called using ``self.add_state(...)``.
- ``update()``: Any code needed to update the state given any inputs to the metric.
- ``compute()``: Computes a final value from the state of the metric.

All you need to do is call ``add_state`` correctly to implement a custom metric with DDP.
``reset()`` is called on metric state variables added using ``add_state()``.

To see how metric states are synchronized across distributed processes, refer to ``add_state()`` docs
from the base ``Metric`` class.

Example implementation:

.. code-block:: python

    from pytorch_lightning.metrics import Metric

    class MyAccuracy(Metric):
        def __init__(self, dist_sync_on_step=False):
            super().__init__(dist_sync_on_step=dist_sync_on_step)

            self.add_state("correct", default=torch.tensor(0), dist_reduce_fx="sum")
            self.add_state("total", default=torch.tensor(0), dist_reduce_fx="sum")

        def update(self, preds: torch.Tensor, target: torch.Tensor):
            preds, target = self._input_format(preds, target)
            assert preds.shape == target.shape

            self.correct += torch.sum(preds == target)
            self.total += target.numel()

        def compute(self):
            return self.correct.float() / self.total

**********
Metric API
**********

.. autoclass:: pytorch_lightning.metrics.Metric
    :noindex:

*************
Class metrics
*************

Classification Metrics
----------------------

Accuracy
~~~~~~~~

.. autoclass:: pytorch_lightning.metrics.classification.Accuracy
    :noindex:

Precision
<<<<<<< HEAD
^^^^^^^^^
=======
~~~~~~~~~
>>>>>>> f967fbba

.. autoclass:: pytorch_lightning.metrics.classification.Precision
    :noindex:

Recall
<<<<<<< HEAD
^^^^^^
=======
~~~~~~
>>>>>>> f967fbba

.. autoclass:: pytorch_lightning.metrics.classification.Recall
    :noindex:

Fbeta
<<<<<<< HEAD
^^^^^
=======
~~~~~
>>>>>>> f967fbba

.. autoclass:: pytorch_lightning.metrics.classification.Fbeta
    :noindex:

<<<<<<< HEAD
ConfusionMatrix
^^^^^^^^^^^^^^^

.. autoclass:: pytorch_lightning.metrics.classification.ConfusionMatrix
    :noindex:

=======
>>>>>>> f967fbba
Regression Metrics
------------------

MeanSquaredError
~~~~~~~~~~~~~~~~

.. autoclass:: pytorch_lightning.metrics.regression.MeanSquaredError
    :noindex:


MeanAbsoluteError
~~~~~~~~~~~~~~~~~

.. autoclass:: pytorch_lightning.metrics.regression.MeanAbsoluteError
    :noindex:


MeanSquaredLogError
~~~~~~~~~~~~~~~~~~~

.. autoclass:: pytorch_lightning.metrics.regression.MeanSquaredLogError
    :noindex:


ExplainedVariance
~~~~~~~~~~~~~~~~~

.. autoclass:: pytorch_lightning.metrics.regression.ExplainedVariance
    :noindex:

******************
Functional Metrics
******************

The functional metrics follow the simple paradigm input in, output out. This means, they don't provide any advanced mechanisms for syncing across DDP nodes or aggregation over batches. They simply compute the metric value based on the given inputs.

Also the integration within other parts of PyTorch Lightning will never be as tight as with the class-based interface.
If you look for just computing the values, the functional metrics are the way to go. However, if you are looking for the best integration and user experience, please consider also to use the class interface.

Classification
--------------

accuracy [func]
~~~~~~~~~~~~~~~

.. autofunction:: pytorch_lightning.metrics.functional.classification.accuracy
    :noindex:


auc [func]
~~~~~~~~~~

.. autofunction:: pytorch_lightning.metrics.functional.classification.auc
    :noindex:


auroc [func]
~~~~~~~~~~~~

.. autofunction:: pytorch_lightning.metrics.functional.classification.auroc
    :noindex:


average_precision [func]
~~~~~~~~~~~~~~~~~~~~~~~~

.. autofunction:: pytorch_lightning.metrics.functional.classification.average_precision
    :noindex:


confusion_matrix [func]
~~~~~~~~~~~~~~~~~~~~~~~

.. autofunction:: pytorch_lightning.metrics.functional.classification.confusion_matrix
    :noindex:


dice_score [func]
~~~~~~~~~~~~~~~~~

.. autofunction:: pytorch_lightning.metrics.functional.classification.dice_score
    :noindex:


f1_score [func]
~~~~~~~~~~~~~~~

.. autofunction:: pytorch_lightning.metrics.functional.classification.f1_score
    :noindex:


fbeta_score [func]
~~~~~~~~~~~~~~~~~~

.. autofunction:: pytorch_lightning.metrics.functional.classification.fbeta_score
    :noindex:


iou [func]
~~~~~~~~~~

.. autofunction:: pytorch_lightning.metrics.functional.classification.iou
    :noindex:


multiclass_roc [func]
~~~~~~~~~~~~~~~~~~~~~

.. autofunction:: pytorch_lightning.metrics.functional.classification.multiclass_roc
    :noindex:


precision [func]
~~~~~~~~~~~~~~~~

.. autofunction:: pytorch_lightning.metrics.functional.classification.precision
    :noindex:


precision_recall [func]
~~~~~~~~~~~~~~~~~~~~~~~

.. autofunction:: pytorch_lightning.metrics.functional.classification.precision_recall
    :noindex:


precision_recall_curve [func]
~~~~~~~~~~~~~~~~~~~~~~~~~~~~~

.. autofunction:: pytorch_lightning.metrics.functional.classification.precision_recall_curve
    :noindex:


recall [func]
~~~~~~~~~~~~~

.. autofunction:: pytorch_lightning.metrics.functional.classification.recall
    :noindex:


roc [func]
~~~~~~~~~~

.. autofunction:: pytorch_lightning.metrics.functional.classification.roc
    :noindex:


stat_scores [func]
~~~~~~~~~~~~~~~~~~

.. autofunction:: pytorch_lightning.metrics.functional.classification.stat_scores
    :noindex:


stat_scores_multiple_classes [func]
~~~~~~~~~~~~~~~~~~~~~~~~~~~~~~~~~~~

.. autofunction:: pytorch_lightning.metrics.functional.classification.stat_scores_multiple_classes
    :noindex:


to_categorical [func]
~~~~~~~~~~~~~~~~~~~~~

.. autofunction:: pytorch_lightning.metrics.functional.classification.to_categorical
    :noindex:


to_onehot [func]
~~~~~~~~~~~~~~~~

.. autofunction:: pytorch_lightning.metrics.functional.classification.to_onehot
    :noindex:


Regression
----------

mae [func]
~~~~~~~~~~

.. autofunction:: pytorch_lightning.metrics.functional.regression.mae
    :noindex:


mse [func]
~~~~~~~~~~

.. autofunction:: pytorch_lightning.metrics.functional.regression.mse
    :noindex:


psnr [func]
~~~~~~~~~~~

.. autofunction:: pytorch_lightning.metrics.functional.regression.psnr
    :noindex:


rmse [func]
~~~~~~~~~~~

.. autofunction:: pytorch_lightning.metrics.functional.regression.rmse
    :noindex:


rmsle [func]
~~~~~~~~~~~~

.. autofunction:: pytorch_lightning.metrics.functional.regression.rmsle
    :noindex:


ssim [func]
~~~~~~~~~~~

.. autofunction:: pytorch_lightning.metrics.functional.regression.mae
    :noindex:


NLP
---

bleu_score [func]
~~~~~~~~~~~~~~~~~

.. autofunction:: pytorch_lightning.metrics.functional.nlp.bleu_score
    :noindex:


Pairwise
--------

embedding_similarity [func]
~~~~~~~~~~~~~~~~~~~~~~~~~~~

.. autofunction:: pytorch_lightning.metrics.functional.self_supervised.embedding_similarity
    :noindex:
<|MERGE_RESOLUTION|>--- conflicted
+++ resolved
@@ -165,44 +165,23 @@
     :noindex:
 
 Precision
-<<<<<<< HEAD
-^^^^^^^^^
-=======
 ~~~~~~~~~
->>>>>>> f967fbba
 
 .. autoclass:: pytorch_lightning.metrics.classification.Precision
     :noindex:
 
 Recall
-<<<<<<< HEAD
-^^^^^^
-=======
 ~~~~~~
->>>>>>> f967fbba
 
 .. autoclass:: pytorch_lightning.metrics.classification.Recall
     :noindex:
 
 Fbeta
-<<<<<<< HEAD
-^^^^^
-=======
 ~~~~~
->>>>>>> f967fbba
 
 .. autoclass:: pytorch_lightning.metrics.classification.Fbeta
     :noindex:
 
-<<<<<<< HEAD
-ConfusionMatrix
-^^^^^^^^^^^^^^^
-
-.. autoclass:: pytorch_lightning.metrics.classification.ConfusionMatrix
-    :noindex:
-
-=======
->>>>>>> f967fbba
 Regression Metrics
 ------------------
 
