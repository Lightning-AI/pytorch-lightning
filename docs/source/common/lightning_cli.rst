.. testsetup:: *
    :skipif: not _JSONARGPARSE_AVAILABLE

    import torch
    from unittest import mock
    from typing import List
    import pytorch_lightning as pl
    from pytorch_lightning import LightningModule, LightningDataModule, Trainer, Callback


    class NoFitTrainer(Trainer):
        def fit(self, *_, **__):
            pass


    class LightningCLI(pl.utilities.cli.LightningCLI):
        def __init__(self, *args, trainer_class=NoFitTrainer, run=False, **kwargs):
            super().__init__(*args, trainer_class=trainer_class, run=run, **kwargs)


    class MyModel(LightningModule):
        def __init__(
            self,
            encoder_layers: int = 12,
            decoder_layers: List[int] = [2, 4],
            batch_size: int = 8,
        ):
            pass


    class MyClassModel(LightningModule):
        def __init__(self, num_classes: int):
            pass


    class MyDataModule(LightningDataModule):
        def __init__(self, batch_size: int = 8):
            self.num_classes = 5


    def send_email(address, message):
        pass


    MyModelBaseClass = MyModel
    MyDataModuleBaseClass = MyDataModule

    EncoderBaseClass = MyModel
    DecoderBaseClass = MyModel

    mock_argv = mock.patch("sys.argv", ["any.py"])
    mock_argv.start()

.. testcleanup:: *

    mock_argv.stop()


Lightning CLI and config files
------------------------------

Another source of boilerplate code that Lightning can help to reduce is in the implementation of command line tools.
Furthermore, it provides a standardized way to configure experiments using a single file that includes settings for
:class:`~pytorch_lightning.trainer.trainer.Trainer` as well as the user extended
:class:`~pytorch_lightning.core.lightning.LightningModule` and
:class:`~pytorch_lightning.core.datamodule.LightningDataModule` classes. The full configuration is automatically saved
in the log directory. This has the benefit of greatly simplifying the reproducibility of experiments.

The main requirement for user extended classes to be made configurable is that all relevant init arguments must have
type hints. This is not a very demanding requirement since it is good practice to do anyway. As a bonus if the arguments
are described in the docstrings, then the help of the command line tool will display them.

.. warning:: ``LightningCLI`` is in beta and subject to change.

----------


LightningCLI
^^^^^^^^^^^^

The implementation of training command line tools is done via the :class:`~pytorch_lightning.utilities.cli.LightningCLI`
class. The minimal installation of pytorch-lightning does not include this support. To enable it, either install
Lightning as :code:`pytorch-lightning[extra]` or install the package :code:`jsonargparse[signatures]`.

The case in which the user's :class:`~pytorch_lightning.core.lightning.LightningModule` class implements all required
:code:`*_dataloader` methods, a :code:`trainer.py` tool can be as simple as:

.. testcode::

    cli = LightningCLI(MyModel)

The help of the tool describing all configurable options and default values can be shown by running :code:`python
trainer.py --help`. Default options can be changed by providing individual command line arguments. However, it is better
practice to create a configuration file and provide this to the tool. A way to do this would be:

.. code-block:: bash

    # Dump default configuration to have as reference
    python trainer.py fit --print_config > config.yaml
    # Modify the config to your liking - you can remove all default arguments
    nano config.yaml
    # Fit your model using the configuration
    python trainer.py fit --config config.yaml

The instantiation of the :class:`~pytorch_lightning.utilities.cli.LightningCLI` class takes care of parsing command line
and config file options, instantiating the classes, setting up a callback to save the config in the log directory and
finally running the trainer. The resulting object :code:`cli` can be used for example to get the instance of the model,
(:code:`cli.model`).

After multiple experiments with different configurations, each one will have in its respective log directory a
:code:`config.yaml` file. This file can be used for reference to know in detail all the settings that were used for each
particular experiment, and also could be used to trivially reproduce a training, e.g.:

.. code-block:: bash

    python trainer.py fit --config lightning_logs/version_7/config.yaml

If a separate :class:`~pytorch_lightning.core.datamodule.LightningDataModule` class is required, the trainer tool just
needs a small modification as follows:

.. testcode::

    cli = LightningCLI(MyModel, MyDataModule)

The start of a possible implementation of :class:`MyModel` including the recommended argument descriptions in the
docstring could be the one below. Note that by using type hints and docstrings there is no need to duplicate this
information to define its configurable arguments.

.. testcode:: mymodel

    class MyModel(LightningModule):
        def __init__(self, encoder_layers: int = 12, decoder_layers: List[int] = [2, 4]):
            """Example encoder-decoder model

            Args:
                encoder_layers: Number of layers for the encoder
                decoder_layers: Number of layers for each decoder block
            """
            super().__init__()
            self.save_hyperparameters()

With this model class, the help of the trainer tool would look as follows:

.. code-block:: bash

    $ python trainer.py fit --help
    usage: trainer.py [-h] [--config CONFIG] [--print_config [={comments,skip_null}+]] ...

    optional arguments:
      -h, --help            Show this help message and exit.
      --config CONFIG       Path to a configuration file in json or yaml format.
      --print_config [={comments,skip_null}+]
                            Print configuration and exit.
      --seed_everything SEED_EVERYTHING
                            Set to an int to run seed_everything with this value before classes instantiation
                            (type: Optional[int], default: null)

    Customize every aspect of training via flags:
      ...
      --trainer.max_epochs MAX_EPOCHS
                            Stop training once this number of epochs is reached. (type: Optional[int], default: null)
      --trainer.min_epochs MIN_EPOCHS
                            Force training for at least these many epochs (type: Optional[int], default: null)
      ...

    Example encoder-decoder model:
      --model.encoder_layers ENCODER_LAYERS
                            Number of layers for the encoder (type: int, default: 12)
      --model.decoder_layers DECODER_LAYERS
                            Number of layers for each decoder block (type: List[int], default: [2, 4])

The default configuration that option :code:`--print_config` gives is in yaml format and for the example above would
look as follows:

.. code-block:: bash

    $ python trainer.py fit --print_config
    model:
      decoder_layers:
      - 2
      - 4
      encoder_layers: 12
    trainer:
      accelerator: null
      accumulate_grad_batches: 1
      amp_backend: native
      amp_level: O2
      ...

Note that there is a section for each class (model and trainer) including all the init parameters of the class. This
grouping is also used in the formatting of the help shown previously.


Changing subcommands
^^^^^^^^^^^^^^^^^^^^

The CLI supports running any trainer function from command line by changing the subcommand provided:

.. code-block:: bash

    $ python trainer.py --help
    usage: trainer.py [-h] [--config CONFIG] [--print_config [={comments,skip_null}+]] {fit,validate,test,predict,tune} ...

    pytorch-lightning trainer command line tool

    optional arguments:
      -h, --help            Show this help message and exit.
      --config CONFIG       Path to a configuration file in json or yaml format.
      --print_config [={comments,skip_null}+]
                            Print configuration and exit.

    subcommands:
      For more details of each subcommand add it as argument followed by --help.

      {fit,validate,test,predict,tune}
        fit                 Runs the full optimization routine.
        validate            Perform one evaluation epoch over the validation set.
        test                Perform one evaluation epoch over the test set.
        predict             Run inference on your data.
        tune                Runs routines to tune hyperparameters before training.
    $ python trainer.py test --trainer.limit_test_batches=10 [...]


Use of command line arguments
^^^^^^^^^^^^^^^^^^^^^^^^^^^^^

For every CLI implemented, users are encouraged to learn how to run it by reading the documentation printed with the
:code:`--help` option and use the :code:`--print_config` option to guide the writing of config files. A few more details
that might not be clear by only reading the help are the following.

:class:`~pytorch_lightning.utilities.cli.LightningCLI` is based on argparse and as such follows the same arguments style
as many POSIX command line tools. Long options are prefixed with two dashes and its corresponding values should be
provided with an empty space or an equal sign, as :code:`--option value` or :code:`--option=value`. Command line options
are parsed from left to right, therefore if a setting appears multiple times the value most to the right will override
the previous ones. If a class has an init parameter that is required (i.e. no default value), it is given as
:code:`--option` which makes it explicit and more readable instead of relying on positional arguments.

When calling a CLI, all options can be provided using individual arguments. However, given the large amount of options
that the CLIs have, it is recommended to use a combination of config files and individual arguments. Therefore, a common
pattern could be a single config file and only a few individual arguments that override defaults or values in the
config, for example:

.. code-block:: bash

    $ python trainer.py fit --config experiment_defaults.yaml --trainer.max_epochs 100

Another common pattern could be having multiple config files:

.. code-block:: bash

    $ python trainer.py --config config1.yaml --config config2.yaml test --config config3.yaml [...]

As explained before, :code:`config1.yaml` is parsed first and then :code:`config2.yaml`. Therefore, if individual
settings are defined in both files, then the ones in :code:`config2.yaml` will be used. Settings in :code:`config1.yaml`
that are not in :code:`config2.yaml` are be kept. The same happens for :code:`config3.yaml`.

The configuration files before the subcommand (``test`` in this case) can contain custom configuration for multiple of
them, for example:

.. code-block:: bash

    $ cat config1.yaml
    fit:
        trainer:
            limit_train_batches: 100
            max_epochs: 10
    test:
        trainer:
            limit_test_batches: 10


whereas the configuration files passed after the subcommand would be:

.. code-block:: bash

    $ cat config3.yaml
    trainer:
        limit_train_batches: 100
        max_epochs: 10
    # the argument passed to `trainer.test(ckpt_path=...)`
    ckpt_path: "a/path/to/a/checkpoint"


Groups of options can also be given as independent config files:

.. code-block:: bash

    $ python trainer.py fit --trainer trainer.yaml --model model.yaml --data data.yaml [...]

When running experiments in clusters it could be desired to use a config which needs to be accessed from a remote
location. :class:`~pytorch_lightning.utilities.cli.LightningCLI` comes with `fsspec
<https://filesystem-spec.readthedocs.io/en/stable/>`_ support which allows reading and writing from many types of remote
file systems. One example is if you have installed the `gcsfs <https://gcsfs.readthedocs.io/en/stable/>`_ then a config
could be stored in an S3 bucket and accessed as:

.. code-block:: bash

    $ python trainer.py --config s3://bucket/config.yaml [...]

In some cases people might what to pass an entire config in an environment variable, which could also be used instead of
a path to a file, for example:

.. code-block:: bash

    $ python trainer.py fit --trainer "$TRAINER_CONFIG" --model "$MODEL_CONFIG" [...]

An alternative for environment variables could be to instantiate the CLI with :code:`env_parse=True`. In this case the
help shows the names of the environment variables for all options. A global config would be given in :code:`PL_CONFIG`
and there wouldn't be a need to specify any command line argument.

It is also possible to set a path to a config file of defaults. If the file exists it would be automatically loaded
without having to specify any command line argument. Arguments given would override the values in the default config
file. Loading a defaults file :code:`my_cli_defaults.yaml` in the current working directory would be implemented as:

.. testcode::

    cli = LightningCLI(MyModel, MyDataModule, parser_kwargs={"default_config_files": ["my_cli_defaults.yaml"]})

or if you want defaults per subcommand:

.. testcode::

    cli = LightningCLI(MyModel, MyDataModule, parser_kwargs={"fit": {"default_config_files": ["my_fit_defaults.yaml"]}})

To load a file in the user's home directory would be just changing to :code:`~/.my_cli_defaults.yaml`. Note that this
setting is given through :code:`parser_kwargs`. More parameters are supported. For details see the `ArgumentParser API
<https://jsonargparse.readthedocs.io/en/stable/#jsonargparse.core.ArgumentParser.__init__>`_ documentation.


Instantiation only mode
^^^^^^^^^^^^^^^^^^^^^^^

The CLI is designed to start fitting with minimal code changes. On class instantiation, the CLI will automatically
call the trainer function associated to the subcommand provided so you don't have to do it.
To avoid this, you can set the following argument:

.. testcode::

    cli = LightningCLI(MyModel, run=False)  # True by default
    # you'll have to call fit yourself:
    cli.trainer.fit(cli.model)

In this mode, there are subcommands added to the parser.
This can be useful to implement custom logic without having to subclass the CLI, but still using the CLI's instantiation
and argument parsing capabilities.


Trainer Callbacks and arguments with class type
^^^^^^^^^^^^^^^^^^^^^^^^^^^^^^^^^^^^^^^^^^^^^^^

A very important argument of the :class:`~pytorch_lightning.trainer.trainer.Trainer` class is the :code:`callbacks`. In
contrast to other more simple arguments which just require numbers or strings, :code:`callbacks` expects a list of
instances of subclasses of :class:`~pytorch_lightning.callbacks.Callback`. To specify this kind of argument in a config
file, each callback must be given as a dictionary including a :code:`class_path` entry with an import path of the class,
and optionally an :code:`init_args` entry with arguments required to instantiate it. Therefore, a simple configuration
file example that defines a couple of callbacks is the following:

.. code-block:: yaml

    trainer:
      callbacks:
        - class_path: pytorch_lightning.callbacks.EarlyStopping
          init_args:
            patience: 5
        - class_path: pytorch_lightning.callbacks.LearningRateMonitor
          init_args:
            ...

Similar to the callbacks, any arguments in :class:`~pytorch_lightning.trainer.trainer.Trainer` and user extended
:class:`~pytorch_lightning.core.lightning.LightningModule` and
:class:`~pytorch_lightning.core.datamodule.LightningDataModule` classes that have as type hint a class can be configured
the same way using :code:`class_path` and :code:`init_args`.

For callbacks in particular, Lightning simplifies the command line so that only
the :class:`~pytorch_lightning.callbacks.Callback` name is required.
The argument's order matters and the user needs to pass the arguments in the following way.

.. code-block:: bash

    $ python ... \
        --trainer.callbacks={CALLBACK_1_NAME} \
        --trainer.callbacks.{CALLBACK_1_ARGS_1}=... \
        --trainer.callbacks.{CALLBACK_1_ARGS_2}=... \
        ...
        --trainer.callbacks={CALLBACK_N_NAME} \
        --trainer.callbacks.{CALLBACK_N_ARGS_1}=... \
        ...

Here is an example:

.. code-block:: bash

    $ python ... \
        --trainer.callbacks=EarlyStopping \
        --trainer.callbacks.patience=5 \
        --trainer.callbacks=LearningRateMonitor \
        --trainer.callbacks.logging_interval=epoch

Lightning provides a mechanism for you to add your own callbacks and benefit from the command line simplification
as described above:

.. code-block:: python

    from pytorch_lightning.utilities.cli import CALLBACK_REGISTRY


    @CALLBACK_REGISTRY
    class CustomCallback(Callback):
        ...


    cli = LightningCLI(...)

.. code-block:: bash

    $  python ... --trainer.callbacks=CustomCallback ...

This callback will be included in the generated config:

.. code-block:: yaml

    trainer:
      callbacks:
        - class_path: your_class_path.CustomCallback
          init_args:
            ...

Multiple models and/or datasets
^^^^^^^^^^^^^^^^^^^^^^^^^^^^^^^

In the previous examples :class:`~pytorch_lightning.utilities.cli.LightningCLI` works only for a single model and
datamodule class. However, there are many cases in which the objective is to easily be able to run many experiments for
multiple models and datasets. For these cases the tool can be configured such that a model and/or a datamodule is
specified by an import path and init arguments. For example, with a tool implemented as:

.. code-block:: python

    cli = LightningCLI(MyModelBaseClass, MyDataModuleBaseClass, subclass_mode_model=True, subclass_mode_data=True)

A possible config file could be as follows:

.. code-block:: yaml

    model:
      class_path: mycode.mymodels.MyModel
      init_args:
        decoder_layers:
        - 2
        - 4
        encoder_layers: 12
    data:
      class_path: mycode.mydatamodules.MyDataModule
      init_args:
        ...
    trainer:
      callbacks:
        - class_path: pytorch_lightning.callbacks.EarlyStopping
          init_args:
            patience: 5
        ...

Only model classes that are a subclass of :code:`MyModelBaseClass` would be allowed, and similarly only subclasses of
:code:`MyDataModuleBaseClass`. If as base classes :class:`~pytorch_lightning.core.lightning.LightningModule` and
:class:`~pytorch_lightning.core.datamodule.LightningDataModule` are given, then the tool would allow any lightning
module and data module.

.. tip::

    Note that with the subclass modes the :code:`--help` option does not show information for a specific subclass. To
    get help for a subclass the options :code:`--model.help` and :code:`--data.help` can be used, followed by the
    desired class path. Similarly :code:`--print_config` does not include the settings for a particular subclass. To
    include them the class path should be given before the :code:`--print_config` option. Examples for both help and
    print config are:

    .. code-block:: bash

        $ python trainer.py fit --model.help mycode.mymodels.MyModel
        $ python trainer.py fit --model mycode.mymodels.MyModel --print_config


Models with multiple submodules
^^^^^^^^^^^^^^^^^^^^^^^^^^^^^^^

Many use cases require to have several modules each with its own configurable options. One possible way to handle this
with LightningCLI is to implement a single module having as init parameters each of the submodules. Since the init
parameters have as type a class, then in the configuration these would be specified with :code:`class_path` and
:code:`init_args` entries. For instance a model could be implemented as:

.. testcode::

    class MyMainModel(LightningModule):
        def __init__(self, encoder: EncoderBaseClass, decoder: DecoderBaseClass):
            """Example encoder-decoder submodules model

            Args:
                encoder: Instance of a module for encoding
                decoder: Instance of a module for decoding
            """
            super().__init__()
            self.encoder = encoder
            self.decoder = decoder

If the CLI is implemented as :code:`LightningCLI(MyMainModel)` the configuration would be as follows:

.. code-block:: yaml

    model:
      encoder:
        class_path: mycode.myencoders.MyEncoder
        init_args:
          ...
      decoder:
        class_path: mycode.mydecoders.MyDecoder
        init_args:
          ...

It is also possible to combine :code:`subclass_mode_model=True` and submodules, thereby having two levels of
:code:`class_path`.


Customizing LightningCLI
^^^^^^^^^^^^^^^^^^^^^^^^

The init parameters of the :class:`~pytorch_lightning.utilities.cli.LightningCLI` class can be used to customize some
things, namely: the description of the tool, enabling parsing of environment variables and additional arguments to
instantiate the trainer and configuration parser.

Nevertheless the init arguments are not enough for many use cases. For this reason the class is designed so that can be
extended to customize different parts of the command line tool. The argument parser class used by
:class:`~pytorch_lightning.utilities.cli.LightningCLI` is
:class:`~pytorch_lightning.utilities.cli.LightningArgumentParser` which is an extension of python's argparse, thus
adding arguments can be done using the :func:`add_argument` method. In contrast to argparse it has additional methods to
add arguments, for example :func:`add_class_arguments` adds all arguments from the init of a class, though requiring
parameters to have type hints. For more details about this please refer to the `respective documentation
<https://jsonargparse.readthedocs.io/en/stable/#classes-methods-and-functions>`_.

The :class:`~pytorch_lightning.utilities.cli.LightningCLI` class has the
:meth:`~pytorch_lightning.utilities.cli.LightningCLI.add_arguments_to_parser` method which can be implemented to include
more arguments. After parsing, the configuration is stored in the :code:`config` attribute of the class instance. The
:class:`~pytorch_lightning.utilities.cli.LightningCLI` class also has two methods that can be used to run code before
and after the trainer runs: :code:`before_<subcommand>` and :code:`after_<subcommand>`.
A realistic example for these would be to send an email before and after the execution.
The code for the :code:`fit` subcommand would be something like:

.. testcode::

    class MyLightningCLI(LightningCLI):
        def add_arguments_to_parser(self, parser):
            parser.add_argument("--notification_email", default="will@email.com")

        def before_fit(self):
            send_email(address=self.config["notification_email"], message="trainer.fit starting")

        def after_fit(self):
            send_email(address=self.config["notification_email"], message="trainer.fit finished")


    cli = MyLightningCLI(MyModel)

Note that the config object :code:`self.config` is a dictionary whose keys are global options or groups of options. It
has the same structure as the yaml format described previously. This means for instance that the parameters used for
instantiating the trainer class can be found in :code:`self.config['fit']['trainer']`.

.. tip::

    Have a look at the :class:`~pytorch_lightning.utilities.cli.LightningCLI` class API reference to learn about other
    methods that can be extended to customize a CLI.


Configurable callbacks
^^^^^^^^^^^^^^^^^^^^^^

As explained previously, any Lightning callback can be added by passing it through command line or
including it in the config via :code:`class_path` and :code:`init_args` entries.
However, there are other cases in which a callback should always be present and be configurable.
This can be implemented as follows:

.. testcode::

    from pytorch_lightning.callbacks import EarlyStopping


    class MyLightningCLI(LightningCLI):
        def add_arguments_to_parser(self, parser):
            parser.add_lightning_class_args(EarlyStopping, "my_early_stopping")
            parser.set_defaults({"my_early_stopping.patience": 5})


    cli = MyLightningCLI(MyModel)

To change the configuration of the :code:`EarlyStopping` in the config it would be:

.. code-block:: yaml

    model:
      ...
    trainer:
      ...
    my_early_stopping:
      patience: 5

.. note::

    The example above overrides a default in :code:`add_arguments_to_parser`. This is included to show that defaults can
    be changed if needed. However, note that overriding of defaults in the source code is not intended to be used to
    store the best hyperparameters for a task after experimentation. To ease reproducibility the source code should be
    stable. It is better practice to store the best hyperparameters for a task in a configuration file independent from
    the source code.


Class type defaults
^^^^^^^^^^^^^^^^^^^

The support for classes as type hints allows to try many possibilities with the same CLI. This is a useful feature, but
it can make it tempting to use an instance of a class as a default. For example:

.. testcode::

    class MyMainModel(LightningModule):
        def __init__(
            self,
            backbone: torch.nn.Module = MyModel(encoder_layers=24),  # BAD PRACTICE!
        ):
            super().__init__()
            self.backbone = backbone

Normally classes are mutable as it is in this case. The instance of :code:`MyModel` would be created the moment that the
module that defines :code:`MyMainModel` is first imported. This means that the default of :code:`backbone` will be
initialized before the CLI class runs :code:`seed_everything` making it non-reproducible. Furthermore, if
:code:`MyMainModel` is used more than once in the same Python process and the :code:`backbone` parameter is not
overridden, the same instance would be used in multiple places which very likely is not what the developer intended.
Having an instance as default also makes it impossible to generate the complete config file since for arbitrary classes
it is not known which arguments were used to instantiate it.

A good solution to these problems is to not have a default or set the default to a special value (e.g. a
string) which would be checked in the init and instantiated accordingly. If a class parameter has no default and the CLI
is subclassed then a default can be set as follows:

.. testcode::

    default_backbone = {
        "class_path": "import.path.of.MyModel",
        "init_args": {
            "encoder_layers": 24,
        },
    }


    class MyLightningCLI(LightningCLI):
        def add_arguments_to_parser(self, parser):
            parser.set_defaults({"model.backbone": default_backbone})

A more compact version that avoids writing a dictionary would be:

.. testcode::

    from jsonargparse import lazy_instance


    class MyLightningCLI(LightningCLI):
        def add_arguments_to_parser(self, parser):
            parser.set_defaults({"model.backbone": lazy_instance(MyModel, encoder_layers=24)})


Argument linking
^^^^^^^^^^^^^^^^

Another case in which it might be desired to extend :class:`~pytorch_lightning.utilities.cli.LightningCLI` is that the
model and data module depend on a common parameter. For example in some cases both classes require to know the
:code:`batch_size`. It is a burden and error prone giving the same value twice in a config file. To avoid this the
parser can be configured so that a value is only given once and then propagated accordingly. With a tool implemented
like shown below, the :code:`batch_size` only has to be provided in the :code:`data` section of the config.

.. testcode::

    class MyLightningCLI(LightningCLI):
        def add_arguments_to_parser(self, parser):
            parser.link_arguments("data.batch_size", "model.batch_size")


    cli = MyLightningCLI(MyModel, MyDataModule)

The linking of arguments is observed in the help of the tool, which for this example would look like:

.. code-block:: bash

    $ python trainer.py fit --help
      ...
        --data.batch_size BATCH_SIZE
                              Number of samples in a batch (type: int, default: 8)

      Linked arguments:
        model.batch_size <-- data.batch_size
                              Number of samples in a batch (type: int)

Sometimes a parameter value is only available after class instantiation. An example could be that your model requires
the number of classes to instantiate its fully connected layer (for a classification task) but the value is not
available until the data module has been instantiated. The code below illustrates how to address this.

.. testcode::

    class MyLightningCLI(LightningCLI):
        def add_arguments_to_parser(self, parser):
            parser.link_arguments("data.num_classes", "model.num_classes", apply_on="instantiate")


    cli = MyLightningCLI(MyClassModel, MyDataModule)

Instantiation links are used to automatically determine the order of instantiation, in this case data first.

.. tip::

    The linking of arguments can be used for more complex cases. For example to derive a value via a function that takes
    multiple settings as input. For more details have a look at the API of `link_arguments
    <https://jsonargparse.readthedocs.io/en/stable/#jsonargparse.core.ArgumentParser.link_arguments>`_.


Optimizers and learning rate schedulers
^^^^^^^^^^^^^^^^^^^^^^^^^^^^^^^^^^^^^^^

Optimizers and learning rate schedulers can also be made configurable. The most common case is when a model only has a
single optimizer and optionally a single learning rate scheduler. In this case, the model's
:meth:`~pytorch_lightning.core.lightning.LightningModule.configure_optimizers` could be left unimplemented since it is
normally always the same and just adds boilerplate.

The CLI works out-of-the-box with PyTorch's built-in optimizers and learning rate schedulers when
at most one of each is used.
Only the optimizer or scheduler name needs to be passed, optionally with its ``__init__`` arguments:

.. code-block:: bash

    $ python trainer.py fit --optimizer=Adam --optimizer.lr=0.01 --lr_scheduler=ExponentialLR --lr_scheduler.gamma=0.1

A corresponding example of the config file would be:

.. code-block:: yaml

    optimizer:
      class_path: torch.optim.Adam
      init_args:
        lr: 0.01
    lr_scheduler:
      class_path: torch.optim.lr_scheduler.ExponentialLR
      init_args:
        gamma: 0.1
    model:
      ...
    trainer:
      ...

.. note::

    This short-hand notation is only supported in the shell and not inside a configuration file. The configuration file
    generated by calling the previous command with ``--print_config`` will have the ``class_path`` notation.

Furthermore, you can register your own optimizers and/or learning rate schedulers as follows:

.. code-block:: python

    from pytorch_lightning.utilities.cli import OPTIMIZER_REGISTRY, LR_SCHEDULER_REGISTRY


    @OPTIMIZER_REGISTRY
    class CustomAdam(torch.optim.Adam):
        ...


    @LR_SCHEDULER_REGISTRY
    class CustomCosineAnnealingLR(torch.optim.lr_scheduler.CosineAnnealingLR):
        ...


<<<<<<< HEAD
=======
    # register all `Optimizer` subclasses from the `torch.optim` package
    # This is done automatically!
    OPTIMIZER_REGISTRY.register_classes(torch.optim, Optimizer)

>>>>>>> bbcb9778
    cli = LightningCLI(...)

.. code-block:: bash

    $ python trainer.py fit --optimizer=CustomAdam --optimizer.lr=0.01 --lr_scheduler=CustomCosineAnnealingLR

If you need to customize the key names or link arguments together, you can choose from all available optimizers and
learning rate schedulers by accessing the registries.

.. code-block::

    class MyLightningCLI(LightningCLI):
        def add_arguments_to_parser(self, parser):
            parser.add_optimizer_args(
                OPTIMIZER_REGISTRY.classes,
                nested_key="gen_optimizer",
                link_to="model.optimizer1_init"
            )
            parser.add_optimizer_args(
                OPTIMIZER_REGISTRY.classes,
                nested_key="gen_discriminator",
                link_to="model.optimizer2_init"
            )

.. code-block:: bash

    $ python trainer.py fit \
        --gen_optimizer=Adam \
        --gen_optimizer.lr=0.01 \
        --gen_discriminator=AdamW \
        --gen_discriminator.lr=0.0001

You can also use pass the class path directly, for example, if the optimizer hasn't been registered to the
``OPTIMIZER_REGISTRY``:
<<<<<<< HEAD

.. code-block:: bash

    $ python trainer.py fit \
        --gen_optimizer.class_path=torch.optim.Adam \
        --gen_optimizer.init_args.lr=0.01 \
        --gen_discriminator.class_path=torch.optim.AdamW \
        --gen_discriminator.init_args.lr=0.0001

=======

.. code-block:: bash

    $ python trainer.py fit \
        --gen_optimizer.class_path=torch.optim.Adam \
        --gen_optimizer.init_args.lr=0.01 \
        --gen_discriminator.class_path=torch.optim.AdamW \
        --gen_discriminator.init_args.lr=0.0001

>>>>>>> bbcb9778
If you will not be changing the class, you can manually add the arguments for specific optimizers and/or
learning rate schedulers by subclassing the CLI. This has the advantage of providing the proper help message for those
classes. The following code snippet shows how to implement it:

.. testcode::

    class MyLightningCLI(LightningCLI):
        def add_arguments_to_parser(self, parser):
            parser.add_optimizer_args(torch.optim.Adam)
            parser.add_lr_scheduler_args(torch.optim.lr_scheduler.ExponentialLR)

With this, in the config the :code:`optimizer` and :code:`lr_scheduler` groups would accept all of the options for the
given classes, in this example :code:`Adam` and :code:`ExponentialLR`.
Therefore, the config file would be structured like:

.. code-block:: yaml

    optimizer:
      lr: 0.01
    lr_scheduler:
      gamma: 0.2
    model:
      ...
    trainer:
      ...

Where the arguments can be passed directly through command line without specifying the class. For example:

.. code-block:: bash

    $ python trainer.py fit --optimizer.lr=0.01 --lr_scheduler.gamma=0.2

The automatic implementation of :code:`configure_optimizers` can be disabled by linking the configuration group. An
example can be :code:`ReduceLROnPlateau` which requires to specify a monitor. This would be:

.. testcode::

    from pytorch_lightning.utilities.cli import instantiate_class


    class MyModel(LightningModule):
        def __init__(self, optimizer_init: dict, lr_scheduler_init: dict):
            super().__init__()
            self.optimizer_init = optimizer_init
            self.lr_scheduler_init = lr_scheduler_init

        def configure_optimizers(self):
            optimizer = instantiate_class(self.parameters(), self.optimizer_init)
            scheduler = instantiate_class(optimizer, self.lr_scheduler_init)
            return {"optimizer": optimizer, "lr_scheduler": scheduler, "monitor": "metric_to_track"}


    class MyLightningCLI(LightningCLI):
        def add_arguments_to_parser(self, parser):
            parser.add_optimizer_args(
                torch.optim.Adam,
                link_to="model.optimizer_init",
            )
            parser.add_lr_scheduler_args(
                torch.optim.lr_scheduler.ReduceLROnPlateau,
                link_to="model.lr_scheduler_init",
            )


    cli = MyLightningCLI(MyModel)

The value given to :code:`optimizer_init` will always be a dictionary including :code:`class_path` and
:code:`init_args` entries. The function :func:`~pytorch_lightning.utilities.cli.instantiate_class`
takes care of importing the class defined in :code:`class_path` and instantiating it using some positional arguments,
in this case :code:`self.parameters()`, and the :code:`init_args`.
Any number of optimizers and learning rate schedulers can be added when using :code:`link_to`.


Notes related to reproducibility
^^^^^^^^^^^^^^^^^^^^^^^^^^^^^^^^

The topic of reproducibility is complex and it is impossible to guarantee reproducibility by just providing a class that
people can use in unexpected ways. Nevertheless :class:`~pytorch_lightning.utilities.cli.LightningCLI` tries to give a
framework and recommendations to make reproducibility simpler.

When an experiment is run, it is good practice to use a stable version of the source code, either being a released
package or at least a commit of some version controlled repository. For each run of a CLI the config file is
automatically saved including all settings. This is useful to figure out what was done for a particular run without
requiring to look at the source code. If by mistake the exact version of the source code is lost or some defaults
changed, having the full config means that most of the information is preserved.

The class is targeted at implementing CLIs because running a command from a shell provides a separation with the Python
source code. Ideally the CLI would be placed in your path as part of the installation of a stable package, instead of
running from a clone of a repository that could have uncommitted local modifications. Creating installable packages that
include CLIs is out of the scope of this document. This is mentioned only as a teaser for people who would strive for
the best practices possible.<|MERGE_RESOLUTION|>--- conflicted
+++ resolved
@@ -770,13 +770,10 @@
         ...
 
 
-<<<<<<< HEAD
-=======
     # register all `Optimizer` subclasses from the `torch.optim` package
     # This is done automatically!
     OPTIMIZER_REGISTRY.register_classes(torch.optim, Optimizer)
 
->>>>>>> bbcb9778
     cli = LightningCLI(...)
 
 .. code-block:: bash
@@ -811,7 +808,6 @@
 
 You can also use pass the class path directly, for example, if the optimizer hasn't been registered to the
 ``OPTIMIZER_REGISTRY``:
-<<<<<<< HEAD
 
 .. code-block:: bash
 
@@ -821,17 +817,6 @@
         --gen_discriminator.class_path=torch.optim.AdamW \
         --gen_discriminator.init_args.lr=0.0001
 
-=======
-
-.. code-block:: bash
-
-    $ python trainer.py fit \
-        --gen_optimizer.class_path=torch.optim.Adam \
-        --gen_optimizer.init_args.lr=0.01 \
-        --gen_discriminator.class_path=torch.optim.AdamW \
-        --gen_discriminator.init_args.lr=0.0001
-
->>>>>>> bbcb9778
 If you will not be changing the class, you can manually add the arguments for specific optimizers and/or
 learning rate schedulers by subclassing the CLI. This has the advantage of providing the proper help message for those
 classes. The following code snippet shows how to implement it:
