:orphan:

######################################
Develop a CLI without client side code
######################################

<<<<<<< HEAD
1. Implement a simple CLI
^^^^^^^^^^^^^^^^^^^^^^^^^

In order to create your first CLI, you need to override the :class:`~lightning_app.core.flow.LightningFlow.configure_commands` hook and return a list of dictionaries where the keys are the commands and the values are the server-side handlers.
=======
*************************
1. Implement a simple CLI
*************************

To create your first CLI, you need to override the :class:`~lightning_app.core.flow.LightningFlow.configure_commands` hook and return a list of dictionaries where the keys are the commands and the values are the server side handlers.

First, create a file ``app.py`` and copy-paste the following code in to the file:
>>>>>>> c11af670

.. literalinclude:: example_command.py

----

**************
2. Run the App
**************

Execute the following command in a terminal:

2. Run the App
^^^^^^^^^^^^^^

.. code-block::

    lightning run app app.py

<<<<<<< HEAD
And you can find the following in your terminal:
=======
The following appears the terminal:
>>>>>>> c11af670

.. code-block::

    Your Lightning App is starting. This won't take long.
    INFO: Your app has started. View it in your browser: http://127.0.0.1:7501/view
    []

<<<<<<< HEAD
3. Connect to a running App
^^^^^^^^^^^^^^^^^^^^^^^^^^^

In another terminal, you connect to the running application.
When you connect to an application, Lightning CLI is replaced by the App CLI. To exit the App CLI, you need to run `lightning disconnect`.
=======
----

***************************
3. Connect to a running App
***************************

In another terminal, connect to the running App.
When you connect to an App, the Lightning CLI is replaced by the App CLI. To exit the App CLI, you need to run ``lightning disconnect``.
>>>>>>> c11af670

.. code-block::

    lightning connect localhost

<<<<<<< HEAD
And list of the available commands:
=======
To see a list of available commands:
>>>>>>> c11af670

.. code-block::

    lightning --help
    You are connected to the cloud Lightning App: localhost.
    Usage: lightning [OPTIONS] COMMAND [ARGS]...

    --help     Show this message and exit.

    Lightning App Commands
        add Description

<<<<<<< HEAD
And you can find the arguments of the commands.
=======
To find the arguments of the commands:
>>>>>>> c11af670

.. code-block::

    lightning add --help
    You are connected to the cloud Lightning App: localhost.
    Usage: lightning add [ARGS]...

    Options
        name: Add description

<<<<<<< HEAD
4. Execute a command
^^^^^^^^^^^^^^^^^^^^

And then you can trigger the command line exposed by your application.
=======
----

********************
4. Execute a command
********************

Trigger the command line exposed by your App:
>>>>>>> c11af670

.. code-block::

    lightning add --name=my_name
    WARNING: Lightning Command Line Interface is an experimental feature and unannounced changes are likely.

In your first terminal, **Received name: my_name** and **["my_name"]** are printed.

.. code-block::

    Your Lightning App is starting. This won't take long.
    INFO: Your app has started. View it in your browser: http://127.0.0.1:7501/view
    []
    Received name: my_name
    ["my_name]

5. Disconnect
^^^^^^^^^^^^^

.. code-block::

    lightning disconnect
    You are disconnected from the local Lightning App.

----

**************************
5. Disconnect from the App
**************************

To exit the App CLI, you need to run ``lightning disconnect``.

.. code-block::

    lightning disconnect
    You are disconnected from the local Lightning App.

----

**********
Learn more
**********

.. raw:: html

    <div class="display-card-container">
        <div class="row">

.. displayitem::
   :header: Develop a CLI with server and client code execution
   :description: Learn how to develop a complex API for your application
   :col_css: col-md-6
   :button_link: cli_client.html
   :height: 150

.. displayitem::
   :header: Develop a RESTful API
   :description: Learn how to develop an API for your application.
   :col_css: col-md-6
   :button_link: ../build_rest_api/index.html
   :height: 150

.. raw:: html

        </div>
    </div><|MERGE_RESOLUTION|>--- conflicted
+++ resolved
@@ -1,15 +1,15 @@
 :orphan:
 
-######################################
-Develop a CLI without client side code
-######################################
+###########################################
+1. Develop a CLI with server side code only
+###########################################
 
-<<<<<<< HEAD
-1. Implement a simple CLI
-^^^^^^^^^^^^^^^^^^^^^^^^^
+We are going to learn how to create a simple command-line interface.
 
-In order to create your first CLI, you need to override the :class:`~lightning_app.core.flow.LightningFlow.configure_commands` hook and return a list of dictionaries where the keys are the commands and the values are the server-side handlers.
-=======
+Lightning provides a flexible way to create complex CLI without much effort.
+
+----
+
 *************************
 1. Implement a simple CLI
 *************************
@@ -17,7 +17,6 @@
 To create your first CLI, you need to override the :class:`~lightning_app.core.flow.LightningFlow.configure_commands` hook and return a list of dictionaries where the keys are the commands and the values are the server side handlers.
 
 First, create a file ``app.py`` and copy-paste the following code in to the file:
->>>>>>> c11af670
 
 .. literalinclude:: example_command.py
 
@@ -29,18 +28,11 @@
 
 Execute the following command in a terminal:
 
-2. Run the App
-^^^^^^^^^^^^^^
-
 .. code-block::
 
     lightning run app app.py
 
-<<<<<<< HEAD
-And you can find the following in your terminal:
-=======
 The following appears the terminal:
->>>>>>> c11af670
 
 .. code-block::
 
@@ -48,13 +40,6 @@
     INFO: Your app has started. View it in your browser: http://127.0.0.1:7501/view
     []
 
-<<<<<<< HEAD
-3. Connect to a running App
-^^^^^^^^^^^^^^^^^^^^^^^^^^^
-
-In another terminal, you connect to the running application.
-When you connect to an application, Lightning CLI is replaced by the App CLI. To exit the App CLI, you need to run `lightning disconnect`.
-=======
 ----
 
 ***************************
@@ -63,17 +48,12 @@
 
 In another terminal, connect to the running App.
 When you connect to an App, the Lightning CLI is replaced by the App CLI. To exit the App CLI, you need to run ``lightning disconnect``.
->>>>>>> c11af670
 
 .. code-block::
 
     lightning connect localhost
 
-<<<<<<< HEAD
-And list of the available commands:
-=======
 To see a list of available commands:
->>>>>>> c11af670
 
 .. code-block::
 
@@ -86,11 +66,7 @@
     Lightning App Commands
         add Description
 
-<<<<<<< HEAD
-And you can find the arguments of the commands.
-=======
 To find the arguments of the commands:
->>>>>>> c11af670
 
 .. code-block::
 
@@ -101,12 +77,6 @@
     Options
         name: Add description
 
-<<<<<<< HEAD
-4. Execute a command
-^^^^^^^^^^^^^^^^^^^^
-
-And then you can trigger the command line exposed by your application.
-=======
 ----
 
 ********************
@@ -114,7 +84,6 @@
 ********************
 
 Trigger the command line exposed by your App:
->>>>>>> c11af670
 
 .. code-block::
 
@@ -130,14 +99,6 @@
     []
     Received name: my_name
     ["my_name]
-
-5. Disconnect
-^^^^^^^^^^^^^
-
-.. code-block::
-
-    lightning disconnect
-    You are disconnected from the local Lightning App.
 
 ----
 
@@ -164,7 +125,7 @@
         <div class="row">
 
 .. displayitem::
-   :header: Develop a CLI with server and client code execution
+   :header: 2. Implement a CLI with client side code execution
    :description: Learn how to develop a complex API for your application
    :col_css: col-md-6
    :button_link: cli_client.html
