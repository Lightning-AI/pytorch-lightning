--- conflicted
+++ resolved
@@ -1,32 +1,23 @@
 :orphan:
 
-###################################
-Develop a CLI with client side code
-###################################
+######################################################
+2. Develop a CLI with server and client code execution
+######################################################
 
-<<<<<<< HEAD
-
-In the previous section, we learned how to create a simple command line interface. In more realistic use-cases, an app builder wants to provide more complex functionalities where trusted code is executed on the client side.
-=======
 We've learned how to create a simple command-line interface. But in real-world use-cases, an App Builder wants to provide more complex functionalities where trusted code is executed on the client side.
->>>>>>> c11af670
 
 Lightning provides a flexible way to create complex CLI without much effort.
 
-<<<<<<< HEAD
-1. Implement a complex CLI
-^^^^^^^^^^^^^^^^^^^^^^^^^^
+In this example, we’ll create a CLI to dynamically run Notebooks:
 
-In the example below, we create a CLI to dynamically run notebooks with the following structures.
-=======
+
 ----
 
 **************************
 1. Implement a complex CLI
 **************************
 
-In this example, we'll create a CLI to dynamically run Notebooks using the following structures:
->>>>>>> c11af670
+First of all, lets' create the following file structure:
 
 .. code-block:: python
 
@@ -46,21 +37,13 @@
 
 .. literalinclude:: app.py
 
-<<<<<<< HEAD
-
-2. Run the App and check the API documentation
-^^^^^^^^^^^^^^^^^^^^^^^^^^^^^^^^^^^^^^^^^^^^^^
-
-In your first terminal, run the following command and open the ``http://127.0.0.1:7501/view`` in browser.
-=======
 ----
 
 **********************************************
 2. Run the App and check the API documentation
 **********************************************
 
-In a terminal, run the following command and open ``http://127.0.0.1:7501/view`` in a browser.
->>>>>>> c11af670
+In a terminal, run the following command and open ``http://127.0.0.1:7501/docs`` in a browser.
 
 .. code-block:: python
 
@@ -68,13 +51,6 @@
     Your Lightning App is starting. This won't take long.
     INFO: Your app has started. View it in your browser: http://127.0.0.1:7501/view
 
-<<<<<<< HEAD
-3. Connect to a running App
-^^^^^^^^^^^^^^^^^^^^^^^^^^^
-
-In another terminal, you connect to the running application.
-When you connect to an application, Lightning CLI is replaced by the App CLI. To exit the App CLI, you need to run `lightning disconnect`.
-=======
 ----
 
 ***************************
@@ -83,7 +59,6 @@
 
 In another terminal, connect to the running App.
 When you connect to an App, the Lightning CLI is replaced by the App CLI. To exit the App CLI, you need to run ``lightning disconnect``.
->>>>>>> c11af670
 
 .. code-block::
 
@@ -93,11 +68,7 @@
     You can review all the downloaded commands under /Users/thomas/.lightning/lightning_connection/commands folder.
     You are connected to the local Lightning App.
 
-<<<<<<< HEAD
-And list of the available commands:
-=======
 To see a list of available commands:
->>>>>>> c11af670
 
 .. code-block::
 
@@ -112,11 +83,7 @@
         run notebook Description
 
 
-<<<<<<< HEAD
-And you can find the arguments of the commands.
-=======
 To find the arguments of the commands:
->>>>>>> c11af670
 
 .. code-block::
 
@@ -132,14 +99,6 @@
         --name NAME
         --cloud_compute CLOUD_COMPUTE
 
-<<<<<<< HEAD
-4. Execute a command
-^^^^^^^^^^^^^^^^^^^^
-
-And then you can trigger the command line exposed by your application.
-
-Run a first notebook with the following command:
-=======
 ----
 
 ********************
@@ -149,7 +108,6 @@
 And then you can trigger the command-line exposed by your App.
 
 Run the first Notebook with the following command:
->>>>>>> c11af670
 
 .. code-block:: python
 
@@ -157,11 +115,7 @@
     WARNING: Lightning Command Line Interface is an experimental feature and unannounced changes are likely.
     The notebook my_notebook was created.
 
-<<<<<<< HEAD
-And run a second notebook by changing its name as follows:
-=======
-And run a second Notebook by changing its name:
->>>>>>> c11af670
+And run a second notebook.
 
 .. code-block:: python
 
@@ -180,14 +134,12 @@
     <br />
     <br />
 
+**************************
 5. Disconnect from the App
-^^^^^^^^^^^^^^^^^^^^^^^^^^
+**************************
 
-<<<<<<< HEAD
-=======
-To exit the App CLI, you need to run ``lightning disconnect``.
+To exit the App CLI, you need to run **lightning disconnect**.
 
->>>>>>> c11af670
 .. code-block::
 
     lightning disconnect
@@ -205,7 +157,7 @@
         <div class="row">
 
 .. displayitem::
-   :header: Develop a CLI with server side code only
+   :header: 1. Develop a CLI with server side code only
    :description: Learn how to develop a simple CLI for your App.
    :col_css: col-md-6
    :button_link: cli.html
