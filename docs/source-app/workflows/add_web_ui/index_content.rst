--- conflicted
+++ resolved
@@ -1,25 +1,3 @@
-<<<<<<< HEAD
-.. toctree::
-   :maxdepth: 1
-   :hidden:
-
-   dash/index
-   gradio/index
-   panel/index
-   streamlit/index
-
-.. toctree::
-   :maxdepth: 1
-   :hidden:
-
-   integrate_any_javascript_framework
-   angular_js_intermediate
-   html/index
-   react/index
-   vue_js_intermediate
-
-=======
->>>>>>> 0f6caffa
 *************************************
 Web UIs for non Javascript Developers
 *************************************
@@ -44,6 +22,14 @@
    :description: Learn how to add a web UI built in Python with Gradio.
    :col_css: col-md-4
    :button_link: gradio/index.html
+   :height: 150
+   :tag: basic
+
+.. displayitem::
+   :header: Panel
+   :description: Learn how to add a web UI built in Python with Panel.
+   :col_css: col-md-4
+   :button_link: panel/index.html
    :height: 150
    :tag: basic
 
