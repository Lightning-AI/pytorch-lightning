.. role:: hidden
    :class: hidden-section

.. testsetup:: *

    import os
    from pytorch_lightning.trainer.trainer import Trainer
    from pytorch_lightning.core.module import LightningModule
    from pytorch_lightning.utilities.seed import seed_everything

.. _trainer:

#######
Trainer
#######

Once you've organized your PyTorch code into a LightningModule,
the Trainer automates everything else.

.. raw:: html

    <video width="100%" max-width="800px" controls autoplay
    src="https://pl-bolts-doc-images.s3.us-east-2.amazonaws.com/pl_docs/pt_trainer_mov.m4v"></video>

|

This abstraction achieves the following:

1. You maintain control over all aspects via PyTorch code without an added abstraction.

2. The trainer uses best practices embedded by contributors and users
   from top AI labs such as Facebook AI Research, NYU, MIT, Stanford, etc...

3. The trainer allows overriding any key part that you don't want automated.

|

----

*********
Basic use
*********

This is the basic use of the trainer:

.. code-block:: python

    model = MyLightningModule()

    trainer = Trainer()
    trainer.fit(model, train_dataloader, val_dataloader)

----

**************
Under the hood
**************

Under the hood, the Lightning Trainer handles the training loop details for you, some examples include:

- Automatically enabling/disabling grads
- Running the training, validation and test dataloaders
- Calling the Callbacks at the appropriate times
- Putting batches and computations on the correct devices

Here's the pseudocode for what the trainer does under the hood (showing the train loop only)

.. code-block:: python

    # put model in train mode
    model.train()
    torch.set_grad_enabled(True)

    losses = []
    for batch in train_dataloader:
        # calls hooks like this one
        on_train_batch_start()

        # train step
        loss = training_step(batch)

        # clear gradients
        optimizer.zero_grad()

        # backward
        loss.backward()

        # update parameters
        optimizer.step()

        losses.append(loss)

----

*************************
Trainer in Python scripts
*************************

In Python scripts, it's recommended you use a main function to call the Trainer.

.. code-block:: python

    from argparse import ArgumentParser


    def main(hparams):
        model = LightningModule()
        trainer = Trainer(accelerator=hparams.accelerator, devices=hparams.devices)
        trainer.fit(model)


    if __name__ == "__main__":
        parser = ArgumentParser()
        parser.add_argument("--accelerator", default=None)
        parser.add_argument("--devices", default=None)
        args = parser.parse_args()

        main(args)

So you can run it like so:

.. code-block:: bash

    python main.py --accelerator 'gpu' --devices 2

.. note::

    Pro-tip: You don't need to define all flags manually. Lightning can add them automatically

.. code-block:: python

    from argparse import ArgumentParser


    def main(args):
        model = LightningModule()
        trainer = Trainer.from_argparse_args(args)
        trainer.fit(model)


    if __name__ == "__main__":
        parser = ArgumentParser()
        parser = Trainer.add_argparse_args(parser)
        args = parser.parse_args()

        main(args)

So you can run it like so:

.. code-block:: bash

    python main.py --accelerator 'gpu' --devices 2 --max_steps 10 --limit_train_batches 10 --any_trainer_arg x

.. note::
    If you want to stop a training run early, you can press "Ctrl + C" on your keyboard.
    The trainer will catch the ``KeyboardInterrupt`` and attempt a graceful shutdown, including
    running accelerator callback ``on_train_end`` to clean up memory. The trainer object will also set
    an attribute ``interrupted`` to ``True`` in such cases. If you have a callback which shuts down compute
    resources, for example, you can conditionally run the shutdown logic for only uninterrupted runs.

----

**********
Validation
**********

You can perform an evaluation epoch over the validation set, outside of the training loop,
using :meth:`~pytorch_lightning.trainer.trainer.Trainer.validate`. This might be
useful if you want to collect new metrics from a model right at its initialization
or after it has already been trained.

.. code-block:: python

    trainer.validate(dataloaders=val_dataloaders)

----

*******
Testing
*******

Once you're done training, feel free to run the test set!
(Only right before publishing your paper or pushing to production)

.. code-block:: python

    trainer.test(dataloaders=test_dataloaders)

----

***************
Reproducibility
***************

To ensure full reproducibility from run to run you need to set seeds for pseudo-random generators,
and set ``deterministic`` flag in ``Trainer``.

Example::

    from pytorch_lightning import Trainer, seed_everything

    seed_everything(42, workers=True)
    # sets seeds for numpy, torch and python.random.
    model = Model()
    trainer = Trainer(deterministic=True)


By setting ``workers=True`` in :func:`~pytorch_lightning.utilities.seed.seed_everything`, Lightning derives
unique seeds across all dataloader workers and processes for :mod:`torch`, :mod:`numpy` and stdlib
:mod:`random` number generators. When turned on, it ensures that e.g. data augmentations are not repeated across workers.

----

.. _trainer_flags:

*************
Trainer flags
*************

----

accelerator
^^^^^^^^^^^

Supports passing different accelerator types (``"cpu", "gpu", "tpu", "ipu", "auto"``)
as well as custom accelerator instances.

.. code-block:: python

    # CPU accelerator
    trainer = Trainer(accelerator="cpu")

    # Training with GPU Accelerator using 2 GPUs
    trainer = Trainer(devices=2, accelerator="gpu")

    # Training with TPU Accelerator using 8 tpu cores
    trainer = Trainer(devices=8, accelerator="tpu")

    # Training with GPU Accelerator using the DistributedDataParallel strategy
    trainer = Trainer(devices=4, accelerator="gpu", strategy="ddp")

.. note:: The ``"auto"`` option recognizes the machine you are on, and selects the respective ``Accelerator``.

.. code-block:: python

    # If your machine has GPUs, it will use the GPU Accelerator for training
    trainer = Trainer(devices=2, accelerator="auto")

You can also modify hardware behavior by subclassing an existing accelerator to adjust for your needs.

Example::

    class MyOwnAcc(CPUAccelerator):
        ...

    Trainer(accelerator=MyOwnAcc())

.. note::

    If the ``devices`` flag is not defined, it will assume ``devices`` to be ``"auto"`` and fetch the ``auto_device_count``
    from the accelerator.

    .. code-block:: python

        # This is part of the built-in `CUDAAccelerator`
        class CUDAAccelerator(Accelerator):
            """Accelerator for GPU devices."""

            @staticmethod
            def auto_device_count() -> int:
                """Get the devices when set to auto."""
                return torch.cuda.device_count()


        # Training with GPU Accelerator using total number of gpus available on the system
        Trainer(accelerator="gpu")

.. warning:: Passing training strategies (e.g., ``"ddp"``) to ``accelerator`` has been deprecated in v1.5.0
    and will be removed in v1.7.0. Please use the ``strategy`` argument instead.

----

accumulate_grad_batches
^^^^^^^^^^^^^^^^^^^^^^^

.. raw:: html

    <video width="50%" max-width="400px" controls
    poster="https://pl-bolts-doc-images.s3.us-east-2.amazonaws.com/pl_docs/trainer_flags/thumb/accumulate_grad_batches.jpg"
    src="https://pl-bolts-doc-images.s3.us-east-2.amazonaws.com/pl_docs/trainer_flags/accumulate_grad_batches.mp4"></video>

|

Accumulates grads every k batches or as set up in the dict.
Trainer also calls ``optimizer.step()`` for the last indivisible step number.

.. testcode::

    # default used by the Trainer (no accumulation)
    trainer = Trainer(accumulate_grad_batches=1)

Example::

    # accumulate every 4 batches (effective batch size is batch*4)
    trainer = Trainer(accumulate_grad_batches=4)

    # no accumulation for epochs 1-4. accumulate 3 for epochs 5-10. accumulate 20 after that
    trainer = Trainer(accumulate_grad_batches={5: 3, 10: 20})

----

amp_backend
^^^^^^^^^^^

.. raw:: html

    <video width="50%" max-width="400px" controls
    poster="https://pl-bolts-doc-images.s3.us-east-2.amazonaws.com/pl_docs/trainer_flags/thumb/amp_backend.jpg"
    src="https://pl-bolts-doc-images.s3.us-east-2.amazonaws.com/pl_docs/trainer_flags/amp_backend.mp4"></video>

|

Use PyTorch AMP ('native'), or NVIDIA apex ('apex').

.. testcode::

    # using PyTorch built-in AMP, default used by the Trainer
    trainer = Trainer(amp_backend="native")

    # using NVIDIA Apex
    trainer = Trainer(amp_backend="apex")

<<<<<<< HEAD
----

=======
>>>>>>> acd4805f
auto_scale_batch_size
^^^^^^^^^^^^^^^^^^^^^

.. raw:: html

    <video width="50%" max-width="400px" controls
    poster="https://pl-bolts-doc-images.s3.us-east-2.amazonaws.com/pl_docs/trainer_flags/thumb/auto_scale%E2%80%A8_batch_size.jpg"
    src="https://pl-bolts-doc-images.s3.us-east-2.amazonaws.com/pl_docs/trainer_flags/auto_scale_batch_size.mp4"></video>

|

Automatically tries to find the largest batch size that fits into memory,
before any training.

.. code-block:: python

    # default used by the Trainer (no scaling of batch size)
    trainer = Trainer(auto_scale_batch_size=None)

    # run batch size scaling, result overrides hparams.batch_size
    trainer = Trainer(auto_scale_batch_size="binsearch")

    # call tune to find the batch size
    trainer.tune(model)

----

auto_select_gpus
^^^^^^^^^^^^^^^^

.. raw:: html

    <video width="50%" max-width="400px" controls
    poster="https://pl-bolts-doc-images.s3.us-east-2.amazonaws.com/pl_docs/trainer_flags/thumb/auto_select+_gpus.jpg"
    src="https://pl-bolts-doc-images.s3.us-east-2.amazonaws.com/pl_docs/trainer_flags/auto_select_gpus.mp4"></video>

|

If enabled and ``devices`` is an integer, pick available GPUs automatically.
This is especially useful when GPUs are configured to be in "exclusive mode",
such that only one process at a time can access them.

Example::

    # no auto selection (picks first 2 GPUs on system, may fail if other process is occupying)
    trainer = Trainer(accelerator="gpu", devices=2, auto_select_gpus=False)

    # enable auto selection (will find two available GPUs on system)
    trainer = Trainer(accelerator="gpu", devices=2, auto_select_gpus=True)

    # specifies all GPUs regardless of its availability
    Trainer(accelerator="gpu", devices=-1, auto_select_gpus=False)

    # specifies all available GPUs (if only one GPU is not occupied, uses one gpu)
    Trainer(accelerator="gpu", devices=-1, auto_select_gpus=True)

----

auto_lr_find
^^^^^^^^^^^^

.. raw:: html

    <video width="50%" max-width="400px" controls
    poster="https://pl-bolts-doc-images.s3.us-east-2.amazonaws.com/pl_docs/trainer_flags/thumb/auto_lr_find.jpg"
    src="https://pl-bolts-doc-images.s3.us-east-2.amazonaws.com/pl_docs/trainer_flags/auto_lr_find.mp4"></video>

|

Runs a learning rate finder algorithm (see this `paper <https://arxiv.org/abs/1506.01186>`_)
when calling trainer.tune(), to find optimal initial learning rate.

.. code-block:: python

    # default used by the Trainer (no learning rate finder)
    trainer = Trainer(auto_lr_find=False)

Example::

    # run learning rate finder, results override hparams.learning_rate
    trainer = Trainer(auto_lr_find=True)

    # call tune to find the lr
    trainer.tune(model)

Example::

    # run learning rate finder, results override hparams.my_lr_arg
    trainer = Trainer(auto_lr_find='my_lr_arg')

    # call tune to find the lr
    trainer.tune(model)

.. note::
    See the :ref:`learning rate finder guide <learning_rate_finder>`.

----

benchmark
^^^^^^^^^

.. raw:: html

    <video width="50%" max-width="400px" controls
    poster="https://pl-bolts-doc-images.s3.us-east-2.amazonaws.com/pl_docs/trainer_flags/thumb/benchmark.jpg"
    src="https://pl-bolts-doc-images.s3.us-east-2.amazonaws.com/pl_docs/trainer_flags/benchmark.mp4"></video>

|

The value (``True`` or ``False``) to set ``torch.backends.cudnn.benchmark`` to. The value for
``torch.backends.cudnn.benchmark`` set in the current session will be used (``False`` if not manually set).
If :paramref:`~pytorch_lightning.trainer.Trainer.deterministic` is set to ``True``, this will default to ``False``.
You can read more about the interaction of ``torch.backends.cudnn.benchmark`` and ``torch.backends.cudnn.deterministic``
`here <https://pytorch.org/docs/stable/notes/randomness.html#cuda-convolution-benchmarking>`__

Setting this flag to ``True`` can increase the speed of your system if your input sizes don't
change. However, if they do, then it might make your system slower. The CUDNN auto-tuner will try to find the best
algorithm for the hardware when a new input size is encountered. This might also increase the memory usage.
Read more about it `here <https://discuss.pytorch.org/t/what-does-torch-backends-cudnn-benchmark-do/5936>`__.

Example::

    # Will use whatever the current value for torch.backends.cudnn.benchmark, normally False
    trainer = Trainer(benchmark=None)  # default

    # you can overwrite the value
    trainer = Trainer(benchmark=True)

----

deterministic
^^^^^^^^^^^^^

.. raw:: html

    <video width="50%" max-width="400px" controls
    poster="https://pl-bolts-doc-images.s3.us-east-2.amazonaws.com/pl_docs/trainer_flags/thumb/deterministic.jpg"
    src="https://pl-bolts-doc-images.s3.us-east-2.amazonaws.com/pl_docs/trainer_flags/deterministic.mp4"></video>

|

This flag sets the ``torch.backends.cudnn.deterministic`` flag.
Might make your system slower, but ensures reproducibility.
Also sets ``$HOROVOD_FUSION_THRESHOLD=0``.

For more info check `PyTorch docs <https://pytorch.org/docs/stable/notes/randomness.html>`_.

Example::

    # default used by the Trainer
    trainer = Trainer(deterministic=False)

----

callbacks
^^^^^^^^^

.. raw:: html

    <video width="50%" max-width="400px" controls
    poster="https://pl-bolts-doc-images.s3.us-east-2.amazonaws.com/pl_docs/trainer_flags/thumb/callbacks.jpg"
    src="https://pl-bolts-doc-images.s3.us-east-2.amazonaws.com/pl_docs/trainer_flags/callbacks.mp4"></video>

|

Add a list of :class:`~pytorch_lightning.callbacks.callback.Callback`. Callbacks run sequentially in the order defined here
with the exception of :class:`~pytorch_lightning.callbacks.model_checkpoint.ModelCheckpoint` callbacks which run
after all others to ensure all states are saved to the checkpoints.

.. code-block:: python

    # a list of callbacks
    callbacks = [PrintCallback()]
    trainer = Trainer(callbacks=callbacks)

Example::

    from pytorch_lightning.callbacks import Callback

    class PrintCallback(Callback):
        def on_train_start(self, trainer, pl_module):
            print("Training is started!")
        def on_train_end(self, trainer, pl_module):
            print("Training is done.")


Model-specific callbacks can also be added inside the ``LightningModule`` through
:meth:`~pytorch_lightning.core.module.LightningModule.configure_callbacks`.
Callbacks returned in this hook will extend the list initially given to the ``Trainer`` argument, and replace
the trainer callbacks should there be two or more of the same type.
:class:`~pytorch_lightning.callbacks.model_checkpoint.ModelCheckpoint` callbacks always run last.

----

check_val_every_n_epoch
^^^^^^^^^^^^^^^^^^^^^^^

.. raw:: html

    <video width="50%" max-width="400px" controls
    poster="https://pl-bolts-doc-images.s3.us-east-2.amazonaws.com/pl_docs/trainer_flags/thumb/check_val_every_n_epoch.jpg"
    src="https://pl-bolts-doc-images.s3.us-east-2.amazonaws.com/pl_docs/trainer_flags/check_val_every_n_epoch.mp4"></video>

|

Check val every n train epochs.

Example::

    # default used by the Trainer
    trainer = Trainer(check_val_every_n_epoch=1)

    # run val loop every 10 training epochs
    trainer = Trainer(check_val_every_n_epoch=10)

----

default_root_dir
^^^^^^^^^^^^^^^^

.. raw:: html

    <video width="50%" max-width="400px" controls
    poster="https://pl-bolts-doc-images.s3.us-east-2.amazonaws.com/pl_docs/trainer_flags/thumb/default%E2%80%A8_root_dir.jpg"
    src="https://pl-bolts-doc-images.s3.us-east-2.amazonaws.com/pl_docs/trainer_flags/default_root_dir.mp4"></video>

|

Default path for logs and weights when no logger or
:class:`pytorch_lightning.callbacks.ModelCheckpoint` callback passed.  On
certain clusters you might want to separate where logs and checkpoints are
stored. If you don't then use this argument for convenience. Paths can be local
paths or remote paths such as `s3://bucket/path` or 'hdfs://path/'. Credentials
will need to be set up to use remote filepaths.

.. testcode::

    # default used by the Trainer
    trainer = Trainer(default_root_dir=os.getcwd())

----

devices
^^^^^^^

Number of devices to train on (``int``), which devices to train on (``list`` or ``str``), or ``"auto"``.
It will be mapped to either ``gpus``, ``tpu_cores``, ``num_processes`` or ``ipus``,
based on the accelerator type (``"cpu", "gpu", "tpu", "ipu", "auto"``).

.. code-block:: python

    # Training with CPU Accelerator using 2 processes
    trainer = Trainer(devices=2, accelerator="cpu")

    # Training with GPU Accelerator using GPUs 1 and 3
    trainer = Trainer(devices=[1, 3], accelerator="gpu")

    # Training with TPU Accelerator using 8 tpu cores
    trainer = Trainer(devices=8, accelerator="tpu")

.. tip:: The ``"auto"`` option recognizes the devices to train on, depending on the ``Accelerator`` being used.

.. code-block:: python

    # If your machine has GPUs, it will use all the available GPUs for training
    trainer = Trainer(devices="auto", accelerator="auto")

    # Training with CPU Accelerator using 1 process
    trainer = Trainer(devices="auto", accelerator="cpu")

    # Training with TPU Accelerator using 8 tpu cores
    trainer = Trainer(devices="auto", accelerator="tpu")

    # Training with IPU Accelerator using 4 ipus
    trainer = Trainer(devices="auto", accelerator="ipu")

.. note::

    If the ``devices`` flag is not defined, it will assume ``devices`` to be ``"auto"`` and fetch the ``auto_device_count``
    from the accelerator.

    .. code-block:: python

        # This is part of the built-in `CUDAAccelerator`
        class CUDAAccelerator(Accelerator):
            """Accelerator for GPU devices."""

            @staticmethod
            def auto_device_count() -> int:
                """Get the devices when set to auto."""
                return torch.cuda.device_count()


        # Training with GPU Accelerator using total number of gpus available on the system
        Trainer(accelerator="gpu")

----

enable_checkpointing
^^^^^^^^^^^^^^^^^^^^

.. raw:: html

    <video width="50%" max-width="400px" controls
    poster="https://pl-bolts-doc-images.s3.us-east-2.amazonaws.com/pl_docs/trainer_flags/thumb/checkpoint_callback.jpg"
    src="https://pl-bolts-doc-images.s3.us-east-2.amazonaws.com/pl_docs/trainer_flags/checkpoint_callback.mp4"></video>

|

By default Lightning saves a checkpoint for you in your current working directory, with the state of your last training epoch,
Checkpoints capture the exact value of all parameters used by a model.
To disable automatic checkpointing, set this to `False`.

.. code-block:: python

    # default used by Trainer, saves the most recent model to a single checkpoint after each epoch
    trainer = Trainer(enable_checkpointing=True)

    # turn off automatic checkpointing
    trainer = Trainer(enable_checkpointing=False)

You can override the default behavior by initializing the :class:`~pytorch_lightning.callbacks.ModelCheckpoint`
callback, and adding it to the :paramref:`~pytorch_lightning.trainer.trainer.Trainer.callbacks` list.
See :doc:`Saving and Loading Checkpoints <../common/checkpointing>` for how to customize checkpointing.

.. testcode::

    from pytorch_lightning.callbacks import ModelCheckpoint

    # Init ModelCheckpoint callback, monitoring 'val_loss'
    checkpoint_callback = ModelCheckpoint(monitor="val_loss")

    # Add your callback to the callbacks list
    trainer = Trainer(callbacks=[checkpoint_callback])

----

fast_dev_run
^^^^^^^^^^^^

.. raw:: html

    <video width="50%" max-width="400px" controls
    poster="https://pl-bolts-doc-images.s3.us-east-2.amazonaws.com/pl_docs/trainer_flags/thumb/fast_dev_run.jpg"
    src="https://pl-bolts-doc-images.s3.us-east-2.amazonaws.com/pl_docs/trainer_flags/fast_dev_run.mp4"></video>

|

Runs n if set to ``n`` (int) else 1 if set to ``True`` batch(es) to ensure your code will execute without errors. This
applies to fitting, validating, testing, and predicting. This flag is **only** recommended for debugging purposes and
should not be used to limit the number of batches to run.

.. code-block:: python

    # default used by the Trainer
    trainer = Trainer(fast_dev_run=False)

    # runs only 1 training and 1 validation batch and the program ends
    trainer = Trainer(fast_dev_run=True)
    trainer.fit(...)

    # runs 7 predict batches and program ends
    trainer = Trainer(fast_dev_run=7)
    trainer.predict(...)

This argument is different from ``limit_{train,val,test,predict}_batches`` because side effects are avoided to reduce the
impact to subsequent runs. These are the changes enabled:

- Sets ``Trainer(max_epochs=1)``.
- Sets ``Trainer(max_steps=...)`` to 1 or the number passed.
- Sets ``Trainer(num_sanity_val_steps=0)``.
- Sets ``Trainer(val_check_interval=1.0)``.
- Sets ``Trainer(check_every_n_epoch=1)``.
- Disables all loggers.
- Disables passing logged metrics to loggers.
- The :class:`~pytorch_lightning.callbacks.model_checkpoint.ModelCheckpoint` callbacks will not trigger.
- The :class:`~pytorch_lightning.callbacks.early_stopping.EarlyStopping` callbacks will not trigger.
- Sets ``limit_{train,val,test,predict}_batches`` to 1 or the number passed.
- Disables the Tuner.
- If using the CLI, the configuration file is not saved.

----

.. _gpus:

gpus
^^^^

.. warning:: ``gpus=x`` has been deprecated in v1.7 and will be removed in v2.0.
    Please use ``accelerator='gpu'`` and ``devices=x`` instead.

.. raw:: html

    <video width="50%" max-width="400px" controls
    poster="https://pl-bolts-doc-images.s3.us-east-2.amazonaws.com/pl_docs/trainer_flags/thumb/gpus.jpg"
    src="https://pl-bolts-doc-images.s3.us-east-2.amazonaws.com/pl_docs/trainer_flags/gpus.mp4"></video>

|

- Number of GPUs to train on (int)
- or which GPUs to train on (list)
- can handle strings

.. testcode::

    # default used by the Trainer (ie: train on CPU)
    trainer = Trainer(gpus=None)

    # equivalent
    trainer = Trainer(gpus=0)

Example::

    # int: train on 2 gpus
    trainer = Trainer(gpus=2)

    # list: train on GPUs 1, 4 (by bus ordering)
    trainer = Trainer(gpus=[1, 4])
    trainer = Trainer(gpus='1, 4') # equivalent

    # -1: train on all gpus
    trainer = Trainer(gpus=-1)
    trainer = Trainer(gpus='-1') # equivalent

    # combine with num_nodes to train on multiple GPUs across nodes
    # uses 8 gpus in total
    trainer = Trainer(gpus=2, num_nodes=4)

    # train only on GPUs 1 and 4 across nodes
    trainer = Trainer(gpus=[1, 4], num_nodes=4)

See Also:
    - :ref:`Multi GPU Training <multi_gpu>`

----

gradient_clip_val
^^^^^^^^^^^^^^^^^

.. raw:: html

    <video width="50%" max-width="400px" controls
    poster="https://pl-bolts-doc-images.s3.us-east-2.amazonaws.com/pl_docs/trainer_flags/thumb/gradient+_clip_val.jpg"
    src="https://pl-bolts-doc-images.s3.us-east-2.amazonaws.com/pl_docs/trainer_flags/gradient_clip_val.mp4"></video>

|

Gradient clipping value

- 0 means don't clip.

.. testcode::

    # default used by the Trainer
    trainer = Trainer(gradient_clip_val=0.0)

----

limit_train_batches
^^^^^^^^^^^^^^^^^^^

.. raw:: html

    <video width="50%" max-width="400px" controls
    poster="https://pl-bolts-doc-images.s3.us-east-2.amazonaws.com/pl_docs/trainer_flags/thumb/limit_train_batches.jpg"
    src="https://pl-bolts-doc-images.s3.us-east-2.amazonaws.com/pl_docs/trainer_flags/limit_batches.mp4"></video>

|

How much of training dataset to check.
Useful when debugging or testing something that happens at the end of an epoch.

.. testcode::

    # default used by the Trainer
    trainer = Trainer(limit_train_batches=1.0)

Example::

    # default used by the Trainer
    trainer = Trainer(limit_train_batches=1.0)

    # run through only 25% of the training set each epoch
    trainer = Trainer(limit_train_batches=0.25)

    # run through only 10 batches of the training set each epoch
    trainer = Trainer(limit_train_batches=10)

----

limit_test_batches
^^^^^^^^^^^^^^^^^^

.. raw:: html

    <video width="50%" max-width="400px" controls
    poster="https://pl-bolts-doc-images.s3.us-east-2.amazonaws.com/pl_docs/trainer_flags/thumb/limit_test_batches.jpg"
    src="https://pl-bolts-doc-images.s3.us-east-2.amazonaws.com/pl_docs/trainer_flags/limit_batches.mp4"></video>

|

How much of test dataset to check.

.. testcode::

    # default used by the Trainer
    trainer = Trainer(limit_test_batches=1.0)

    # run through only 25% of the test set each epoch
    trainer = Trainer(limit_test_batches=0.25)

    # run for only 10 batches
    trainer = Trainer(limit_test_batches=10)

In the case of multiple test dataloaders, the limit applies to each dataloader individually.

----

limit_val_batches
^^^^^^^^^^^^^^^^^

.. raw:: html

    <video width="50%" max-width="400px" controls
    poster="https://pl-bolts-doc-images.s3.us-east-2.amazonaws.com/pl_docs/trainer_flags/thumb/limit_val_batches.jpg"
    src="https://pl-bolts-doc-images.s3.us-east-2.amazonaws.com/pl_docs/trainer_flags/limit_batches.mp4"></video>

|

How much of validation dataset to check.
Useful when debugging or testing something that happens at the end of an epoch.

.. testcode::

    # default used by the Trainer
    trainer = Trainer(limit_val_batches=1.0)

    # run through only 25% of the validation set each epoch
    trainer = Trainer(limit_val_batches=0.25)

    # run for only 10 batches
    trainer = Trainer(limit_val_batches=10)

    # disable validation
    trainer = Trainer(limit_val_batches=0)

In the case of multiple validation dataloaders, the limit applies to each dataloader individually.

----

log_every_n_steps
^^^^^^^^^^^^^^^^^

.. raw:: html

    <video width="50%" max-width="400px" controls
    poster="https://pl-bolts-doc-images.s3.us-east-2.amazonaws.com/pl_docs/trainer_flags/thumb/log_every_n_steps.jpg"
    src="https://pl-bolts-doc-images.s3.us-east-2.amazonaws.com/pl_docs/trainer_flags/log_every_n_steps.mp4"></video>

|


How often to add logging rows (does not write to disk)

.. testcode::

    # default used by the Trainer
    trainer = Trainer(log_every_n_steps=50)

See Also:
    - :doc:`logging <../extensions/logging>`

----

logger
^^^^^^

.. raw:: html

    <video width="50%" max-width="400px" controls
    poster="https://pl-bolts-doc-images.s3.us-east-2.amazonaws.com/pl_docs/trainer_flags/thumb/logger.jpg"
    src="https://pl-bolts-doc-images.s3.us-east-2.amazonaws.com/pl_docs/trainer_flags/logger.mp4"></video>

|

:doc:`Logger <../visualize/loggers>` (or iterable collection of loggers) for experiment tracking. A ``True`` value uses the default ``TensorBoardLogger`` shown below. ``False`` will disable logging.

.. testcode::

    from pytorch_lightning.loggers import TensorBoardLogger

    # default logger used by trainer
    logger = TensorBoardLogger(save_dir=os.getcwd(), version=1, name="lightning_logs")
    Trainer(logger=logger)

----

max_epochs
^^^^^^^^^^

.. raw:: html

    <video width="50%" max-width="400px" controls
    poster="https://pl-bolts-doc-images.s3.us-east-2.amazonaws.com/pl_docs/trainer_flags/thumb/max_epochs.jpg"
    src="https://pl-bolts-doc-images.s3.us-east-2.amazonaws.com/pl_docs/trainer_flags/min_max_epochs.mp4"></video>

|

Stop training once this number of epochs is reached

.. testcode::

    # default used by the Trainer
    trainer = Trainer(max_epochs=1000)

If both ``max_epochs`` and ``max_steps`` aren't specified, ``max_epochs`` will default to ``1000``.
To enable infinite training, set ``max_epochs = -1``.

----

min_epochs
^^^^^^^^^^

.. raw:: html

    <video width="50%" max-width="400px" controls
    poster="https://pl-bolts-doc-images.s3.us-east-2.amazonaws.com/pl_docs/trainer_flags/thumb/min_epochs.jpg"
    src="https://pl-bolts-doc-images.s3.us-east-2.amazonaws.com/pl_docs/trainer_flags/min_max_epochs.mp4"></video>

|

Force training for at least these many epochs

.. testcode::

    # default used by the Trainer
    trainer = Trainer(min_epochs=1)

----

max_steps
^^^^^^^^^

.. raw:: html

    <video width="50%" max-width="400px" controls
    poster="https://pl-bolts-doc-images.s3.us-east-2.amazonaws.com/pl_docs/trainer_flags/thumb/max_steps.jpg"
    src="https://pl-bolts-doc-images.s3.us-east-2.amazonaws.com/pl_docs/trainer_flags/min_max_steps.mp4"></video>

|

Stop training after this number of :ref:`global steps <common/trainer:global_step>`.
Training will stop if max_steps or max_epochs have reached (earliest).

.. testcode::

    # Default (disabled)
    trainer = Trainer(max_steps=-1)

    # Stop after 100 steps
    trainer = Trainer(max_steps=100)

If ``max_steps`` is not specified, ``max_epochs`` will be used instead (and ``max_epochs`` defaults to
``1000`` if ``max_epochs`` is not specified). To disable this default, set ``max_steps = -1``.

----

min_steps
^^^^^^^^^

.. raw:: html

    <video width="50%" max-width="400px" controls
    poster="https://pl-bolts-doc-images.s3.us-east-2.amazonaws.com/pl_docs/trainer_flags/thumb/min_steps.jpg"
    src="https://pl-bolts-doc-images.s3.us-east-2.amazonaws.com/pl_docs/trainer_flags/min_max_steps.mp4"></video>

|

Force training for at least this number of :ref:`global steps <common/trainer:global_step>`.
Trainer will train model for at least min_steps or min_epochs (latest).

.. testcode::

    # Default (disabled)
    trainer = Trainer(min_steps=None)

    # Run at least for 100 steps (disable min_epochs)
    trainer = Trainer(min_steps=100, min_epochs=0)

----

max_time
^^^^^^^^

Set the maximum amount of time for training. Training will get interrupted mid-epoch.
For customizable options use the :class:`~pytorch_lightning.callbacks.timer.Timer` callback.

.. testcode::

    # Default (disabled)
    trainer = Trainer(max_time=None)

    # Stop after 12 hours of training or when reaching 10 epochs (string)
    trainer = Trainer(max_time="00:12:00:00", max_epochs=10)

    # Stop after 1 day and 5 hours (dict)
    trainer = Trainer(max_time={"days": 1, "hours": 5})

In case ``max_time`` is used together with ``min_steps`` or ``min_epochs``, the ``min_*`` requirement
always has precedence.

----

num_nodes
^^^^^^^^^

.. raw:: html

    <video width="50%" max-width="400px" controls
    poster="https://pl-bolts-doc-images.s3.us-east-2.amazonaws.com/pl_docs/trainer_flags/thumb/num_nodes.jpg"
    src="https://pl-bolts-doc-images.s3.us-east-2.amazonaws.com/pl_docs/trainer_flags/num_nodes.mp4"></video>

|

Number of GPU nodes for distributed training.

.. testcode::

    # default used by the Trainer
    trainer = Trainer(num_nodes=1)

    # to train on 8 nodes
    trainer = Trainer(num_nodes=8)

----

num_processes
^^^^^^^^^^^^^

.. warning:: ``num_processes=x`` has been deprecated in v1.7 and will be removed in v2.0.
    Please use ``accelerator='cpu'`` and ``devices=x`` instead.

.. raw:: html

    <video width="50%" max-width="400px" controls
    poster="https://pl-bolts-doc-images.s3.us-east-2.amazonaws.com/pl_docs/trainer_flags/thumb/num_processes.jpg"
    src="https://pl-bolts-doc-images.s3.us-east-2.amazonaws.com/pl_docs/trainer_flags/num_processes.mp4"></video>

|

Number of processes to train with. Automatically set to the number of GPUs
when using ``strategy="ddp"``. Set to a number greater than 1 when
using ``accelerator="cpu"`` and ``strategy="ddp"`` to mimic distributed training on a
machine without GPUs. This is useful for debugging, but **will not** provide
any speedup, since single-process Torch already makes efficient use of multiple
CPUs. While it would typically spawns subprocesses for training, setting
``num_nodes > 1`` and keeping ``num_processes = 1`` runs training in the main
process.

.. testcode::

    # Simulate DDP for debugging on your GPU-less laptop
    trainer = Trainer(accelerator="cpu", strategy="ddp", num_processes=2)

----

num_sanity_val_steps
^^^^^^^^^^^^^^^^^^^^

.. raw:: html

    <video width="50%" max-width="400px" controls
    poster="https://pl-bolts-doc-images.s3.us-east-2.amazonaws.com/pl_docs/trainer_flags/thumb/num_sanity%E2%80%A8_val_steps.jpg"
    src="https://pl-bolts-doc-images.s3.us-east-2.amazonaws.com/pl_docs/trainer_flags/num_sanity_val_steps.mp4"></video>

|

Sanity check runs n batches of val before starting the training routine.
This catches any bugs in your validation without having to wait for the first validation check.
The Trainer uses 2 steps by default. Turn it off or modify it here.

.. testcode::

    # default used by the Trainer
    trainer = Trainer(num_sanity_val_steps=2)

    # turn it off
    trainer = Trainer(num_sanity_val_steps=0)

    # check all validation data
    trainer = Trainer(num_sanity_val_steps=-1)


This option will reset the validation dataloader unless ``num_sanity_val_steps=0``.

----

overfit_batches
^^^^^^^^^^^^^^^

.. raw:: html

    <video width="50%" max-width="400px" controls
    poster="https://pl-bolts-doc-images.s3.us-east-2.amazonaws.com/pl_docs/trainer_flags/thumb/overfit_batches.jpg"
    src="https://pl-bolts-doc-images.s3.us-east-2.amazonaws.com/pl_docs/trainer_flags/overfit_batches.mp4"></video>

|

Uses this much data of the training & validation set.
If the training & validation dataloaders have ``shuffle=True``, Lightning will automatically disable it.

Useful for quickly debugging or trying to overfit on purpose.

.. testcode::

    # default used by the Trainer
    trainer = Trainer(overfit_batches=0.0)

    # use only 1% of the train & val set
    trainer = Trainer(overfit_batches=0.01)

    # overfit on 10 of the same batches
    trainer = Trainer(overfit_batches=10)

----

plugins
^^^^^^^

.. raw:: html

    <video width="50%" max-width="400px" controls
    poster="https://pl-bolts-doc-images.s3.us-east-2.amazonaws.com/pl_docs/trainer_flags/thumb/cluster_environment.jpg"
    src="https://pl-bolts-doc-images.s3.us-east-2.amazonaws.com/pl_docs/trainer_flags/cluster_environment.mp4"></video>

|

:ref:`Plugins` allow you to connect arbitrary backends, precision libraries, clusters etc. For example:

- :ref:`Checkpoint IO <checkpointing_expert>`
- `TorchElastic <https://pytorch.org/elastic/0.2.2/index.html>`_
- :ref:`Precision Plugins <precision_expert>`

To define your own behavior, subclass the relevant class and pass it in. Here's an example linking up your own
:class:`~pytorch_lightning.plugins.environments.ClusterEnvironment`.

.. code-block:: python

    from pytorch_lightning.plugins.environments import ClusterEnvironment


    class MyCluster(ClusterEnvironment):
        def main_address(self):
            return your_main_address

        def main_port(self):
            return your_main_port

        def world_size(self):
            return the_world_size


    trainer = Trainer(plugins=[MyCluster()], ...)

----

precision
^^^^^^^^^

.. raw:: html

    <video width="50%" max-width="400px" controls
    poster="https://pl-bolts-doc-images.s3.us-east-2.amazonaws.com/pl_docs/trainer_flags/thumb/precision.jpg"
    src="https://pl-bolts-doc-images.s3.us-east-2.amazonaws.com/pl_docs/trainer_flags/precision.mp4"></video>

|

Lightning supports either double (64), float (32), bfloat16 (bf16), or half (16) precision training.

Half precision, or mixed precision, is the combined use of 32 and 16 bit floating points to reduce memory footprint during model training. This can result in improved performance, achieving +3X speedups on modern GPUs.

.. testcode::
    :skipif: not torch.cuda.is_available()

    # default used by the Trainer
    trainer = Trainer(precision=32)

    # 16-bit precision
    trainer = Trainer(precision=16, accelerator="gpu", devices=1)  # works only on CUDA

    # bfloat16 precision
    trainer = Trainer(precision="bf16")

    # 64-bit precision
    trainer = Trainer(precision=64)


.. note:: When running on TPUs, torch.bfloat16 will be used but tensor printing will still show torch.float32.

.. admonition::  If you are interested in using Apex 16-bit training:
   :class: dropdown

    NVIDIA Apex and DDP have instability problems. We recommend using the native AMP for 16-bit precision with multiple GPUs.
    To use Apex 16-bit training:

    1. `Install apex. <https://github.com/NVIDIA/apex#quick-start>`__

    2. Set the ``precision`` trainer flag to 16. You can customize the `Apex optimization level <https://nvidia.github.io/apex/amp.html#opt-levels>`_ by setting the ``amp_level`` flag
       in the precision plugin.

    .. testcode::
        :skipif: not _APEX_AVAILABLE or not torch.cuda.is_available()

        from pytorch_lightning.plugins.apex_amp import ApexMixedPrecisionPlugin


        apex_plugin = ApexMixedPrecisionPlugin(amp_level="O2")
        # turn on 16-bit
        trainer = Trainer(accelerator="gpu", devices=1, precision=16, plugins=[apex_plugin])
<<<<<<< HEAD

----
=======
>>>>>>> acd4805f

profiler
^^^^^^^^

.. raw:: html

    <video width="50%" max-width="400px" controls
    poster="https://pl-bolts-doc-images.s3.us-east-2.amazonaws.com/pl_docs/trainer_flags/thumb/profiler.jpg"
    src="https://pl-bolts-doc-images.s3.us-east-2.amazonaws.com/pl_docs/trainer_flags/profiler.mp4"></video>

|

To profile individual steps during training and assist in identifying bottlenecks.

See the :doc:`profiler documentation <../tuning/profiler>`. for more details.

.. testcode::

    from pytorch_lightning.profilers import SimpleProfiler, AdvancedProfiler

    # default used by the Trainer
    trainer = Trainer(profiler=None)

    # to profile standard training events, equivalent to `profiler=SimpleProfiler()`
    trainer = Trainer(profiler="simple")

    # advanced profiler for function-level stats, equivalent to `profiler=AdvancedProfiler()`
    trainer = Trainer(profiler="advanced")

----

enable_progress_bar
^^^^^^^^^^^^^^^^^^^

Whether to enable or disable the progress bar. Defaults to True.

.. testcode::

    # default used by the Trainer
    trainer = Trainer(enable_progress_bar=True)

    # disable progress bar
    trainer = Trainer(enable_progress_bar=False)

----

reload_dataloaders_every_n_epochs
^^^^^^^^^^^^^^^^^^^^^^^^^^^^^^^^^

.. raw:: html

    <video width="50%" max-width="400px" controls
    poster="https://pl-bolts-doc-images.s3.us-east-2.amazonaws.com/pl_docs/trainer_flags/thumb/reload_%E2%80%A8dataloaders_%E2%80%A8every_epoch.jpg"
    src="https://pl-bolts-doc-images.s3.us-east-2.amazonaws.com/pl_docs/trainer_flags/reload_dataloaders_every_epoch.mp4"></video>

|

Set to a positive integer to reload dataloaders every n epochs.

.. code-block:: python

    # if 0 (default)
    train_loader = model.train_dataloader()
    for epoch in epochs:
        for batch in train_loader:
            ...

    # if a positive integer
    for epoch in epochs:
        if not epoch % reload_dataloaders_every_n_epochs:
            train_loader = model.train_dataloader()
        for batch in train_loader:
            ...

----

.. _replace-sampler-ddp:

replace_sampler_ddp
^^^^^^^^^^^^^^^^^^^

.. raw:: html

    <video width="50%" max-width="400px" controls
    poster="https://pl-bolts-doc-images.s3.us-east-2.amazonaws.com/pl_docs/trainer_flags/thumb/replace_sampler_ddp.jpg"
    src="https://pl-bolts-doc-images.s3.us-east-2.amazonaws.com/pl_docs/trainer_flags/replace_sampler_ddp.mp4"></video>

|

Enables auto adding of :class:`~torch.utils.data.distributed.DistributedSampler`. In PyTorch, you must use it in
distributed settings such as TPUs or multi-node. The sampler makes sure each GPU sees the appropriate part of your data.
By default it will add ``shuffle=True`` for train sampler and ``shuffle=False`` for val/test sampler.
If you already use a custom sampler, Lightning will wrap it in a way that it samples from your sampler in a distributed manner.
If you want to customize it, you can set ``replace_sampler_ddp=False`` and add your own distributed sampler.
If ``replace_sampler_ddp=True`` and a distributed sampler was already added,
Lightning will not replace the existing one.

.. testcode::

    # default used by the Trainer
    trainer = Trainer(replace_sampler_ddp=True)

By setting to False, you have to add your own distributed sampler:

.. code-block:: python

    # in your LightningModule or LightningDataModule
    def train_dataloader(self):
        # default used by the Trainer
        sampler = torch.utils.data.distributed.DistributedSampler(dataset, shuffle=True)
        dataloader = DataLoader(dataset, batch_size=32, sampler=sampler)
        return dataloader

.. note:: For iterable datasets, we don't do this automatically.

----

resume_from_checkpoint
^^^^^^^^^^^^^^^^^^^^^^

.. warning:: ``resume_from_checkpoint`` is deprecated in v1.5 and will be removed in v2.0.
    Please pass ``trainer.fit(ckpt_path="some/path/to/my_checkpoint.ckpt")`` instead.


.. raw:: html

    <video width="50%" max-width="400px" controls
    poster="https://pl-bolts-doc-images.s3.us-east-2.amazonaws.com/pl_docs/trainer_flags/thumb/resume_from_checkpoint.jpg"
    src="https://pl-bolts-doc-images.s3.us-east-2.amazonaws.com/pl_docs/trainer_flags/resume_from_checkpoint.mp4"></video>

|

To resume training from a specific checkpoint pass in the path here. If resuming from a mid-epoch
checkpoint, training will start from the beginning of the next epoch.

.. testcode::

    # default used by the Trainer
    trainer = Trainer(resume_from_checkpoint=None)

    # resume from a specific checkpoint
    trainer = Trainer(resume_from_checkpoint="some/path/to/my_checkpoint.ckpt")

----

strategy
^^^^^^^^

Supports passing different training strategies with aliases (ddp, ddp_spawn, etc) as well as custom strategies.

.. code-block:: python

    # Training with the DistributedDataParallel strategy on 4 GPUs
    trainer = Trainer(strategy="ddp", accelerator="gpu", devices=4)

    # Training with the DDP Spawn strategy using 4 cpu processes
    trainer = Trainer(strategy="ddp_spawn", accelerator="cpu", devices=4)

.. note:: Additionally, you can pass your custom strategy to the ``strategy`` argument.

.. code-block:: python

    from pytorch_lightning.strategies import DDPStrategy


    class CustomDDPStrategy(DDPStrategy):
        def configure_ddp(self):
            self._model = MyCustomDistributedDataParallel(
                self.model,
                device_ids=...,
            )


    trainer = Trainer(strategy=CustomDDPStrategy(), accelerator="gpu", devices=2)

See Also:
    - :ref:`Multi GPU Training <multi_gpu>`.
    - :doc:`Model Parallel GPU training guide <../advanced/model_parallel>`.
    - :doc:`TPU training guide <../accelerators/tpu>`.

----

sync_batchnorm
^^^^^^^^^^^^^^

.. raw:: html

    <video width="50%" max-width="400px" controls
    poster="https://pl-bolts-doc-images.s3.us-east-2.amazonaws.com/pl_docs/trainer_flags/thumb/sync_batchnorm.jpg"
    src="https://pl-bolts-doc-images.s3.us-east-2.amazonaws.com/pl_docs/trainer_flags/sync_batchnorm.mp4"></video>

|

Enable synchronization between batchnorm layers across all GPUs.

.. testcode::

    trainer = Trainer(sync_batchnorm=True)

----

track_grad_norm
^^^^^^^^^^^^^^^

.. raw:: html

    <video width="50%" max-width="400px" controls
    poster="https://pl-bolts-doc-images.s3.us-east-2.amazonaws.com/pl_docs/trainer_flags/thumb/track_grad_norm.jpg"
    src="https://pl-bolts-doc-images.s3.us-east-2.amazonaws.com/pl_docs/trainer_flags/track_grad_norm.mp4"></video>

|

- no tracking (-1)
- Otherwise tracks that norm (2 for 2-norm)

.. testcode::

    # default used by the Trainer
    trainer = Trainer(track_grad_norm=-1)

    # track the 2-norm
    trainer = Trainer(track_grad_norm=2)

----

.. _tpu_cores:

tpu_cores
^^^^^^^^^

.. warning:: ``tpu_cores=x`` has been deprecated in v1.7 and will be removed in v2.0.
    Please use ``accelerator='tpu'`` and ``devices=x`` instead.

.. raw:: html

    <video width="50%" max-width="400px" controls
    poster="https://pl-bolts-doc-images.s3.us-east-2.amazonaws.com/pl_docs/trainer_flags/thumb/tpu_cores.jpg"
    src="https://pl-bolts-doc-images.s3.us-east-2.amazonaws.com/pl_docs/trainer_flags/tpu_cores.mp4"></video>

|

- How many TPU cores to train on (1 or 8).
- Which TPU core to train on [1-8]

A single TPU v2 or v3 has 8 cores. A TPU pod has
up to 2048 cores. A slice of a POD means you get as many cores
as you request.

Your effective batch size is batch_size * total tpu cores.

This parameter can be either 1 or 8.

Example::

    # your_trainer_file.py

    # default used by the Trainer (ie: train on CPU)
    trainer = Trainer(tpu_cores=None)

    # int: train on a single core
    trainer = Trainer(tpu_cores=1)

    # list: train on a single selected core
    trainer = Trainer(tpu_cores=[2])

    # int: train on all cores few cores
    trainer = Trainer(tpu_cores=8)

    # for 8+ cores must submit via xla script with
    # a max of 8 cores specified. The XLA script
    # will duplicate script onto each TPU in the POD
    trainer = Trainer(tpu_cores=8)

To train on more than 8 cores (ie: a POD),
submit this script using the xla_dist script.

Example::

    python -m torch_xla.distributed.xla_dist
    --tpu=$TPU_POD_NAME
    --conda-env=torch-xla-nightly
    --env=XLA_USE_BF16=1
    -- python your_trainer_file.py

----

val_check_interval
^^^^^^^^^^^^^^^^^^

.. raw:: html

    <video width="50%" max-width="400px" controls
    poster="https://pl-bolts-doc-images.s3.us-east-2.amazonaws.com/pl_docs/trainer_flags/thumb/val_check_interval.jpg"
    src="https://pl-bolts-doc-images.s3.us-east-2.amazonaws.com/pl_docs/trainer_flags/val_check_interval.mp4"></video>

|

How often within one training epoch to check the validation set.
Can specify as float or int.

- pass a ``float`` in the range [0.0, 1.0] to check after a fraction of the training epoch.
- pass an ``int`` to check after a fixed number of training batches. An ``int`` value can only be higher than the number of training
  batches when ``check_val_every_n_epoch=None``, which validates after every ``N`` training batches across epochs or iteration-based training.

.. testcode::

    # default used by the Trainer
    trainer = Trainer(val_check_interval=1.0)

    # check validation set 4 times during a training epoch
    trainer = Trainer(val_check_interval=0.25)

    # check validation set every 1000 training batches in the current epoch
    trainer = Trainer(val_check_interval=1000)

    # check validation set every 1000 training batches across complete epochs or during iteration-based training
    # use this when using iterableDataset and your dataset has no length
    # (ie: production cases with streaming data)
    trainer = Trainer(val_check_interval=1000, check_val_every_n_epoch=None)

.. code-block:: python

    # Here is the computation to estimate the total number of batches seen within an epoch.

    # Find the total number of train batches
    total_train_batches = total_train_samples // (train_batch_size * world_size)

    # Compute how many times we will call validation during the training loop
    val_check_batch = max(1, int(total_train_batches * val_check_interval))
    val_checks_per_epoch = total_train_batches / val_check_batch

    # Find the total number of validation batches
    total_val_batches = total_val_samples // (val_batch_size * world_size)

    # Total number of batches run
    total_fit_batches = total_train_batches + total_val_batches

----

weights_save_path
^^^^^^^^^^^^^^^^^

.. warning:: `weights_save_path` has been deprecated in v1.6 and will be removed in v1.8. Please pass
   ``dirpath`` directly to the :class:`~pytorch_lightning.callbacks.model_checkpoint.ModelCheckpoint`
   callback.

.. raw:: html

    <video width="50%" max-width="400px" controls
    poster="https://pl-bolts-doc-images.s3.us-east-2.amazonaws.com/pl_docs/trainer_flags/thumb/weights_save_path.jpg"
    src="https://pl-bolts-doc-images.s3.us-east-2.amazonaws.com/pl_docs/trainer_flags/weights_save_path.mp4"></video>

|

Directory of where to save weights if specified.

.. testcode::

    # default used by the Trainer
    trainer = Trainer(weights_save_path=os.getcwd())

    # save to your custom path
    trainer = Trainer(weights_save_path="my/path")

Example::

    # if checkpoint callback used, then overrides the weights path
    # **NOTE: this saves weights to some/path NOT my/path
    checkpoint = ModelCheckpoint(dirpath='some/path')
    trainer = Trainer(
        callbacks=[checkpoint],
        weights_save_path='my/path'
    )

----

enable_model_summary
^^^^^^^^^^^^^^^^^^^^

Whether to enable or disable the model summarization. Defaults to True.

.. testcode::

    # default used by the Trainer
    trainer = Trainer(enable_model_summary=True)

    # disable summarization
    trainer = Trainer(enable_model_summary=False)

    # enable custom summarization
    from pytorch_lightning.callbacks import ModelSummary

    trainer = Trainer(enable_model_summary=True, callbacks=[ModelSummary(max_depth=-1)])

----
*****************
Trainer class API
*****************

----

Methods
^^^^^^^

init
****

.. automethod:: pytorch_lightning.trainer.Trainer.__init__
   :noindex:

fit
****

.. automethod:: pytorch_lightning.trainer.Trainer.fit
   :noindex:

validate
********

.. automethod:: pytorch_lightning.trainer.Trainer.validate
   :noindex:

test
****

.. automethod:: pytorch_lightning.trainer.Trainer.test
   :noindex:

predict
*******

.. automethod:: pytorch_lightning.trainer.Trainer.predict
   :noindex:

tune
****

.. automethod:: pytorch_lightning.trainer.Trainer.tune
   :noindex:

----

Properties
^^^^^^^^^^

callback_metrics
****************

The metrics available to callbacks. These are automatically set when you log via `self.log`

.. code-block:: python

    def training_step(self, batch, batch_idx):
        self.log("a_val", 2)


    callback_metrics = trainer.callback_metrics
    assert callback_metrics["a_val"] == 2

current_epoch
*************

The number of epochs run.

.. code-block:: python

    if trainer.current_epoch >= 10:
        ...

is_last_batch
*************

Whether trainer is executing last batch in the current epoch.

.. code-block:: python

    if trainer.is_last_batch:
        ...

global_step
***********

The number of optimizer steps taken (does not reset each epoch).
This includes multiple optimizers and TBPTT steps (if enabled).

.. code-block:: python

    if trainer.global_step >= 100:
        ...

logger
*******

The current logger being used. Here's an example using tensorboard

.. code-block:: python

    logger = trainer.logger
    tensorboard = logger.experiment


loggers
********

The list of loggers currently being used by the Trainer.

.. code-block:: python

    # List of Logger objects
    loggers = trainer.loggers
    for logger in loggers:
        logger.log_metrics({"foo": 1.0})


logged_metrics
**************

The metrics sent to the logger (visualizer).

.. code-block:: python

    def training_step(self, batch, batch_idx):
        self.log("a_val", 2, logger=True)


    logged_metrics = trainer.logged_metrics
    assert logged_metrics["a_val"] == 2

log_dir
*******
The directory for the current experiment. Use this to save images to, etc...

.. code-block:: python

    def training_step(self, batch, batch_idx):
        img = ...
        save_img(img, self.trainer.log_dir)



is_global_zero
**************

Whether this process is the global zero in multi-node training

.. code-block:: python

    def training_step(self, batch, batch_idx):
        if self.trainer.is_global_zero:
            print("in node 0, accelerator 0")

progress_bar_metrics
********************

The metrics sent to the progress bar.

.. code-block:: python

    def training_step(self, batch, batch_idx):
        self.log("a_val", 2, prog_bar=True)


    progress_bar_metrics = trainer.progress_bar_metrics
    assert progress_bar_metrics["a_val"] == 2


estimated_stepping_batches
**************************

Check out :meth:`~pytorch_lightning.trainer.trainer.Trainer.estimated_stepping_batches`.

state
*****

The current state of the Trainer, including the current function that is running, the stage of
execution within that function, and the status of the Trainer.

.. code-block:: python

    # fn in ("fit", "validate", "test", "predict", "tune")
    trainer.state.fn
    # status in ("initializing", "running", "finished", "interrupted")
    trainer.state.status
    # stage in ("train", "sanity_check", "validate", "test", "predict", "tune")
    trainer.state.stage<|MERGE_RESOLUTION|>--- conflicted
+++ resolved
@@ -330,11 +330,8 @@
     # using NVIDIA Apex
     trainer = Trainer(amp_backend="apex")
 
-<<<<<<< HEAD
-----
-
-=======
->>>>>>> acd4805f
+----
+
 auto_scale_batch_size
 ^^^^^^^^^^^^^^^^^^^^^
 
@@ -1254,11 +1251,8 @@
         apex_plugin = ApexMixedPrecisionPlugin(amp_level="O2")
         # turn on 16-bit
         trainer = Trainer(accelerator="gpu", devices=1, precision=16, plugins=[apex_plugin])
-<<<<<<< HEAD
-
-----
-=======
->>>>>>> acd4805f
+
+----
 
 profiler
 ^^^^^^^^
