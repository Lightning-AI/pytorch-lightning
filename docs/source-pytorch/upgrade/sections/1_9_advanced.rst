--- conflicted
+++ resolved
@@ -15,13 +15,8 @@
      - `PR16748`_
 
    * - implemented ``LightningModule.training_epoch_end`` hooks
-<<<<<<< HEAD
-     - port your logic to  ``LightningModule.on_training_epoch_end`` hook
+     - port your logic to  ``LightningModule.on_train_epoch_end`` hook
      - `PR16520`_
-=======
-     - port your logic to  ``LightningModule.on_train_epoch_end`` hook
-     - #16520
->>>>>>> 1156eb74
 
    * - implemented ``LightningModule.validation_epoch_end`` hook
      - port your logic to  ``LightningModule.on_validation_epoch_end`` hook
