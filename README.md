<<<<<<< HEAD
### \*\* NEWS: PyTorch Lightning has been renamed Lightning! In addition to building models, you can now build research workflows and production pipelines\*\*
=======
### \*\* NEWS: PyTorch Lightning has been renamed Lightning! In addition to building models, you can now build lightning apps that glue together everything around the models, without the pain of infrastructure, cost management, scaling and everything else.\*\*
>>>>>>> 9cf9bc58

<div align="center">
<img src="https://pl-flash-data.s3.amazonaws.com/assets_lightning/docs/images/logos/lightning-ai.png" width="400px">

**Build PyTorch models and lightning apps that glue together everything around the models, without the pain of infrastructure, cost management, scaling and everything else.**

______________________________________________________________________

<p align="center">
  <a href="https://www.lightning.ai/">Lightning Gallery</a> •
  <a href="#key-features">Key Features</a> •
  <a href="#how-to-use">How To Use</a> •
  <a href="https://pytorch-lightning.readthedocs.io/en/stable/">Docs</a> •
  <a href="#examples">Examples</a> •
  <a href="#community">Community</a> •
  <a href="#license">License</a>
</p>

<!-- DO NOT ADD CONDA DOWNLOADS... README CHANGES MUST BE APPROVED BY EDEN OR WILL -->

[![PyPI - Python Version](https://img.shields.io/pypi/pyversions/pytorch-lightning)](https://pypi.org/project/pytorch-lightning/)
[![PyPI Status](https://badge.fury.io/py/pytorch-lightning.svg)](https://badge.fury.io/py/pytorch-lightning)
[![PyPI Status](https://pepy.tech/badge/pytorch-lightning)](https://pepy.tech/project/pytorch-lightning)
[![Conda](https://img.shields.io/conda/v/conda-forge/pytorch-lightning?label=conda&color=success)](https://anaconda.org/conda-forge/pytorch-lightning)
[![DockerHub](https://img.shields.io/docker/pulls/pytorchlightning/pytorch_lightning.svg)](https://hub.docker.com/r/pytorchlightning/pytorch_lightning)
[![codecov](https://codecov.io/gh/Lightning-AI/lightning/branch/master/graph/badge.svg?token=SmzX8mnKlA)](https://codecov.io/gh/Lightning-AI/lightning)

[![ReadTheDocs](https://readthedocs.org/projects/pytorch-lightning/badge/?version=stable)](https://pytorch-lightning.readthedocs.io/en/stable/)
[![Slack](https://img.shields.io/badge/slack-chat-green.svg?logo=slack)](https://www.pytorchlightning.ai/community)
[![license](https://img.shields.io/badge/License-Apache%202.0-blue.svg)](https://github.com/Lightning-AI/lightning/blob/master/LICENSE)

<!--
[![CodeFactor](https://www.codefactor.io/repository/github/Lightning-AI/lightning/badge)](https://www.codefactor.io/repository/github/Lightning-AI/lightning)
-->

</div>

###### \*Codecov is > 90%+ but build delays may show less

______________________________________________________________________

## PyTorch Lightning is just organized PyTorch

Lightning disentangles PyTorch code to decouple the science from the engineering.
![PT to PL](docs/source-pytorch/_static/images/general/pl_quick_start_full_compressed.gif)

## Build AI products with Lightning Apps

Once you're done building models, publish a paper demo or build a full production end-to-end ML system with Lightning Apps. Lightning Apps remove the cloud infrastructure boilerplate so you can focus on solving the research or business problems. Lightning Apps can run on the Lightning Cloud, your own cluster or a private cloud.

[Browse available Lightning apps here](https://lightning.ai/)

<div align="center">
    <img src="https://pl-flash-data.s3.amazonaws.com/assets_lightning/docs/images/logos/lightning-apps-teaser.png" width="80%">
</div>

### [Learn more about Lightning Apps](src/lightning_app/README.md)

______________________________________________________________________

## Lightning Design Philosophy

Lightning structures PyTorch code with these principles:

<div align="center">
  <img src="https://pl-bolts-doc-images.s3.us-east-2.amazonaws.com/philosophies.jpg" max-height="250px">
</div>

Lightning forces the following structure to your code which makes it reusable and shareable:

- Research code (the LightningModule).
- Engineering code (you delete, and is handled by the Trainer).
- Non-essential research code (logging, etc... this goes in Callbacks).
- Data (use PyTorch DataLoaders or organize them into a LightningDataModule).

Once you do this, you can train on multiple-GPUs, TPUs, CPUs and even in 16-bit precision without changing your code!

[Get started in just 15 minutes](https://pytorch-lightning.readthedocs.io/en/latest/starter/introduction.html)

______________________________________________________________________

## Continuous Integration

Lightning is rigorously tested across multiple CPUs, GPUs, TPUs, IPUs, and HPUs and against major Python and PyTorch versions.

<details>
  <summary>Current build statuses</summary>

<center>

|   System / PyTorch ver.    |                                                                                                               1.9                                                                                                               |                                                                                                              1.10                                                                                                               |                                                                                                       1.12 (latest)                                                                                                        |
| :------------------------: | :-----------------------------------------------------------------------------------------------------------------------------------------------------------------------------------------------------------------------------: | :-----------------------------------------------------------------------------------------------------------------------------------------------------------------------------------------------------------------------------: | :------------------------------------------------------------------------------------------------------------------------------------------------------------------------------------------------------------------------: |
|  Linux py3.7 \[GPUs\*\*\]  |                                                                                                                -                                                                                                                |                                                                                                                -                                                                                                                |                                                                                                             -                                                                                                              |
| Linux py3.7 \[TPUs\*\*\*\] |                                       [![CircleCI](https://circleci.com/gh/Lightning-AI/lightning/tree/master.svg?style=svg)](https://circleci.com/gh/Lightning-AI/lightning/tree/master)                                       |                                                                                                                -                                                                                                                |                                                                                                             -                                                                                                              |
|    Linux py3.8 \[IPUs\]    | [![Build Status](<https://dev.azure.com/Lightning-AI/lightning/_apis/build/status/pytorch-lightning%20(IPUs)?branchName=master>)](https://dev.azure.com/Lightning-AI/lightning/_build/latest?definitionId=25&branchName=master) |                                                                                                                -                                                                                                                |                                                                                                             -                                                                                                              |
|    Linux py3.8 \[HPUs\]    |                                                                                                                -                                                                                                                | [![Build Status](<https://dev.azure.com/Lightning-AI/lightning/_apis/build/status/pytorch-lightning%20(HPUs)?branchName=master>)](https://dev.azure.com/Lightning-AI/lightning/_build/latest?definitionId=26&branchName=master) |                                                                                                             -                                                                                                              |
|  Linux py3.8 (with Conda)  |   [![Test](https://github.com/Lightning-AI/lightning/actions/workflows/ci-pytorch-test-conda.yml/badge.svg?branch=master&event=push)](https://github.com/Lightning-AI/lightning/actions/workflows/ci-pytorch-test-conda.yml)    |   [![Test](https://github.com/Lightning-AI/lightning/actions/workflows/ci-pytorch-test-conda.yml/badge.svg?branch=master&event=push)](https://github.com/Lightning-AI/lightning/actions/workflows/ci-pytorch-test-conda.yml)    |                                                                                                             -                                                                                                              |
|  Linux py3.9 (with Conda)  |                                                                                                                -                                                                                                                |                                                                                                                -                                                                                                                | [![Test](https://github.com/Lightning-AI/lightning/actions/workflows/ci-pytorch-test-conda.yml/badge.svg?branch=master&event=push)](https://github.com/Lightning-AI/lightning/actions/workflows/ci-pytorch-test-conda.yml) |
|      Linux py3.{7,9}       |                                                                                                                -                                                                                                                |                                                                                                                -                                                                                                                |  [![Test](https://github.com/Lightning-AI/lightning/actions/workflows/ci-pytorch-test-full.yml/badge.svg?branch=master&event=push)](https://github.com/Lightning-AI/lightning/actions/workflows/ci-pytorch-test-full.yml)  |
|       OSX py3.{7,9}        |                                                                                                                -                                                                                                                |                                                                                                                -                                                                                                                |  [![Test](https://github.com/Lightning-AI/lightning/actions/workflows/ci-pytorch-test-full.yml/badge.svg?branch=master&event=push)](https://github.com/Lightning-AI/lightning/actions/workflows/ci-pytorch-test-full.yml)  |
|     Windows py3.{7,9}      |                                                                                                                -                                                                                                                |                                                                                                                -                                                                                                                |  [![Test](https://github.com/Lightning-AI/lightning/actions/workflows/ci-pytorch-test-full.yml/badge.svg?branch=master&event=push)](https://github.com/Lightning-AI/lightning/actions/workflows/ci-pytorch-test-full.yml)  |

- _\*\* tests run on two NVIDIA P100_
- _\*\*\* tests run on Google GKE TPUv2/3. TPU py3.7 means we support Colab and Kaggle env._

</center>
</details>

______________________________________________________________________

## How To Use

### Step 0: Install

Simple installation from PyPI

```bash
pip install pytorch-lightning
```

<!-- following section will be skipped from PyPI description -->

<details>
  <summary>Other installation options</summary>
    <!-- following section will be skipped from PyPI description -->

#### Install with optional dependencies

```bash
pip install pytorch-lightning['extra']
```

#### Conda

```bash
conda install pytorch-lightning -c conda-forge
```

#### Install stable 1.7.x

The actual status of 1.7 \[stable\] is the following:

[![Test PyTorch full](https://github.com/Lightning-AI/lightning/actions/workflows/ci-pytorch-test-full.yml/badge.svg?branch=release%2Fpytorch&event=push)](https://github.com/Lightning-AI/lightning/actions/workflows/ci-pytorch-test-full.yml?query=branch%3Arelease%2Fpytorch)
[![Test PyTorch with Conda](https://github.com/Lightning-AI/lightning/actions/workflows/ci-pytorch-test-conda.yml/badge.svg?branch=release%2Fpytorch&event=push)](https://github.com/Lightning-AI/lightning/actions/workflows/ci-pytorch-test-conda.yml?query=branch%3Arelease%2Fpytorch)
[![TPU tests](https://dl.circleci.com/status-badge/img/gh/Lightning-AI/lightning/tree/release%2Fpytorch.svg?style=shield)](https://dl.circleci.com/status-badge/redirect/gh/Lightning-AI/lightning/tree/release%2Fpytorch)
[![Check Docs](https://github.com/Lightning-AI/lightning/actions/workflows/docs-checks.yml/badge.svg?branch=release%2Fpytorch&event=push)](https://github.com/Lightning-AI/lightning/actions/workflows/docs-checks.yml?query=branch%3Arelease%2Fpytorch)

Install future release from the source

```bash
pip install https://github.com/Lightning-AI/lightning/archive/refs/heads/release/pytorch.zip -U
```

#### Install bleeding-edge - future 1.6

Install nightly from the source (no guarantees)

```bash
pip install https://github.com/Lightning-AI/lightning/archive/refs/heads/master.zip -U
```

or from testing PyPI

```bash
pip install -iU https://test.pypi.org/simple/ pytorch-lightning
```

</details>
<!-- end skipping PyPI description -->

### Step 1: Add these imports

```python
import os
import torch
from torch import nn
import torch.nn.functional as F
from torchvision.datasets import MNIST
from torch.utils.data import DataLoader, random_split
from torchvision import transforms
import pytorch_lightning as pl
```

### Step 2: Define a LightningModule (nn.Module subclass)

A LightningModule defines a full *system* (ie: a GAN, autoencoder, BERT or a simple Image Classifier).

```python
class LitAutoEncoder(pl.LightningModule):
    def __init__(self):
        super().__init__()
        self.encoder = nn.Sequential(nn.Linear(28 * 28, 128), nn.ReLU(), nn.Linear(128, 3))
        self.decoder = nn.Sequential(nn.Linear(3, 128), nn.ReLU(), nn.Linear(128, 28 * 28))

    def forward(self, x):
        # in lightning, forward defines the prediction/inference actions
        embedding = self.encoder(x)
        return embedding

    def training_step(self, batch, batch_idx):
        # training_step defines the train loop. It is independent of forward
        x, y = batch
        x = x.view(x.size(0), -1)
        z = self.encoder(x)
        x_hat = self.decoder(z)
        loss = F.mse_loss(x_hat, x)
        self.log("train_loss", loss)
        return loss

    def configure_optimizers(self):
        optimizer = torch.optim.Adam(self.parameters(), lr=1e-3)
        return optimizer
```

**Note: Training_step defines the training loop. Forward defines how the LightningModule behaves during inference/prediction.**

### Step 3: Train!

```python
dataset = MNIST(os.getcwd(), download=True, transform=transforms.ToTensor())
train, val = random_split(dataset, [55000, 5000])

autoencoder = LitAutoEncoder()
trainer = pl.Trainer()
trainer.fit(autoencoder, DataLoader(train), DataLoader(val))
```

## Advanced features

Lightning has over [40+ advanced features](https://pytorch-lightning.readthedocs.io/en/latest/common/trainer.html#trainer-flags) designed for professional AI research at scale.

Here are some examples:

<div align="center">
  <img src="https://pl-bolts-doc-images.s3.us-east-2.amazonaws.com/features_2.jpg" max-height="600px">
</div>

<details>
  <summary>Highlighted feature code snippets</summary>

```python
# 8 GPUs
# no code changes needed
trainer = Trainer(max_epochs=1, accelerator="gpu", devices=8)

# 256 GPUs
trainer = Trainer(max_epochs=1, accelerator="gpu", devices=8, num_nodes=32)
```

<summary>Train on TPUs without code changes</summary>

```python
# no code changes needed
trainer = Trainer(accelerator="tpu", devices=8)
```

<summary>16-bit precision</summary>

```python
# no code changes needed
trainer = Trainer(precision=16)
```

<summary>Experiment managers</summary>

```python
from pytorch_lightning import loggers

# tensorboard
trainer = Trainer(logger=TensorBoardLogger("logs/"))

# weights and biases
trainer = Trainer(logger=loggers.WandbLogger())

# comet
trainer = Trainer(logger=loggers.CometLogger())

# mlflow
trainer = Trainer(logger=loggers.MLFlowLogger())

# neptune
trainer = Trainer(logger=loggers.NeptuneLogger())

# ... and dozens more
```

<summary>EarlyStopping</summary>

```python
es = EarlyStopping(monitor="val_loss")
trainer = Trainer(callbacks=[es])
```

<summary>Checkpointing</summary>

```python
checkpointing = ModelCheckpoint(monitor="val_loss")
trainer = Trainer(callbacks=[checkpointing])
```

<summary>Export to torchscript (JIT) (production use)</summary>

```python
# torchscript
autoencoder = LitAutoEncoder()
torch.jit.save(autoencoder.to_torchscript(), "model.pt")
```

<summary>Export to ONNX (production use)</summary>

```python
# onnx
with tempfile.NamedTemporaryFile(suffix=".onnx", delete=False) as tmpfile:
    autoencoder = LitAutoEncoder()
    input_sample = torch.randn((1, 64))
    autoencoder.to_onnx(tmpfile.name, input_sample, export_params=True)
    os.path.isfile(tmpfile.name)
```

</details>

### Pro-level control of training loops (advanced users)

For complex/professional level work, you have optional full control of the training loop and optimizers.

```python
class LitAutoEncoder(pl.LightningModule):
    def __init__(self):
        super().__init__()
        self.automatic_optimization = False

    def training_step(self, batch, batch_idx):
        # access your optimizers with use_pl_optimizer=False. Default is True
        opt_a, opt_b = self.optimizers(use_pl_optimizer=True)

        loss_a = ...
        self.manual_backward(loss_a, opt_a)
        opt_a.step()
        opt_a.zero_grad()

        loss_b = ...
        self.manual_backward(loss_b, opt_b, retain_graph=True)
        self.manual_backward(loss_b, opt_b)
        opt_b.step()
        opt_b.zero_grad()
```

______________________________________________________________________

## Advantages over unstructured PyTorch

- Models become hardware agnostic
- Code is clear to read because engineering code is abstracted away
- Easier to reproduce
- Make fewer mistakes because lightning handles the tricky engineering
- Keeps all the flexibility (LightningModules are still PyTorch modules), but removes a ton of boilerplate
- Lightning has dozens of integrations with popular machine learning tools.
- [Tested rigorously with every new PR](https://github.com/Lightning-AI/lightning/tree/master/tests). We test every combination of PyTorch and Python supported versions, every OS, multi GPUs and even TPUs.
- Minimal running speed overhead (about 300 ms per epoch compared with pure PyTorch).

______________________________________________________________________

## Lightning Lite

<div align="center">
  <img src="docs/source-pytorch/_static/images/lightning_lite/lite.gif" height="200px" width="600px">
</div>

In the Lightning v1.5 release, LightningLite now enables you to leverage all the capabilities of PyTorch Lightning Accelerators without any refactoring to your training loop. Check out the
[blogpost](https://devblog.pytorchlightning.ai/scale-your-pytorch-code-with-lightninglite-d5692a303f00) and
[docs](https://pytorch-lightning.readthedocs.io/en/stable/starter/lightning_lite.html) for more info.

______________________________________________________________________

## Examples

###### Hello world

- [MNIST hello world](https://pytorch-lightning.readthedocs.io/en/latest/notebooks/lightning_examples/mnist-hello-world.html)

###### Contrastive Learning

- [BYOL](https://lightning-bolts.readthedocs.io/en/stable/deprecated/models/self_supervised.html#byol)
- [CPC v2](https://lightning-bolts.readthedocs.io/en/stable/deprecated/models/self_supervised.html#cpc-v2)
- [Moco v2](https://lightning-bolts.readthedocs.io/en/stable/deprecated/models/self_supervised.html#moco-v2-api)
- [SIMCLR](https://lightning-bolts.readthedocs.io/en/stable/deprecated/models/self_supervised.html#simclr)

###### NLP

- [GPT-2](https://lightning-bolts.readthedocs.io/en/stable/deprecated/models/convolutional.html#gpt-2)
- [BERT](https://pytorch-lightning.readthedocs.io/en/latest/notebooks/lightning_examples/text-transformers.html)

###### Reinforcement Learning

- [DQN](https://lightning-bolts.readthedocs.io/en/stable/deprecated/models/reinforce_learn.html#dqn-models)
- [Dueling-DQN](https://lightning-bolts.readthedocs.io/en/stable/deprecated/models/reinforce_learn.html#dueling-dqn)
- [Reinforce](https://lightning-bolts.readthedocs.io/en/stable/deprecated/models/reinforce_learn.html#reinforce)

###### Vision

- [GAN](https://pytorch-lightning.readthedocs.io/en/latest/notebooks/lightning_examples/basic-gan.html)

###### Classic ML

- [Logistic Regression](https://lightning-bolts.readthedocs.io/en/stable/deprecated/models/classic_ml.html#logistic-regression)
- [Linear Regression](https://lightning-bolts.readthedocs.io/en/stable/deprecated/models/classic_ml.html#linear-regression)

______________________________________________________________________

## Community

The lightning community is maintained by

- [10+ core contributors](https://pytorch-lightning.readthedocs.io/en/latest/governance.html) who are all a mix of professional engineers, Research Scientists, and Ph.D. students from top AI labs.
- 590+ active community contributors.

Want to help us build Lightning and reduce boilerplate for thousands of researchers? [Learn how to make your first contribution here](https://devblog.pytorchlightning.ai/quick-contribution-guide-86d977171b3a)

Lightning is also part of the [PyTorch ecosystem](https://pytorch.org/ecosystem/) which requires projects to have solid testing, documentation and support.

### Asking for help

If you have any questions please:

1. [Read the docs](https://pytorch-lightning.rtfd.io/en/latest).
1. [Search through existing Discussions](https://github.com/Lightning-AI/lightning/discussions), or [add a new question](https://github.com/Lightning-AI/lightning/discussions/new)
1. [Join our slack](https://www.pytorchlightning.ai/community).<|MERGE_RESOLUTION|>--- conflicted
+++ resolved
@@ -1,8 +1,4 @@
-<<<<<<< HEAD
-### \*\* NEWS: PyTorch Lightning has been renamed Lightning! In addition to building models, you can now build research workflows and production pipelines\*\*
-=======
 ### \*\* NEWS: PyTorch Lightning has been renamed Lightning! In addition to building models, you can now build lightning apps that glue together everything around the models, without the pain of infrastructure, cost management, scaling and everything else.\*\*
->>>>>>> 9cf9bc58
 
 <div align="center">
 <img src="https://pl-flash-data.s3.amazonaws.com/assets_lightning/docs/images/logos/lightning-ai.png" width="400px">
