--- conflicted
+++ resolved
@@ -50,18 +50,11 @@
 ## Lightning Design Philosophy
 Lightning structures PyTorch code with these principles:
 
-<<<<<<< HEAD
-Principle 1: Enable maximal flexibility.
-Principle 2: Abstract away unnecessary boilerplate, but make it accessible when needed.
-Principle 3: Systems should be self-contained (ie: optimizers, computation code, etc).
-Principle 4: Deep learning code should be organized into 4 distinct categories.
-=======
 <div align="center">
   <img src="https://pl-bolts-doc-images.s3.us-east-2.amazonaws.com/philosophies.jpg" max-height="250px">
 </div>
 
 Lightning forces the following structure to your code which makes it reusable and shareable:
->>>>>>> c912c4b7
 
 - Research code (the LightningModule).
 - Engineering code (you delete, and is handled by the Trainer).
@@ -124,36 +117,6 @@
 
 <!-- following section will be skipped from PyPI description -->
 <details>
-<<<<<<< HEAD
-  <summary>Other options</summary>
-
-    #### Install stable/nightly - future 1.1.x
-    
-    the actual status of 1.1 [stable] is following:
-    
-    ![CI base testing](https://github.com/PyTorchLightning/pytorch-lightning/workflows/CI%20base%20testing/badge.svg?branch=release%2F1.1.x&event=push)
-    ![CI complete testing](https://github.com/PyTorchLightning/pytorch-lightning/workflows/CI%20complete%20testing/badge.svg?branch=release%2F1.1.x&event=push)
-    ![PyTorch & Conda](https://github.com/PyTorchLightning/pytorch-lightning/workflows/PyTorch%20&%20Conda/badge.svg?branch=release%2F1.1.x&event=push)
-    ![TPU tests](https://github.com/PyTorchLightning/pytorch-lightning/workflows/TPU%20tests/badge.svg?branch=release%2F1.1.x&event=push)
-    ![Docs check](https://github.com/PyTorchLightning/pytorch-lightning/workflows/Docs%20check/badge.svg?branch=release%2F1.1.x&event=push)
-    
-    Install future release from the source
-    ```bash
-    pip install git+https://github.com/PytorchLightning/pytorch-lightning.git@release/1.1.x --upgrade
-    ```
-    
-    #### Install bleeding-edge - future 1.2
-    
-    Install future release from the source (no guarantees)
-    ```bash
-    pip install git+https://github.com/PytorchLightning/pytorch-lightning.git@master
-    ```
-    or nightly from testing PyPI
-    ```bash
-    pip install -iU https://test.pypi.org/simple/ pytorch-lightning
-    ```
-
-=======
   <summary>Other installation options</summary>
     <!-- following section will be skipped from PyPI description -->
   
@@ -174,19 +137,31 @@
   conda install pytorch-lightning -c conda-forge
   ```
 
+  #### Install stable/nightly - future 1.1.x
+
+  the actual status of 1.1 [stable] is following:
+
+  ![CI base testing](https://github.com/PyTorchLightning/pytorch-lightning/workflows/CI%20base%20testing/badge.svg?branch=release%2F1.1.x&event=push)
+  ![CI complete testing](https://github.com/PyTorchLightning/pytorch-lightning/workflows/CI%20complete%20testing/badge.svg?branch=release%2F1.1.x&event=push)
+  ![PyTorch & Conda](https://github.com/PyTorchLightning/pytorch-lightning/workflows/PyTorch%20&%20Conda/badge.svg?branch=release%2F1.1.x&event=push)
+  ![TPU tests](https://github.com/PyTorchLightning/pytorch-lightning/workflows/TPU%20tests/badge.svg?branch=release%2F1.1.x&event=push)
+  ![Docs check](https://github.com/PyTorchLightning/pytorch-lightning/workflows/Docs%20check/badge.svg?branch=release%2F1.1.x&event=push)
+
+  Install future release from the source
+  ```bash
+  pip install git+https://github.com/PytorchLightning/pytorch-lightning.git@release/1.1.x --upgrade
+  ```
+
   #### Install bleeding-edge - future 1.2
 
   Install future release from the source (no guarantees)
   ```bash
-  pip install git+https://github.com/PytorchLightning/pytorch-lightning.git@release/1.2-dev --upgrade
+  pip install git+https://github.com/PytorchLightning/pytorch-lightning.git@master
   ```
   or nightly from testing PyPI
   ```bash
   pip install -iU https://test.pypi.org/simple/ pytorch-lightning
   ```
-
-  <!-- end skipping PyPI description -->
->>>>>>> c912c4b7
 </details>
 <!-- end skipping PyPI description -->
 
