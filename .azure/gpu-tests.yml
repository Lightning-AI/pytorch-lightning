# Python package
# Create and test a Python package on multiple Python versions.
# Add steps that analyze code, save the dist with the build record, publish to a PyPI-compatible index, and more:
# https://docs.microsoft.com/azure/devops/pipelines/languages/python

trigger:
  tags:
    include:
      - '*'
  branches:
    include:
      - "master"
      - "release/*"
      - "refs/tags/*"
  paths:
    include:
      - ".azure/gpu-tests.yml"
      - "examples/run_ddp_examples.sh"
      - "examples/convert_from_pt_to_pl/**"
      - "examples/run_pl_examples.sh"
      - "examples/pl_basics/backbone_image_classifier.py"
      - "examples/pl_basics/autoencoder.py"
      - "examples/pl_loops/mnist_lite.py"
      - "examples/pl_fault_tolerant/automatic.py"
      - "examples/test_pl_examples.py"
      - "examples/pl_integrations/dali_image_classifier.py"
      - "requirements/pytorch/**"
      - "src/pytorch_lightning/**"
      - "tests/tests_pytorch/**"

pr:
  - "master"
  - "release/*"

jobs:
  - job: testing
    strategy:
      matrix:
        'PyTorch - stable':
          image: "pytorchlightning/pytorch_lightning:base-cuda-py3.9-torch1.12-cuda11.6.1"
    # how long to run the job before automatically cancelling
    timeoutInMinutes: "80"
    # how much time to give 'run always even if cancelled tasks' before stopping them
    cancelTimeoutInMinutes: "2"
    pool: azure-jirka-spot
    container:
      image: $(image)
      # default shm size is 64m. Increase it to avoid:
      # 'Error while creating shared memory: unhandled system error, NCCL version 2.7.8'
      options: "--runtime=nvidia -e NVIDIA_VISIBLE_DEVICES=all --shm-size=512m"
    workspace:
      clean: all

    steps:
<<<<<<< HEAD
=======

    - bash: |
        CHANGED_FILES=$(git diff --name-status origin/master -- . | awk  '{print $2}')
        FILTER='.azure/gpu_*|src/pytorch_lightning|requirements/pytorch|tests/tests_pytorch|examples/pl_*'
        echo $CHANGED_FILES > changed_files.txt
        MATCHES=$(cat changed_files.txt | grep -E $FILTER)
        echo $MATCHES
        if [ -z "$MATCHES" ]; then
            echo "Skip"
            echo "##vso[task.setvariable variable=continue]0"
        else
            echo "Continue"
            echo "##vso[task.setvariable variable=continue]1"
        fi
      displayName: Skipper

>>>>>>> cce55b6c
    - bash: |
        lspci | egrep 'VGA|3D'
        whereis nvidia
        nvidia-smi
        which python && which pip
        python --version
        pip --version
        pip list
      displayName: 'Image info & NVIDIA'

    - bash: |
        set -e
        python -c "fname = 'requirements/pytorch/strategies.txt' ; lines = [line for line in open(fname).readlines() if 'horovod' not in line] ; open(fname, 'w').writelines(lines)"
        python -c "fname = 'requirements/pytorch/strategies.txt' ; lines = [line for line in open(fname).readlines() if 'bagua' not in line] ; open(fname, 'w').writelines(lines)"
        TORCH_VERSION=$(python -c "import torch; print(torch.__version__.split('+')[0])")
        CUDA_VERSION_MM=$(python -c "import torch ; print(''.join(map(str, torch.version.cuda.split('.')[:2])))")
        CUDA_VERSION_BAGUA=$(python -c "print([ver for ver in [115,113,111,102] if $CUDA_VERSION_MM >= ver][0])")
        python ./requirements/pytorch/adjust-versions.py requirements/pytorch/base.txt ${PYTORCH_VERSION}
        python ./requirements/pytorch/adjust-versions.py requirements/pytorch/extra.txt ${PYTORCH_VERSION}
        python ./requirements/pytorch/adjust-versions.py requirements/pytorch/examples.txt ${PYTORCH_VERSION}
        pip install "bagua-cuda$CUDA_VERSION_BAGUA>=0.9.0"
        pip install -e .[strategies] --find-links https://download.pytorch.org/whl/cu${CUDA_VERSION_MM}/torch_stable.html
        pip install --requirement requirements/pytorch/devel.txt --find-links https://download.pytorch.org/whl/cu${CUDA_VERSION_MM}/torch_stable.html
        pip list
      env:
        PACKAGE_NAME: pytorch
        FREEZE_REQUIREMENTS: 1
      displayName: 'Install dependencies'

    - bash: |
        set -e
        python requirements/collect_env_details.py
        python -c "import torch ; mgpu = torch.cuda.device_count() ; assert mgpu >= 2, f'GPU: {mgpu}'"
        python requirements/pytorch/check-avail-strategies.py
        python requirements/pytorch/check-avail-extras.py
      displayName: 'Env details'

    - bash: bash .actions/pull_legacy_checkpoints.sh
      displayName: 'Get legacy checkpoints'

    - bash: python -m coverage run --source pytorch_lightning -m pytest
      workingDirectory: src/pytorch_lightning
      displayName: 'Testing: PyTorch doctests'

    - bash: python -m coverage run --source pytorch_lightning -m pytest --ignore benchmarks -v --junitxml=$(Build.StagingDirectory)/test-results.xml --durations=50
      env:
        PL_RUN_CUDA_TESTS: "1"
      workingDirectory: tests/tests_pytorch
      displayName: 'Testing: PyTorch standard'
      timeoutInMinutes: "35"

    - bash: bash run_standalone_tests.sh
      workingDirectory: tests/tests_pytorch
      env:
        PL_USE_MOCKED_MNIST: "1"
        PL_RUN_CUDA_TESTS: "1"
      displayName: 'Testing: PyTorch standalone tests'
      timeoutInMinutes: "35"

    - bash: bash run_standalone_tasks.sh
      workingDirectory: tests/tests_pytorch
      env:
        PL_USE_MOCKED_MNIST: "1"
        PL_RUN_CUDA_TESTS: "1"
      displayName: 'Testing: PyTorch standalone tasks'
      timeoutInMinutes: "10"

    - bash: bash run_standalone_tasks.sh
      workingDirectory: tests/tests_pytorch
      env:
        PL_USE_MOCKED_MNIST: "1"
        PL_RUN_CUDA_TESTS: "1"
      displayName: 'Testing: PyTorch standalone tasks'
      timeoutInMinutes: "10"
      condition: eq(variables['continue'], '1')

    - bash: |
        python -m coverage report
        python -m coverage xml
        python -m coverage html
        python -m codecov --token=$(CODECOV_TOKEN) --commit=$(Build.SourceVersion) --flags=gpu,pytest --name="GPU-coverage" --env=linux,azure
        ls -l
      workingDirectory: tests/tests_pytorch
      displayName: 'Statistics'

    - task: PublishTestResults@2
      displayName: 'Publish test results'
      inputs:
        testResultsFiles: '$(Build.StagingDirectory)/test-results.xml'
        testRunTitle: '$(Agent.OS) - $(Build.DefinitionName) - Python $(python.version)'
      condition: succeededOrFailed()

    - script: |
        set -e
        bash run_ddp_examples.sh
        bash run_pl_examples.sh --trainer.accelerator=gpu --trainer.devices=1
        bash run_pl_examples.sh --trainer.accelerator=gpu --trainer.devices=2 --trainer.strategy=ddp
        bash run_pl_examples.sh --trainer.accelerator=gpu --trainer.devices=2 --trainer.strategy=ddp --trainer.precision=16
      workingDirectory: examples
      env:
        PL_USE_MOCKED_MNIST: "1"
      displayName: 'Testing: PyTorch examples'

    - bash: python -m pytest benchmarks -v --maxfail=2 --durations=0
      workingDirectory: tests/tests_pytorch
      env:
        PL_RUN_CUDA_TESTS: "1"
      displayName: 'Testing: PyTorch benchmarks'<|MERGE_RESOLUTION|>--- conflicted
+++ resolved
@@ -52,25 +52,6 @@
       clean: all
 
     steps:
-<<<<<<< HEAD
-=======
-
-    - bash: |
-        CHANGED_FILES=$(git diff --name-status origin/master -- . | awk  '{print $2}')
-        FILTER='.azure/gpu_*|src/pytorch_lightning|requirements/pytorch|tests/tests_pytorch|examples/pl_*'
-        echo $CHANGED_FILES > changed_files.txt
-        MATCHES=$(cat changed_files.txt | grep -E $FILTER)
-        echo $MATCHES
-        if [ -z "$MATCHES" ]; then
-            echo "Skip"
-            echo "##vso[task.setvariable variable=continue]0"
-        else
-            echo "Continue"
-            echo "##vso[task.setvariable variable=continue]1"
-        fi
-      displayName: Skipper
-
->>>>>>> cce55b6c
     - bash: |
         lspci | egrep 'VGA|3D'
         whereis nvidia
@@ -138,15 +119,6 @@
       displayName: 'Testing: PyTorch standalone tasks'
       timeoutInMinutes: "10"
 
-    - bash: bash run_standalone_tasks.sh
-      workingDirectory: tests/tests_pytorch
-      env:
-        PL_USE_MOCKED_MNIST: "1"
-        PL_RUN_CUDA_TESTS: "1"
-      displayName: 'Testing: PyTorch standalone tasks'
-      timeoutInMinutes: "10"
-      condition: eq(variables['continue'], '1')
-
     - bash: |
         python -m coverage report
         python -m coverage xml
