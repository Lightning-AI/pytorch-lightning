# Pipeline to run the HPU tests in DL1 Instance

trigger:
  tags:
    include:
      - '*'
  branches:
    include:
      - "master"
      - "release/*"
      - "refs/tags/*"

pr:
  - "master"
  - "release/*"

variables:
  - name: continue
    value: '1'

jobs:
  - job: testing
    # how long to run the job before automatically cancelling
    timeoutInMinutes: "10"
    # how much time to give 'run always even if cancelled tasks' before stopping them
    cancelTimeoutInMinutes: "2"
    pool: habana-gaudi-hpus
    container:
      image: "vault.habana.ai/gaudi-docker/1.5.0/ubuntu20.04/habanalabs/pytorch-installer-1.11.0:latest"
      options: "--shm-size=4g --name cd-container -v /usr/bin/docker:/tmp/docker:ro"
    workspace:
      clean: all

    steps:
    - script: |
        /tmp/docker exec -t -u 0 cd-container \
        sh -c "apt-get update && DEBIAN_FRONTEND=noninteractive apt-get -o Dpkg::Options::="--force-confold" -y install sudo"
      displayName: 'Install Sudo in container (thanks Microsoft!)'

    - bash: |
<<<<<<< HEAD
        sudo apt-get install -y hwinfo
=======
        CHANGED_FILES=$(git diff --name-status origin/master -- . | awk  '{print $2}')
        FILTER='src/pytorch_lightning|requirements/pytorch|tests/tests_pytorch|examples/pl_*'
        echo $CHANGED_FILES > changed_files.txt
        MATCHES=$(cat changed_files.txt | grep -E $FILTER)
        echo $MATCHES
        if [ -z "$MATCHES" ]; then
            echo "Skip"
            echo "##vso[task.setvariable variable=continue]0"
        else
            echo "Continue"
            echo "##vso[task.setvariable variable=continue]1"
        fi
      displayName: Skipper

    - bash: |
        apt-get install -y hwinfo
>>>>>>> 5e26840f
        hwinfo --short
        python --version
        sudo pip install pip -U
      displayName: 'Instance HW info'
      condition: eq(variables['continue'], '1')

    - bash: |
        set -e
        pip --version
        sudo pip uninstall -y lightning pytorch-lightning
        pip install fire
        python .actions/assistant.py requirements-prune-pkgs torch,torchvision,torchtext
        pip install ".[extra,test]"
        pip list
      env:
        PACKAGE_NAME: pytorch
        FREEZE_REQUIREMENTS: 1
      displayName: 'Install dependencies'
      condition: eq(variables['continue'], '1')

    - bash: |
        python -m pytest -sv accelerators/test_hpu.py --forked --junitxml=hpu1_test-results.xml
      workingDirectory: tests/tests_pytorch
      displayName: 'Single card HPU test'
      condition: eq(variables['continue'], '1')

    - bash: |
        python -m pytest -sv accelerators/test_hpu.py --forked --hpus 8 --junitxml=hpu8_test-results.xml
      workingDirectory: tests/tests_pytorch
      displayName: 'Multi card(8) HPU test'
      condition: eq(variables['continue'], '1')

    - bash: |
        python -m pytest -sv plugins/precision/hpu/test_hpu.py --hmp-bf16 \
          'plugins/precision/hpu/ops_bf16.txt' --hmp-fp32 \
          'plugins/precision/hpu/ops_fp32.txt' --forked \
          --junitxml=hpu1_precision_test-results.xml
      workingDirectory: tests/tests_pytorch
      displayName: 'HPU precision test'
      condition: eq(variables['continue'], '1')

    - bash: |
        export PYTHONPATH="${PYTHONPATH}:$(pwd)"
        python "pl_hpu/mnist_sample.py"
      workingDirectory: examples
      displayName: 'Testing: HPU examples'
      condition: eq(variables['continue'], '1')

    - task: PublishTestResults@2
      inputs:
        testResultsFiles: 'hpu*_test-results.xml'
        testRunTitle: '$(Agent.OS) - $(Build.DefinitionName) - Python $(python.version)'
      condition: and(succeededOrFailed(), eq(variables['continue'], '1'))
      displayName: 'Publish test results'<|MERGE_RESOLUTION|>--- conflicted
+++ resolved
@@ -32,15 +32,7 @@
       clean: all
 
     steps:
-    - script: |
-        /tmp/docker exec -t -u 0 cd-container \
-        sh -c "apt-get update && DEBIAN_FRONTEND=noninteractive apt-get -o Dpkg::Options::="--force-confold" -y install sudo"
-      displayName: 'Install Sudo in container (thanks Microsoft!)'
-
     - bash: |
-<<<<<<< HEAD
-        sudo apt-get install -y hwinfo
-=======
         CHANGED_FILES=$(git diff --name-status origin/master -- . | awk  '{print $2}')
         FILTER='src/pytorch_lightning|requirements/pytorch|tests/tests_pytorch|examples/pl_*'
         echo $CHANGED_FILES > changed_files.txt
@@ -55,9 +47,14 @@
         fi
       displayName: Skipper
 
+    - script: |
+        /tmp/docker exec -t -u 0 cd-container \
+        sh -c "apt-get update && DEBIAN_FRONTEND=noninteractive apt-get -o Dpkg::Options::="--force-confold" -y install sudo"
+      displayName: 'Install Sudo in container (thanks Microsoft!)'
+      condition: eq(variables['continue'], '1')
+
     - bash: |
-        apt-get install -y hwinfo
->>>>>>> 5e26840f
+        sudo apt-get install -y hwinfo
         hwinfo --short
         python --version
         sudo pip install pip -U
