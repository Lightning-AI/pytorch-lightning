--- conflicted
+++ resolved
@@ -58,13 +58,8 @@
       matrix:
         "Lightning | latest":
           image: "pytorchlightning/pytorch_lightning:base-cuda-py3.11-torch2.3-cuda12.1.0"
-<<<<<<< HEAD
-=======
-          PACKAGE_NAME: "lightning"
         "Lightning | future":
           image: "pytorchlightning/pytorch_lightning:base-cuda-py3.11-torch2.4-cuda12.1.0"
-          PACKAGE_NAME: "lightning"
->>>>>>> bf25167b
     workspace:
       clean: all
     steps:
@@ -73,14 +68,8 @@
           cuda_ver=$(python -c "import torch ; print(''.join(map(str, torch.version.cuda.split('.')[:2])))")
           echo "##vso[task.setvariable variable=CUDA_VERSION_MM]$cuda_ver"
           echo "##vso[task.setvariable variable=TORCH_URL]https://download.pytorch.org/whl/cu${cuda_ver}/torch_stable.html"
-<<<<<<< HEAD
-          echo "##vso[task.setvariable variable=COVERAGE_SOURCE]lightning"
-=======
-          scope=$(python -c 'n = "$(PACKAGE_NAME)" ; print(dict(fabric="lightning_fabric").get(n, n))')
-          echo "##vso[task.setvariable variable=COVERAGE_SOURCE]$scope"
           python_ver=$(python -c "import sys; print(f'{sys.version_info.major}{sys.version_info.minor}')")
           echo "##vso[task.setvariable variable=PYTHON_VERSION_MM]$python_ver"
->>>>>>> bf25167b
         displayName: "set env. vars"
       - bash: |
           echo "##vso[task.setvariable variable=TORCH_URL]https://download.pytorch.org/whl/test/cu${CUDA_VERSION_MM}"
@@ -112,12 +101,7 @@
         displayName: "Adjust dependencies"
 
       - bash: |
-<<<<<<< HEAD
-          pip install -e ".[dev]" pytest-timeout -U --find-links="${TORCH_URL}"
-=======
-          extra=$(python -c "print({'lightning': 'fabric-'}.get('$(PACKAGE_NAME)', ''))")
-          pip install -e ".[${extra}dev]" pytest-timeout -U --find-links="${TORCH_URL}" --find-links="${TORCHVISION_URL}"
->>>>>>> bf25167b
+          pip install -e ".[dev]" pytest-timeout -U --find-links="${TORCH_URL}" --find-links="${TORCHVISION_URL}"
         displayName: "Install package & dependencies"
 
       - bash: |
