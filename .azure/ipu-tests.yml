--- conflicted
+++ resolved
@@ -63,7 +63,6 @@
       displayName: "Reset IPU devices"
 
     - bash: |
-<<<<<<< HEAD
         pip install -e .
         git checkout -- setup.py MANIFEST.in
       env:
@@ -74,9 +73,6 @@
       displayName: 'Install Lite pkg'
 
     - bash: |
-        export GIT_TERMINAL_PROMPT=1
-=======
->>>>>>> 7f3e9de7
         python ./requirements/pytorch/adjust-versions.py requirements/pytorch/extra.txt
         python ./requirements/pytorch/adjust-versions.py requirements/pytorch/examples.txt
         pip install -e .[dev]
@@ -84,10 +80,7 @@
       env:
         PACKAGE_NAME: "pytorch"
         FREEZE_REQUIREMENTS: "1"
-<<<<<<< HEAD
-=======
         GIT_TERMINAL_PROMPT: "1"
->>>>>>> 7f3e9de7
       displayName: 'Install dependencies'
 
     - bash: |
