--- conflicted
+++ resolved
@@ -1,21 +1,15 @@
 import os
 from importlib import import_module
 
-import lightning as L
 import numpy as np
 import pandas as pd
-<<<<<<< HEAD
-=======
 from sklearn import datasets
 from sklearn.metrics import mean_squared_error
 
 from lightning.app import LightningApp, LightningFlow, LightningWork
->>>>>>> fa066d8c
 from lightning.app.components import TracerPythonScript
 from lightning.app.storage import Payload
 from lightning.app.structures import Dict, List
-from sklearn import datasets
-from sklearn.metrics import mean_squared_error
 
 
 def get_path(path):
