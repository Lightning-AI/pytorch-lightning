# Copyright The PyTorch Lightning team.
#
# Licensed under the Apache License, Version 2.0 (the "License");
# you may not use this file except in compliance with the License.
# You may obtain a copy of the License at
#
#     http://www.apache.org/licenses/LICENSE-2.0
#
# Unless required by applicable law or agreed to in writing, software
# distributed under the License is distributed on an "AS IS" BASIS,
# WITHOUT WARRANTIES OR CONDITIONS OF ANY KIND, either express or implied.
# See the License for the specific language governing permissions and
# limitations under the License.

"""Here is an example of `Lightning Fault Tolerant Automatic`.

Find the documentation: https://pytorch-lightning.readthedocs.io/en/stable/advanced/fault_tolerant_training.html

RUN WITHOUT FAILURE:

    1. Launch `python examples/pl_fault_tolerant/automatic.py`.
        - You should see `[-1.1343,  0.0186]` in the logs.

RUN WITH SIMULATED FAILURE:
<<<<<<< HEAD
    1. Launch `python examples/pl_fault_tolerant/automatic.py --emulate_kill_signal`.
    2. Run this command within another terminal.
        - You should see `Received signal 15.` in the logs.
    3. Launch `python examples/pl_fault_tolerant/automatic.py --emulate_kill_signal` again.
        - You should see `Restored all states from the checkpoint file at ./on_exception.ckpt`
=======

    1. Launch `python examples/pl_fault_tolerant/automatic.py --emulate_kill_signal`.
        - You should see `kill -SIGTERM {PID}` in the logs.
    2. Run this command within another terminal.
        - You should see `Received signal 15.` in the logs.
    3. Launch `python examples/pl_fault_tolerant/automatic.py --emulate_kill_signal` again.
        - You should see `Restored all states from the checkpoint file at ./.pl_auto_save.ckpt`
>>>>>>> c854e4d1
        - And you should see `[-1.1343,  0.0186]` in the logs.

    To restart the process, just run `rm on_exception.ckpt` to delete the auto restart checkpoint.

This example shows that the weights trained with failure matches the weight trained without failure,
thus the training has been properly resumed whilst being fully reproducible.

Used PyTorch 1.7.1.
"""

import os
import random as python_random
from argparse import ArgumentParser
from time import sleep

import numpy as np
import torch
from torch.utils.data import DataLoader, Dataset

from pytorch_lightning import _logger as log
from pytorch_lightning import LightningModule, seed_everything, Trainer


class RandomGetItemDataset(Dataset):
    """A dataset with random elements generated using global rng from torch, numpy and python."""

    def __init__(self, length, size):
        self.size = size
        self.len = length

    def __getitem__(self, index):
        t = torch.rand(self.size)
        n = torch.from_numpy(np.random.rand(self.size))
        p = torch.tensor([python_random.random() for _ in range(self.size)])
        sample = (index + (t + n + p) / 10).float()
        return sample

    def __len__(self):
        return self.len


class SimpleMLP(LightningModule):
    def __init__(self, fail_on_step: int = -1):
        super().__init__()
        self.layer = torch.nn.Linear(1, 2)
        self.seen_batches = []
        self.fail_on_step = fail_on_step

    def training_step(self, batch, batch_idx):
        if self.global_step == self.fail_on_step:
            log.info(f"READY TO BE KILLED WITH SIGTERM SIGNAL. Run `kill -SIGTERM {os.getpid()}` in another terminal.")
            # this line is used to wait for you to send the signal to exit gracefully.
            while not self.trainer.received_sigterm:
                sleep(0.1)
        batch = batch["data"] if isinstance(batch, dict) else batch
        self.seen_batches.append(torch.stack(batch) if isinstance(batch, list) else batch)
        loss = sum(self.layer(b).sum() for b in batch)
        return loss

    def configure_optimizers(self):
        return torch.optim.SGD(self.layer.parameters(), lr=0.1)

    def train_dataloader(self):
        return DataLoader(RandomGetItemDataset(3, 1))


def _run_training(default_root_dir=".", max_epochs=3, fail_on_step: int = -1):
    model = SimpleMLP(fail_on_step=fail_on_step)
    trainer = Trainer(default_root_dir=default_root_dir, max_epochs=max_epochs)
    trainer.fit(model, ckpt_path="last")
    return model.seen_batches, model.parameters()


def main(args):
    seed_everything(42)
    os.environ["PL_FAULT_TOLERANT_TRAINING"] = "automatic"  # active fault tolerant automatic

    ckpt_path = "on_exception.ckpt"
    auto_restart_ckpt_path_exists = os.path.exists(ckpt_path)
    if args.emulate_kill_signal:
        fail_on_step = -1 if auto_restart_ckpt_path_exists else 4
        completed_batches = 4 if auto_restart_ckpt_path_exists else 5
    else:
        fail_on_step = -1
        completed_batches = 9

    complete_batches, weights = _run_training(fail_on_step=fail_on_step)
    assert len(complete_batches) == completed_batches

    if not auto_restart_ckpt_path_exists and args.emulate_kill_signal:
        assert os.path.exists(ckpt_path)

    if auto_restart_ckpt_path_exists or not args.emulate_kill_signal:
        log.info([w for w in weights])


if __name__ == "__main__":
    parser = ArgumentParser(description="Fault Tolerant Under Signal Example")
    parser.add_argument(
        "--emulate_kill_signal",
        action="store_true",
        help="Whether you should gracefully kill the process with a `SIGTERM` signal.",
    )
    main(parser.parse_args())<|MERGE_RESOLUTION|>--- conflicted
+++ resolved
@@ -22,21 +22,11 @@
         - You should see `[-1.1343,  0.0186]` in the logs.
 
 RUN WITH SIMULATED FAILURE:
-<<<<<<< HEAD
     1. Launch `python examples/pl_fault_tolerant/automatic.py --emulate_kill_signal`.
     2. Run this command within another terminal.
         - You should see `Received signal 15.` in the logs.
     3. Launch `python examples/pl_fault_tolerant/automatic.py --emulate_kill_signal` again.
         - You should see `Restored all states from the checkpoint file at ./on_exception.ckpt`
-=======
-
-    1. Launch `python examples/pl_fault_tolerant/automatic.py --emulate_kill_signal`.
-        - You should see `kill -SIGTERM {PID}` in the logs.
-    2. Run this command within another terminal.
-        - You should see `Received signal 15.` in the logs.
-    3. Launch `python examples/pl_fault_tolerant/automatic.py --emulate_kill_signal` again.
-        - You should see `Restored all states from the checkpoint file at ./.pl_auto_save.ckpt`
->>>>>>> c854e4d1
         - And you should see `[-1.1343,  0.0186]` in the logs.
 
     To restart the process, just run `rm on_exception.ckpt` to delete the auto restart checkpoint.
