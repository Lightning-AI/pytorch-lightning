--- conflicted
+++ resolved
@@ -51,11 +51,7 @@
                  **kwargs):
         super().__init__()
         self._save_dir = save_dir
-<<<<<<< HEAD
         self._name = name or ''
-=======
-        self._name = name
->>>>>>> 1098a0d7
         self._version = version
 
         self._experiment = None
