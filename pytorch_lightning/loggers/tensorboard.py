--- conflicted
+++ resolved
@@ -60,11 +60,8 @@
                  save_dir: str,
                  name: Optional[str] = "default",
                  version: Optional[Union[int, str]] = None,
-<<<<<<< HEAD
+                 log_graph: bool = True,
                  default_hp_metric: Optional[bool] = True,
-=======
-                 log_graph: bool = True,
->>>>>>> cefc7f7c
                  **kwargs):
         super().__init__()
         self._save_dir = save_dir
