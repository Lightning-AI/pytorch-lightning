--- conflicted
+++ resolved
@@ -142,11 +142,6 @@
             self.rest_api_key = None
             self.comet_api = None
 
-<<<<<<< HEAD
-=======
-        if experiment_name:
-            self.experiment.set_name(experiment_name)
->>>>>>> 92d6abcb
         self._kwargs = kwargs
 
     @property
@@ -249,19 +244,6 @@
 
         return "comet-default"
 
-<<<<<<< HEAD
-    @name.setter
-    def name(self, value: str) -> None:
-        self._experiment_name = value
-
-        # Only set the experiment object name if it already exists as we don't
-        # want to create an experiment object as soon as we create a Comet
-        # Logger
-        if self._experiment is not None:
-            self._experiment.set_name(value)
-
-=======
->>>>>>> 92d6abcb
     @property
     def version(self) -> str:
         # Don't create an experiment if we don't have one
