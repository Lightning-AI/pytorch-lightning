--- conflicted
+++ resolved
@@ -22,6 +22,7 @@
 from argparse import Namespace
 from typing import Any, Dict, Optional, Union
 
+import matplotlib.pyplot as plt
 import torch
 from torch import is_tensor
 
@@ -43,23 +44,11 @@
     except ImportError:  # pragma: no-cover
         # For more information, see: https://www.comet.ml/docs/python-sdk/releases/#release-300
         from comet_ml.papi import API  # pragma: no-cover
-<<<<<<< HEAD
-
-import torch
-import matplotlib.pyplot as plt
-from torch import is_tensor
-
-from pytorch_lightning import _logger as log
-from pytorch_lightning.loggers.base import LightningLoggerBase, rank_zero_experiment
-from pytorch_lightning.utilities import rank_zero_only
-from pytorch_lightning.utilities.exceptions import MisconfigurationException
-=======
 else:
     # needed for test mocks, these tests shall be updated
     comet_ml = None
     CometExperiment, CometExistingExperiment, CometOfflineExperiment = None, None, None
     API = None
->>>>>>> 510348e6
 
 
 class CometLogger(LightningLoggerBase):
