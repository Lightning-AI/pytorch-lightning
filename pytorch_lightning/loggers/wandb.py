--- conflicted
+++ resolved
@@ -133,15 +133,6 @@
                 "Hint: Upgrade with `pip install --ugrade wandb`."
             )
 
-<<<<<<< HEAD
-        if sync_step is not None:
-            rank_zero_deprecation(
-                "`WandbLogger(sync_step=(True|False))` is deprecated in v1.2.1 and will be removed in v1.5."
-                " Metrics are now logged separately and automatically synchronized."
-            )
-
-=======
->>>>>>> 24f0124d
         super().__init__()
         self._offline = offline
         self._log_model = log_model
@@ -193,11 +184,7 @@
             if wandb.run is None:
                 self._experiment = wandb.init(**self._wandb_init)
             else:
-<<<<<<< HEAD
                 rank_zero_warn(
-=======
-                warning_cache.warn(
->>>>>>> 24f0124d
                     "There is a wandb run already in progress and newly created instances of `WandbLogger` will reuse"
                     " this run. If this is not desired, call `wandb.finish()` before instantiating `WandbLogger`."
                 )
