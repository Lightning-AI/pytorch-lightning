# Copyright The PyTorch Lightning team.
#
# Licensed under the Apache License, Version 2.0 (the "License");
# you may not use this file except in compliance with the License.
# You may obtain a copy of the License at
#
#     http://www.apache.org/licenses/LICENSE-2.0
#
# Unless required by applicable law or agreed to in writing, software
# distributed under the License is distributed on an "AS IS" BASIS,
# WITHOUT WARRANTIES OR CONDITIONS OF ANY KIND, either express or implied.
# See the License for the specific language governing permissions and
# limitations under the License.
"""
MLflow Logger
-------------
"""
import logging
import os
import re
import tempfile
from argparse import Namespace
from pathlib import Path
from time import time
from typing import Any, Dict, Optional, Union

from pytorch_lightning.loggers.base import LightningLoggerBase, rank_zero_experiment
from pytorch_lightning.utilities import _module_available, rank_zero_only, rank_zero_warn

log = logging.getLogger(__name__)
LOCAL_FILE_URI_PREFIX = "file:"
_MLFLOW_AVAILABLE = _module_available("mlflow")
try:
    import mlflow
    from mlflow.tracking import context, MlflowClient
# todo: there seems to be still some remaining import error with Conda env
except ImportError:
    _MLFLOW_AVAILABLE = False
    mlflow, MlflowClient, context = None, None, None

_MATPLOTLIB_AVAILABLE = _module_available("matplotlib")

if _MATPLOTLIB_AVAILABLE:
    import matplotlib.pyplot as plt
else:
    from pytorch_lightning.utilities.mock_types import matplotlib as _matplotlib
    plt = _matplotlib.pyplot

# before v1.1.0
if hasattr(context, 'resolve_tags'):
    from mlflow.tracking.context import resolve_tags


# since v1.1.0
elif hasattr(context, 'registry'):
    from mlflow.tracking.context.registry import resolve_tags
else:

    def resolve_tags(tags=None):
        return tags


class MLFlowLogger(LightningLoggerBase):
    """
    Log using `MLflow <https://mlflow.org>`_.

    Install it with pip:

    .. code-block:: bash

        pip install mlflow

    .. code-block:: python

        from pytorch_lightning import Trainer
        from pytorch_lightning.loggers import MLFlowLogger
        mlf_logger = MLFlowLogger(
            experiment_name="default",
            tracking_uri="file:./ml-runs"
        )
        trainer = Trainer(logger=mlf_logger)

    Use the logger anywhere in your :class:`~pytorch_lightning.core.lightning.LightningModule` as follows:

    .. code-block:: python

        from pytorch_lightning import LightningModule
        class LitModel(LightningModule):
            def training_step(self, batch, batch_idx):
                # example
                self.logger.experiment.whatever_ml_flow_supports(...)

            def any_lightning_module_function_or_hook(self):
                self.logger.experiment.whatever_ml_flow_supports(...)

    Args:
        experiment_name: The name of the experiment
        tracking_uri: Address of local or remote tracking server.
            If not provided, defaults to `MLFLOW_TRACKING_URI` environment variable if set, otherwise it falls
            back to `file:<save_dir>`.
        tags: A dictionary tags for the experiment.
        save_dir: A path to a local directory where the MLflow runs get saved.
            Defaults to `./mlflow` if `tracking_uri` is not provided.
            Has no effect if `tracking_uri` is provided.
        prefix: A string to put at the beginning of metric keys.
        artifact_location: The location to store run artifacts. If not provided, the server picks an appropriate
            default.
        figure_file_extension: File extension with which matplotlib saves figure

    Raises:
        ImportError:
            If required MLFlow package is not installed on the device.
    """

    LOGGER_JOIN_CHAR = '-'

    def __init__(
        self,
        experiment_name: str = 'default',
        tracking_uri: Optional[str] = os.getenv('MLFLOW_TRACKING_URI'),
        tags: Optional[Dict[str, Any]] = None,
        save_dir: Optional[str] = './mlruns',
        prefix: str = '',
        artifact_location: Optional[str] = None,
        figure_file_extension='.png',
    ):
        if mlflow is None:
            raise ImportError(
                'You want to use `mlflow` logger which is not installed yet,'
                ' install it with `pip install mlflow`.'
            )
        super().__init__()
        if not tracking_uri:
            tracking_uri = f'{LOCAL_FILE_URI_PREFIX}{save_dir}'

        self._experiment_name = experiment_name
        self._experiment_id = None
        self._tracking_uri = tracking_uri
        self._run_id = None
        self.tags = tags
        self._prefix = prefix
        self._artifact_location = artifact_location

        self._mlflow_client = MlflowClient(tracking_uri)
        self._figure_file_extension = figure_file_extension

    @property
    @rank_zero_experiment
    def experiment(self) -> MlflowClient:
        r"""
        Actual MLflow object. To use MLflow features in your
        :class:`~pytorch_lightning.core.lightning.LightningModule` do the following.

        Example::

            self.logger.experiment.some_mlflow_function()

        """
        if self._experiment_id is None:
            expt = self._mlflow_client.get_experiment_by_name(self._experiment_name)
            if expt is not None:
                self._experiment_id = expt.experiment_id
            else:
                log.warning(f'Experiment with name {self._experiment_name} not found. Creating it.')
                self._experiment_id = self._mlflow_client.create_experiment(
                    name=self._experiment_name,
                    artifact_location=self._artifact_location,
                )

        if self._run_id is None:
            run = self._mlflow_client.create_run(experiment_id=self._experiment_id, tags=resolve_tags(self.tags))
            self._run_id = run.info.run_id
        return self._mlflow_client

    @property
    def run_id(self):
        # create the experiment if it does not exist to get the run id
        _ = self.experiment
        return self._run_id

    @property
    def experiment_id(self):
        # create the experiment if it does not exist to get the experiment id
        _ = self.experiment
        return self._experiment_id

    @rank_zero_only
    def log_hyperparams(self, params: Union[Dict[str, Any], Namespace]) -> None:
        params = self._convert_params(params)
        params = self._flatten_dict(params)
        for k, v in params.items():
            if len(str(v)) > 250:
                rank_zero_warn(
                    f"Mlflow only allows parameters with up to 250 characters. Discard {k}={v}", RuntimeWarning
                )
                continue

            self.experiment.log_param(self.run_id, k, v)

    @rank_zero_only
    def log_metrics(self, metrics: Dict[str, float], step: Optional[int] = None) -> None:
        assert rank_zero_only.rank == 0, 'experiment tried to log from global_rank != 0'

        metrics = self._add_prefix(metrics)

        timestamp_ms = int(time() * 1000)
        for k, v in metrics.items():
            if isinstance(v, str):
                log.warning(f'Discarding metric with string value {k}={v}.')
                continue

            new_k = re.sub("[^a-zA-Z0-9_/. -]+", "", k)
            if k != new_k:
                rank_zero_warn(
                    "MLFlow only allows '_', '/', '.' and ' ' special characters in metric name."
                    f" Replacing {k} with {new_k}.", RuntimeWarning
                )
                k = new_k

            self.experiment.log_metric(self.run_id, k, v, timestamp_ms, step)

    @rank_zero_only
    def log_figure(self, name: str, figure: plt.figure, step: Optional[int] = None, close: bool = True) -> None:

        with tempfile.NamedTemporaryFile(suffix=self._figure_file_extension) as tmp_file:
            figure.savefig(tmp_file)
            self.experiment.log_artifact(
<<<<<<< HEAD
                self.run_id,
                tmp_file.name,
                artifact_path=Path(self.save_dir) / f"figure_{name}{self._figure_file_extension}"
=======
                self.run_id, tmp_file.name, artifact_path=Path(self.save_dir) / ("figure_" + name)
>>>>>>> 812d3c13
            )

        if close:
            plt.close(figure)

    @rank_zero_only
    def finalize(self, status: str = 'FINISHED') -> None:
        super().finalize(status)
        status = 'FINISHED' if status == 'success' else status
        if self.experiment.get_run(self.run_id):
            self.experiment.set_terminated(self.run_id, status)

    @property
    def save_dir(self) -> Optional[str]:
        """
        The root file directory in which MLflow experiments are saved.

        Return:
            Local path to the root experiment directory if the tracking uri is local.
            Otherwhise returns `None`.
        """
        if self._tracking_uri.startswith(LOCAL_FILE_URI_PREFIX):
            return self._tracking_uri.lstrip(LOCAL_FILE_URI_PREFIX)

    @property
    def name(self) -> str:
        return self.experiment_id

    @property
    def version(self) -> str:
        return self.run_id<|MERGE_RESOLUTION|>--- conflicted
+++ resolved
@@ -225,13 +225,9 @@
         with tempfile.NamedTemporaryFile(suffix=self._figure_file_extension) as tmp_file:
             figure.savefig(tmp_file)
             self.experiment.log_artifact(
-<<<<<<< HEAD
                 self.run_id,
                 tmp_file.name,
                 artifact_path=Path(self.save_dir) / f"figure_{name}{self._figure_file_extension}"
-=======
-                self.run_id, tmp_file.name, artifact_path=Path(self.save_dir) / ("figure_" + name)
->>>>>>> 812d3c13
             )
 
         if close:
