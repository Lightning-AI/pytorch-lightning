import argparse
from abc import ABC, abstractmethod
from argparse import Namespace
from functools import wraps
from typing import Union, Optional, Dict, Iterable, Any, Callable, List

import torch


def rank_zero_only(fn: Callable):
    """Decorate a logger method to run it only on the process with rank 0.

    Args:
        fn: Function to decorate
    """

    @wraps(fn)
    def wrapped_fn(self, *args, **kwargs):
        if self.rank == 0:
            fn(self, *args, **kwargs)

    return wrapped_fn


class LightningLoggerBase(ABC):
    """Base class for experiment loggers."""

    def __init__(self):
        self._rank = 0

    @property
    @abstractmethod
    def experiment(self) -> Any:
        """Return the experiment object associated with this logger"""
        pass

    @abstractmethod
    def log_metrics(self, metrics: Dict[str, float], step: Optional[int] = None):
        """Record metrics.

        Args:
            metrics: Dictionary with metric names as keys and measured quantities as values
            step: Step number at which the metrics should be recorded
        """
        pass

    @staticmethod
    def _convert_params(params: Union[Dict[str, Any], Namespace]) -> Dict[str, Any]:
        # in case converting from namespace
        if isinstance(params, Namespace):
            params = vars(params)

        # flatten dict e.g. {'a': {'b': 'c'}} -> {'a/b': 'c'}
        params = self._flatten_dict(params)

        if params is None:
            params = {}

        return params

<<<<<<< HEAD
    def _flatten_dict(self, params: Dict[str, Any], delimiter: str = '/') -> Dict[str, Any]:
        def _dict_generator(_dict, prefixes=None):
            prefixes = prefixes[:] if prefixes else []
            if isinstance(_dict, dict):
                for key, value in _dict.items():
                    if isinstance(value, dict):
                        for d in _dict_generator(value, prefixes + [key]):
                            yield d
                    elif isinstance(value, Namespace):
                        for d in _dict_generator(vars(value), prefixes + [key]):
                            yield d
                    else:
                        yield prefixes + [key, value if value is not None else str(None)]
            else:
                yield prefixes + [_dict if _dict is None else str(_dict)]

        return {delimiter.join(keys): val for *keys, val in _dict_generator(params)}
=======
    @staticmethod
    def _sanitize_params(params: Dict[str, Any]) -> Dict[str, Any]:
        """Returns params with non-primitvies converted to strings for logging

        >>> params = {"float": 0.3,
        ...           "int": 1,
        ...           "string": "abc",
        ...           "bool": True,
        ...           "list": [1, 2, 3],
        ...           "namespace": Namespace(foo=3),
        ...           "layer": torch.nn.BatchNorm1d}
        >>> import pprint
        >>> pprint.pprint(LightningLoggerBase._sanitize_params(params))  # doctest: +NORMALIZE_WHITESPACE
        {'bool': True,
         'float': 0.3,
         'int': 1,
         'layer': "<class 'torch.nn.modules.batchnorm.BatchNorm1d'>",
         'list': '[1, 2, 3]',
         'namespace': 'Namespace(foo=3)',
         'string': 'abc'}
        """
        return {k: v if type(v) in [bool, int, float, str, torch.Tensor] else str(v) for k, v in params.items()}
>>>>>>> 3ad6169f

    @abstractmethod
    def log_hyperparams(self, params: argparse.Namespace):
        """Record hyperparameters.

        Args:
            params: argparse.Namespace containing the hyperparameters
        """
        pass

    def save(self) -> None:
        """Save log data."""
        pass

    def finalize(self, status: str) -> None:
        """Do any processing that is necessary to finalize an experiment.

        Args:
            status: Status that the experiment finished with (e.g. success, failed, aborted)
        """
        pass

    def close(self) -> None:
        """Do any cleanup that is necessary to close an experiment."""
        pass

    @property
    def rank(self) -> int:
        """Process rank. In general, metrics should only be logged by the process with rank 0."""
        return self._rank

    @rank.setter
    def rank(self, value: int) -> None:
        """Set the process rank."""
        self._rank = value

    @property
    @abstractmethod
    def name(self) -> str:
        """Return the experiment name."""
        pass

    @property
    @abstractmethod
    def version(self) -> Union[int, str]:
        """Return the experiment version."""
        pass


class LoggerCollection(LightningLoggerBase):
    """The `LoggerCollection` class is used to iterate all logging actions over the given `logger_iterable`.

    Args:
        logger_iterable: An iterable collection of loggers
    """

    def __init__(self, logger_iterable: Iterable[LightningLoggerBase]):
        super().__init__()
        self._logger_iterable = logger_iterable

    def __getitem__(self, index: int) -> LightningLoggerBase:
        return [logger for logger in self._logger_iterable][index]

    @property
    def experiment(self) -> List[Any]:
        return [logger.experiment for logger in self._logger_iterable]

    def log_metrics(self, metrics: Dict[str, float], step: Optional[int] = None) -> None:
        [logger.log_metrics(metrics, step) for logger in self._logger_iterable]

    def log_hyperparams(self, params: Union[Dict[str, Any], Namespace]) -> None:
        [logger.log_hyperparams(params) for logger in self._logger_iterable]

    def save(self) -> None:
        [logger.save() for logger in self._logger_iterable]

    def finalize(self, status: str) -> None:
        [logger.finalize(status) for logger in self._logger_iterable]

    def close(self) -> None:
        [logger.close() for logger in self._logger_iterable]

    @LightningLoggerBase.rank.setter
    def rank(self, value: int) -> None:
        self._rank = value
        for logger in self._logger_iterable:
            logger.rank = value

    @property
    def name(self) -> str:
        return '_'.join([str(logger.name) for logger in self._logger_iterable])

    @property
    def version(self) -> str:
        return '_'.join([str(logger.version) for logger in self._logger_iterable])<|MERGE_RESOLUTION|>--- conflicted
+++ resolved
@@ -58,8 +58,9 @@
 
         return params
 
-<<<<<<< HEAD
-    def _flatten_dict(self, params: Dict[str, Any], delimiter: str = '/') -> Dict[str, Any]:
+    @staticmethod
+    def _flatten_dict(params: Dict[str, Any], delimiter: str = '/') -> Dict[str, Any]:
+
         def _dict_generator(_dict, prefixes=None):
             prefixes = prefixes[:] if prefixes else []
             if isinstance(_dict, dict):
@@ -76,7 +77,7 @@
                 yield prefixes + [_dict if _dict is None else str(_dict)]
 
         return {delimiter.join(keys): val for *keys, val in _dict_generator(params)}
-=======
+
     @staticmethod
     def _sanitize_params(params: Dict[str, Any]) -> Dict[str, Any]:
         """Returns params with non-primitvies converted to strings for logging
@@ -99,7 +100,6 @@
          'string': 'abc'}
         """
         return {k: v if type(v) in [bool, int, float, str, torch.Tensor] else str(v) for k, v in params.items()}
->>>>>>> 3ad6169f
 
     @abstractmethod
     def log_hyperparams(self, params: argparse.Namespace):
