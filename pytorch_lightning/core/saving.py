--- conflicted
+++ resolved
@@ -15,7 +15,6 @@
 import ast
 import csv
 import inspect
-import logging
 import os
 from argparse import Namespace
 from copy import deepcopy
@@ -26,18 +25,13 @@
 import torch
 import yaml
 
-<<<<<<< HEAD
-from pytorch_lightning.utilities import AttributeDict, OMEGACONF_AVAILABLE, rank_zero_warn
-=======
 from pytorch_lightning import _logger as log
 from pytorch_lightning.utilities import _OMEGACONF_AVAILABLE, AttributeDict, rank_zero_warn
->>>>>>> e7298b5d
 from pytorch_lightning.utilities.apply_func import apply_to_collection
 from pytorch_lightning.utilities.cloud_io import get_filesystem
 from pytorch_lightning.utilities.cloud_io import load as pl_load
 from pytorch_lightning.utilities.parsing import parse_class_init_keys
 
-log = logging.getLogger(__name__)
 PRIMITIVE_TYPES = (bool, int, float, str)
 ALLOWED_CONFIG_TYPES = (AttributeDict, MutableMapping, Namespace)
 
@@ -45,10 +39,6 @@
     from omegaconf import OmegaConf
     from omegaconf.dictconfig import DictConfig
     from omegaconf.errors import UnsupportedValueType, ValidationError
-<<<<<<< HEAD
-
-=======
->>>>>>> e7298b5d
 
 # the older shall be on the top
 CHECKPOINT_PAST_HPARAMS_KEYS = (
@@ -359,15 +349,9 @@
         return {}
 
     with fs.open(config_yaml, "r") as fp:
-<<<<<<< HEAD
-        hparams = yaml.full_load(fp)
-
-    if OMEGACONF_AVAILABLE:
-=======
         hparams = yaml.load(fp, Loader=yaml.UnsafeLoader)
 
     if _OMEGACONF_AVAILABLE:
->>>>>>> e7298b5d
         if use_omegaconf:
             try:
                 return OmegaConf.create(hparams)
@@ -393,11 +377,7 @@
         hparams = dict(hparams)
 
     # saving with OmegaConf objects
-<<<<<<< HEAD
-    if OMEGACONF_AVAILABLE:
-=======
     if _OMEGACONF_AVAILABLE:
->>>>>>> e7298b5d
         # deepcopy: hparams from user shouldn't be resolved
         hparams = deepcopy(hparams)
         to_container = partial(OmegaConf.to_container, resolve=True)
@@ -408,12 +388,9 @@
                 return
             except (UnsupportedValueType, ValidationError):
                 pass
-<<<<<<< HEAD
-=======
 
     if not isinstance(hparams, dict):
         raise TypeError("hparams must be dictionary")
->>>>>>> e7298b5d
 
     hparams_allowed = {}
     # drop paramaters which contain some strange datatypes as fsspec
