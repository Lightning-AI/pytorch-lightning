# Copyright The PyTorch Lightning team.
#
# Licensed under the Apache License, Version 2.0 (the "License");
# you may not use this file except in compliance with the License.
# You may obtain a copy of the License at
#
#     http://www.apache.org/licenses/LICENSE-2.0
#
# Unless required by applicable law or agreed to in writing, software
# distributed under the License is distributed on an "AS IS" BASIS,
# WITHOUT WARRANTIES OR CONDITIONS OF ANY KIND, either express or implied.
# See the License for the specific language governing permissions and
# limitations under the License.
"""Various hooks to be used in the Lightning code."""

from typing import Any, Dict, List, Optional, Union

import torch
from torch.optim.optimizer import Optimizer
from torch.utils.data import DataLoader

from pytorch_lightning.utilities import move_data_to_device, rank_zero_warn
from pytorch_lightning.utilities.types import EPOCH_OUTPUT, STEP_OUTPUT


class ModelHooks:
    """Hooks to be used in LightningModule."""

    def on_fit_start(self) -> None:
        """
        Called at the very beginning of fit.
        If on DDP it is called on every process
        """

    def on_fit_end(self) -> None:
        """
        Called at the very end of fit.
        If on DDP it is called on every process
        """

    def on_train_start(self) -> None:
        """
        Called at the beginning of training after sanity check.
        """

    def on_train_end(self) -> None:
        """
        Called at the end of training before logger experiment is closed.
        """

    def on_validation_start(self) -> None:
        """
        Called at the beginning of validation.
        """

    def on_validation_end(self) -> None:
        """
        Called at the end of validation.
        """

    def on_test_start(self) -> None:
        """
        Called at the beginning of testing.
        """

    def on_test_end(self) -> None:
        """
        Called at the end of testing.
        """

    def on_predict_start(self) -> None:
        """
        Called at the beginning of predicting.
        """

    def on_predict_end(self) -> None:
        """
        Called at the end of predicting.
        """

    def on_pretrain_routine_start(self) -> None:
        """
        Called at the beginning of the pretrain routine (between fit and train start).

        - fit
        - pretrain_routine start
        - pretrain_routine end
        - training_start

        """

    def on_pretrain_routine_end(self) -> None:
        """
        Called at the end of the pretrain routine (between fit and train start).

        - fit
        - pretrain_routine start
        - pretrain_routine end
        - training_start

        """

    def on_train_batch_start(self, batch: Any, batch_idx: int, dataloader_idx: int) -> None:
        """
        Called in the training loop before anything happens for that batch.

        If you return -1 here, you will skip training for the rest of the current epoch.

        Args:
            batch: The batched data as it is returned by the training DataLoader.
            batch_idx: the index of the batch
            dataloader_idx: the index of the dataloader
        """

    def on_train_batch_end(self, outputs: STEP_OUTPUT, batch: Any, batch_idx: int, dataloader_idx: int) -> None:
        """
        Called in the training loop after the batch.

        Args:
            outputs: The outputs of training_step_end(training_step(x))
            batch: The batched data as it is returned by the training DataLoader.
            batch_idx: the index of the batch
            dataloader_idx: the index of the dataloader
        """

    def on_validation_batch_start(self, batch: Any, batch_idx: int, dataloader_idx: int) -> None:
        """
        Called in the validation loop before anything happens for that batch.

        Args:
            batch: The batched data as it is returned by the validation DataLoader.
            batch_idx: the index of the batch
            dataloader_idx: the index of the dataloader
        """

    def on_validation_batch_end(
        self, outputs: Optional[STEP_OUTPUT], batch: Any, batch_idx: int, dataloader_idx: int
    ) -> None:
        """
        Called in the validation loop after the batch.

        Args:
            outputs: The outputs of validation_step_end(validation_step(x))
            batch: The batched data as it is returned by the validation DataLoader.
            batch_idx: the index of the batch
            dataloader_idx: the index of the dataloader
        """

    def on_test_batch_start(self, batch: Any, batch_idx: int, dataloader_idx: int) -> None:
        """
        Called in the test loop before anything happens for that batch.

        Args:
            batch: The batched data as it is returned by the test DataLoader.
            batch_idx: the index of the batch
            dataloader_idx: the index of the dataloader
        """

    def on_test_batch_end(
        self, outputs: Optional[STEP_OUTPUT], batch: Any, batch_idx: int, dataloader_idx: int
    ) -> None:
        """
        Called in the test loop after the batch.

        Args:
            outputs: The outputs of test_step_end(test_step(x))
            batch: The batched data as it is returned by the test DataLoader.
            batch_idx: the index of the batch
            dataloader_idx: the index of the dataloader
        """

    def on_predict_batch_start(self, batch: Any, batch_idx: int, dataloader_idx: int) -> None:
        """
        Called in the predict loop before anything happens for that batch.

        Args:
            batch: The batched data as it is returned by the test DataLoader.
            batch_idx: the index of the batch
            dataloader_idx: the index of the dataloader
        """

    def on_predict_batch_end(self, outputs: Optional[Any], batch: Any, batch_idx: int, dataloader_idx: int) -> None:
        """
        Called in the predict loop after the batch.

        Args:
            outputs: The outputs of predict_step_end(test_step(x))
            batch: The batched data as it is returned by the test DataLoader.
            batch_idx: the index of the batch
            dataloader_idx: the index of the dataloader
        """

    def on_validation_model_eval(self) -> None:
        """
        Sets the model to eval during the val loop
        """
        self.trainer.model.eval()

    def on_validation_model_train(self) -> None:
        """
        Sets the model to train during the val loop
        """
        self.trainer.model.train()

    def on_test_model_train(self) -> None:
        """
        Sets the model to train during the test loop
        """
        self.trainer.model.train()

    def on_test_model_eval(self) -> None:
        """
        Sets the model to eval during the test loop
        """
        self.trainer.model.eval()

    def on_predict_model_eval(self) -> None:
        """
        Sets the model to eval during the predict loop
        """
        self.trainer.model.eval()

    def on_epoch_start(self) -> None:
        """
        Called when either of train/val/test epoch begins.
        """

    def on_epoch_end(self) -> None:
        """
        Called when either of train/val/test epoch ends.
        """

    def on_train_epoch_start(self) -> None:
        """
        Called in the training loop at the very beginning of the epoch.
        """

    def on_train_epoch_end(self, outputs: EPOCH_OUTPUT) -> None:
        """
        Called in the training loop at the very end of the epoch.
        """

    def on_validation_epoch_start(self) -> None:
        """
        Called in the validation loop at the very beginning of the epoch.
        """

    def on_validation_epoch_end(self, outputs: EPOCH_OUTPUT) -> None:
        """
        Called in the validation loop at the very end of the epoch.
        """

    def on_test_epoch_start(self) -> None:
        """
        Called in the test loop at the very beginning of the epoch.
        """

    def on_test_epoch_end(self, outputs: EPOCH_OUTPUT) -> None:
        """
        Called in the test loop at the very end of the epoch.
        """

    def on_predict_epoch_start(self) -> None:
        """
        Called at the beginning of predicting.
        """

<<<<<<< HEAD
    def on_predict_end(self, results: Any) -> None:
=======
    def on_predict_epoch_end(self, results: List[Any]) -> None:
>>>>>>> 33066f8f
        """
        Called at the end of predicting.
        """

    def on_before_zero_grad(self, optimizer: Optimizer) -> None:
        """
        Called after ``training_step()`` and before ``optimizer.zero_grad()``.

        Called in the training loop after taking an optimizer step and before zeroing grads.
        Good place to inspect weight information with weights updated.

        This is where it is called::

            for optimizer in optimizers:
                out = training_step(...)

                model.on_before_zero_grad(optimizer) # < ---- called here
                optimizer.zero_grad()

                backward()

        Args:
            optimizer: The optimizer for which grads should be zeroed.
        """

    def on_after_backward(self) -> None:
        """
        Called in the training loop after loss.backward() and before optimizers do anything.
        This is the ideal place to inspect or log gradient information.

        Example::

            def on_after_backward(self):
                # example to inspect gradient information in tensorboard
                if self.trainer.global_step % 25 == 0:  # don't make the tf file huge
                    for k, v in self.named_parameters():
                        self.logger.experiment.add_histogram(
                            tag=k, values=v.grad, global_step=self.trainer.global_step
                        )

        """

    def on_post_move_to_device(self) -> None:
        """
        Called in the ``parameter_validation`` decorator after :meth:`~pytorch_lightning.core.LightningModule.to`
        is called. This is a good place to tie weights between modules after moving them to a device. Can be
        used when training models with weight sharing properties on TPU.

        Addresses the handling of shared weights on TPU:
        https://github.com/pytorch/xla/blob/master/TROUBLESHOOTING.md#xla-tensor-quirks

        Example::

            def on_post_move_to_device(self):
                self.decoder.weight = self.encoder.weight

        """

    def configure_sharded_model(self) -> None:
        """
        Hook to create modules in a distributed aware context. This is useful for when using sharded plugins,
        where we'd like to shard the model instantly, which is useful for extremely large models
        which can save memory and initialization time.

        The accelerator manages whether to call this hook at every given stage.
        For sharded plugins where model parallelism is required, the hook is usually on called once
        to initialize the sharded parameters, and not called again in the same process.

        By default for accelerators/plugins that do not use model sharding techniques,
        this hook is called during each fit/val/test/predict stages.
        """


class DataHooks:
    """Hooks to be used for data related stuff."""

    def prepare_data(self) -> None:
        """
        Use this to download and prepare data.

        .. warning:: DO NOT set state to the model (use `setup` instead)
            since this is NOT called on every GPU in DDP/TPU

        Example::

            def prepare_data(self):
                # good
                download_data()
                tokenize()
                etc()

                # bad
                self.split = data_split
                self.some_state = some_other_state()

        In DDP prepare_data can be called in two ways (using Trainer(prepare_data_per_node)):

        1. Once per node. This is the default and is only called on LOCAL_RANK=0.
        2. Once in total. Only called on GLOBAL_RANK=0.

        Example::

            # DEFAULT
            # called once per node on LOCAL_RANK=0 of that node
            Trainer(prepare_data_per_node=True)

            # call on GLOBAL_RANK=0 (great for shared file systems)
            Trainer(prepare_data_per_node=False)

        This is called before requesting the dataloaders:

        .. code-block:: python

            model.prepare_data()
                if ddp/tpu: init()
            model.setup(stage)
            model.train_dataloader()
            model.val_dataloader()
            model.test_dataloader()
        """

    def setup(self, stage: Optional[str] = None) -> None:
        """
        Called at the beginning of fit (train + validate), validate, test, predict, or tune.
        This is a good hook when you need to build models dynamically or adjust something about them.
        This hook is called on every process when using DDP.

        Args:
            stage: either ``'fit'``, ``'validate'``, ``'test'``, or ``'predict'``

        Example::

            class LitModel(...):
                def __init__(self):
                    self.l1 = None

                def prepare_data(self):
                    download_data()
                    tokenize()

                    # don't do this
                    self.something = else

                def setup(stage):
                    data = Load_data(...)
                    self.l1 = nn.Linear(28, data.num_classes)

        """

    def teardown(self, stage: Optional[str] = None) -> None:
        """
        Called at the end of fit (train + validate), validate, test, predict, or tune.

        Args:
            stage: either ``'fit'``, ``'validate'``, ``'test'``, or ``'predict'``
        """

    def train_dataloader(self) -> Union[DataLoader, List[DataLoader], Dict[str, DataLoader]]:
        """
        Implement one or more PyTorch DataLoaders for training.

        Return:
            Either a single PyTorch :class:`~torch.utils.data.DataLoader` or a collection of these
            (list, dict, nested lists and dicts). In the case of multiple dataloaders, please see
            this :ref:`page <multiple-training-dataloaders>`

        The dataloader you return will not be called every epoch unless you set
        :paramref:`~pytorch_lightning.trainer.Trainer.reload_dataloaders_every_epoch` to ``True``.

        For data processing use the following pattern:

            - download in :meth:`prepare_data`
            - process and split in :meth:`setup`

        However, the above are only necessary for distributed processing.

        .. warning:: do not assign state in prepare_data

        - :meth:`~pytorch_lightning.trainer.Trainer.fit`
        - ...
        - :meth:`prepare_data`
        - :meth:`setup`
        - :meth:`train_dataloader`

        Note:
            Lightning adds the correct sampler for distributed and arbitrary hardware.
            There is no need to set it yourself.

        Example::

            # single dataloader
            def train_dataloader(self):
                transform = transforms.Compose([transforms.ToTensor(),
                                                transforms.Normalize((0.5,), (1.0,))])
                dataset = MNIST(root='/path/to/mnist/', train=True, transform=transform,
                                download=True)
                loader = torch.utils.data.DataLoader(
                    dataset=dataset,
                    batch_size=self.batch_size,
                    shuffle=True
                )
                return loader

            # multiple dataloaders, return as list
            def train_dataloader(self):
                mnist = MNIST(...)
                cifar = CIFAR(...)
                mnist_loader = torch.utils.data.DataLoader(
                    dataset=mnist, batch_size=self.batch_size, shuffle=True
                )
                cifar_loader = torch.utils.data.DataLoader(
                    dataset=cifar, batch_size=self.batch_size, shuffle=True
                )
                # each batch will be a list of tensors: [batch_mnist, batch_cifar]
                return [mnist_loader, cifar_loader]

            # multiple dataloader, return as dict
            def train_dataloader(self):
                mnist = MNIST(...)
                cifar = CIFAR(...)
                mnist_loader = torch.utils.data.DataLoader(
                    dataset=mnist, batch_size=self.batch_size, shuffle=True
                )
                cifar_loader = torch.utils.data.DataLoader(
                    dataset=cifar, batch_size=self.batch_size, shuffle=True
                )
                # each batch will be a dict of tensors: {'mnist': batch_mnist, 'cifar': batch_cifar}
                return {'mnist': mnist_loader, 'cifar': cifar_loader}

        """
        rank_zero_warn("`train_dataloader` must be implemented to be used with the Lightning Trainer")

    def test_dataloader(self) -> Union[DataLoader, List[DataLoader]]:
        r"""
        Implement one or multiple PyTorch DataLoaders for testing.

        The dataloader you return will not be called every epoch unless you set
        :paramref:`~pytorch_lightning.trainer.Trainer.reload_dataloaders_every_epoch` to ``True``.

        For data processing use the following pattern:

            - download in :meth:`prepare_data`
            - process and split in :meth:`setup`

        However, the above are only necessary for distributed processing.

        .. warning:: do not assign state in prepare_data


        - :meth:`~pytorch_lightning.trainer.Trainer.fit`
        - ...
        - :meth:`prepare_data`
        - :meth:`setup`
        - :meth:`train_dataloader`
        - :meth:`val_dataloader`
        - :meth:`test_dataloader`

        Note:
            Lightning adds the correct sampler for distributed and arbitrary hardware.
            There is no need to set it yourself.

        Return:
            Single or multiple PyTorch DataLoaders.

        Example::

            def test_dataloader(self):
                transform = transforms.Compose([transforms.ToTensor(),
                                                transforms.Normalize((0.5,), (1.0,))])
                dataset = MNIST(root='/path/to/mnist/', train=False, transform=transform,
                                download=True)
                loader = torch.utils.data.DataLoader(
                    dataset=dataset,
                    batch_size=self.batch_size,
                    shuffle=False
                )

                return loader

            # can also return multiple dataloaders
            def test_dataloader(self):
                return [loader_a, loader_b, ..., loader_n]

        Note:
            If you don't need a test dataset and a :meth:`test_step`, you don't need to implement
            this method.

        Note:
            In the case where you return multiple test dataloaders, the :meth:`test_step`
            will have an argument ``dataloader_idx`` which matches the order here.
        """

    def val_dataloader(self) -> Union[DataLoader, List[DataLoader]]:
        r"""
        Implement one or multiple PyTorch DataLoaders for validation.

        The dataloader you return will not be called every epoch unless you set
        :paramref:`~pytorch_lightning.trainer.Trainer.reload_dataloaders_every_epoch` to ``True``.

        It's recommended that all data downloads and preparation happen in :meth:`prepare_data`.

        - :meth:`~pytorch_lightning.trainer.Trainer.fit`
        - ...
        - :meth:`prepare_data`
        - :meth:`train_dataloader`
        - :meth:`val_dataloader`
        - :meth:`test_dataloader`

        Note:
            Lightning adds the correct sampler for distributed and arbitrary hardware
            There is no need to set it yourself.

        Return:
            Single or multiple PyTorch DataLoaders.

        Examples::

            def val_dataloader(self):
                transform = transforms.Compose([transforms.ToTensor(),
                                                transforms.Normalize((0.5,), (1.0,))])
                dataset = MNIST(root='/path/to/mnist/', train=False,
                                transform=transform, download=True)
                loader = torch.utils.data.DataLoader(
                    dataset=dataset,
                    batch_size=self.batch_size,
                    shuffle=False
                )

                return loader

            # can also return multiple dataloaders
            def val_dataloader(self):
                return [loader_a, loader_b, ..., loader_n]

        Note:
            If you don't need a validation dataset and a :meth:`validation_step`, you don't need to
            implement this method.

        Note:
            In the case where you return multiple validation dataloaders, the :meth:`validation_step`
            will have an argument ``dataloader_idx`` which matches the order here.
        """

    def predict_dataloader(self) -> Union[DataLoader, List[DataLoader]]:
        r"""
        Implement one or multiple PyTorch DataLoaders for prediction.

        It's recommended that all data downloads and preparation happen in :meth:`prepare_data`.

        - :meth:`~pytorch_lightning.trainer.Trainer.fit`
        - ...
        - :meth:`prepare_data`
        - :meth:`train_dataloader`
        - :meth:`val_dataloader`
        - :meth:`test_dataloader`

        Note:
            Lightning adds the correct sampler for distributed and arbitrary hardware
            There is no need to set it yourself.

        Return:
            Single or multiple PyTorch DataLoaders.

        Note:
            In the case where you return multiple prediction dataloaders, the :meth:`predict`
            will have an argument ``dataloader_idx`` which matches the order here.
        """

    def on_train_dataloader(self) -> None:
        """Called before requesting the train dataloader."""

    def on_val_dataloader(self) -> None:
        """Called before requesting the val dataloader."""

    def on_test_dataloader(self) -> None:
        """Called before requesting the test dataloader."""

    def on_predict_dataloader(self) -> None:
        """Called before requesting the predict dataloader."""

    def transfer_batch_to_device(self, batch: Any, device: Optional[torch.device] = None) -> Any:
        """
        Override this hook if your :class:`~torch.utils.data.DataLoader` returns tensors
        wrapped in a custom data structure.

        The data types listed below (and any arbitrary nesting of them) are supported out of the box:

        - :class:`torch.Tensor` or anything that implements `.to(...)`
        - :class:`list`
        - :class:`dict`
        - :class:`tuple`
        - :class:`torchtext.data.batch.Batch`

        For anything else, you need to define how the data is moved to the target device (CPU, GPU, TPU, ...).

        Note:
            This hook should only transfer the data and not modify it, nor should it move the data to
            any other device than the one passed in as argument (unless you know what you are doing).

        Note:
            This hook only runs on single GPU training and DDP (no data-parallel).
            Data-Parallel support will come in near future.

        Args:
            batch: A batch of data that needs to be transferred to a new device.
            device: The target device as defined in PyTorch.

        Returns:
            A reference to the data on the new device.

        Example::

            def transfer_batch_to_device(self, batch, device):
                if isinstance(batch, CustomBatch):
                    # move all tensors in your custom data structure to the device
                    batch.samples = batch.samples.to(device)
                    batch.targets = batch.targets.to(device)
                else:
                    batch = super().transfer_batch_to_device(data, device)
                return batch

        Raises:
            MisconfigurationException:
                If using data-parallel, ``Trainer(accelerator='dp')``.

        See Also:
            - :meth:`move_data_to_device`
            - :meth:`apply_to_collection`
        """
        device = device or self.device
        return move_data_to_device(batch, device)

    def on_before_batch_transfer(self, batch: Any, dataloader_idx: int) -> Any:
        """
        Override to alter or apply batch augmentations to your batch before it is transferred to the device.

        .. warning:: ``dataloader_idx`` always returns 0, and will be updated to support the true index in the future.

        Note:
            This hook only runs on single GPU training and DDP (no data-parallel).
            Data-Parallel support will come in near future.

        Args:
            batch: A batch of data that needs to be altered or augmented.
            dataloader_idx: DataLoader idx for batch

        Returns:
            A batch of data

        Example::

            def on_before_batch_transfer(self, batch, dataloader_idx):
                batch['x'] = transforms(batch['x'])
                return batch

        Raises:
            MisconfigurationException:
                If using data-parallel, ``Trainer(accelerator='dp')``.

        See Also:
            - :meth:`on_after_batch_transfer`
            - :meth:`transfer_batch_to_device`
        """
        return batch

    def on_after_batch_transfer(self, batch: Any, dataloader_idx: int) -> Any:
        """
        Override to alter or apply batch augmentations to your batch after it is transferred to the device.

        .. warning:: ``dataloader_idx`` always returns 0, and will be updated to support the true ``idx`` in the future.

        Note:
            This hook only runs on single GPU training and DDP (no data-parallel).
            Data-Parallel support will come in near future.

        Args:
            batch: A batch of data that needs to be altered or augmented.
            dataloader_idx: DataLoader idx for batch (Default: 0)

        Returns:
            A batch of data

        Example::

            def on_after_batch_transfer(self, batch, dataloader_idx):
                batch['x'] = gpu_transforms(batch['x'])
                return batch

        Raises:
            MisconfigurationException:
                If using data-parallel, ``Trainer(accelerator='dp')``.

        See Also:
            - :meth:`on_before_batch_transfer`
            - :meth:`transfer_batch_to_device`
        """
        return batch


class CheckpointHooks:
    """Hooks to be used with Checkpointing."""

    def on_load_checkpoint(self, checkpoint: Dict[str, Any]) -> None:
        r"""
        Called by Lightning to restore your model.
        If you saved something with :meth:`on_save_checkpoint` this is your chance to restore this.

        Args:
            checkpoint: Loaded checkpoint

        Example::

            def on_load_checkpoint(self, checkpoint):
                # 99% of the time you don't need to implement this method
                self.something_cool_i_want_to_save = checkpoint['something_cool_i_want_to_save']

        Note:
            Lightning auto-restores global step, epoch, and train state including amp scaling.
            There is no need for you to restore anything regarding training.
        """

    def on_save_checkpoint(self, checkpoint: Dict[str, Any]) -> None:
        r"""
        Called by Lightning when saving a checkpoint to give you a chance to store anything
        else you might want to save.

        Args:
            checkpoint: Checkpoint to be saved

        Example::

            def on_save_checkpoint(self, checkpoint):
                # 99% of use cases you don't need to implement this method
                checkpoint['something_cool_i_want_to_save'] = my_cool_pickable_object

        Note:
            Lightning saves all aspects of training (epoch, global step, etc...)
            including amp scaling.
            There is no need for you to store anything about training.

        """<|MERGE_RESOLUTION|>--- conflicted
+++ resolved
@@ -265,11 +265,7 @@
         Called at the beginning of predicting.
         """
 
-<<<<<<< HEAD
-    def on_predict_end(self, results: Any) -> None:
-=======
     def on_predict_epoch_end(self, results: List[Any]) -> None:
->>>>>>> 33066f8f
         """
         Called at the end of predicting.
         """
