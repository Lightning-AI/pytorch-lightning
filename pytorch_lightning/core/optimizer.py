# Copyright The PyTorch Lightning team.
#
# Licensed under the Apache License, Version 2.0 (the "License");
# you may not use this file except in compliance with the License.
# You may obtain a copy of the License at
#
#     http://www.apache.org/licenses/LICENSE-2.0
#
# Unless required by applicable law or agreed to in writing, software
# distributed under the License is distributed on an "AS IS" BASIS,
# WITHOUT WARRANTIES OR CONDITIONS OF ANY KIND, either express or implied.
# See the License for the specific language governing permissions and
# limitations under the License.
from contextlib import contextmanager
from typing import Any, Callable, Generator, List, Optional
from weakref import proxy

from torch.optim import Optimizer

import pytorch_lightning as pl
from pytorch_lightning.utilities import AMPType
from pytorch_lightning.utilities.exceptions import MisconfigurationException


def do_nothing_closure() -> None:
    return


class LightningOptimizer:
    """This class is used to wrap the user optimizers and handle properly the backward and optimizer_step logic
    across accelerators, AMP, accumulate_grad_batches."""

    def __init__(self, optimizer: Optimizer):

        self.__dict__ = {k: v for k, v in optimizer.__dict__.items() if k not in ("step", "__del__")}

        # For Horovod
        if hasattr(optimizer, "skip_synchronize"):
            self.__class__ = type(
                "Lightning" + optimizer.__class__.__name__, (self.__class__, optimizer.__class__.__bases__[0]), {}
            )
            self.skip_synchronize = optimizer.skip_synchronize
            self.synchronize = optimizer.synchronize
        else:
            self.__class__ = type("Lightning" + optimizer.__class__.__name__, (self.__class__, optimizer.__class__), {})

        self._optimizer = optimizer
<<<<<<< HEAD
        self._trainer: Optional["pl.Trainer"] = None
        self._optimizer_idx = 0
=======
        self._trainer = None
        self._optimizer_idx = None
>>>>>>> 663775ab

    @property
    def optimizer(self) -> Optimizer:
        return self._optimizer

    @property
    def defaults(self) -> dict:
        return self._optimizer.defaults

    @defaults.setter
    def defaults(self, defaults: dict) -> None:
        self._optimizer.defaults = defaults

    @property
    def state(self) -> dict:
        return self._optimizer.state

    @state.setter
    def state(self, state: dict) -> None:
        self._optimizer.state = state

    @property
    def param_groups(self) -> List[dict]:
        return self._optimizer.param_groups

    @param_groups.setter
    def param_groups(self, param_groups: List[dict]) -> None:
        self._optimizer.param_groups = param_groups

    def _on_trainer_init(self, trainer: "pl.Trainer") -> None:
        self._trainer = proxy(trainer)
        for opt_idx, opt in enumerate(trainer.optimizers):
            if opt == self._optimizer:
                self._optimizer_idx = opt_idx
                break

    @classmethod
    def _to_lightning_optimizer(cls, optimizer: Optimizer, trainer: "pl.Trainer", opt_idx: int) -> "LightningOptimizer":
        # apex overrides .step function and need to be wrapped on each step
        if trainer.amp_backend is not None and trainer.amp_backend == AMPType.APEX:
            lightning_optimizer = cls(optimizer)
            lightning_optimizer._on_trainer_init(trainer)
        else:
            lightning_optimizer = trainer.lightning_optimizers[opt_idx]
        return lightning_optimizer

    @contextmanager
    def toggle_model(self, sync_grad: bool = True) -> Generator[None, None, None]:
        """This function is just a helper for advanced users.

        Considering the current optimizer as A and all other optimizers as B.
        Toggling means all parameters from B exclusive to A will have ``requires_grad`` set to False.

        When performing gradient accumulation, there is no need to perform grad synchronization
        during the accumulation phase.
        Setting `sync_grad` to False will block this synchronization and improve performance.
        """
        # local import here to avoid circular import
        from pytorch_lightning.loops.utilities import _block_parallel_sync_behavior

        assert self._trainer is not None
        lightning_module = self._trainer.lightning_module

        with _block_parallel_sync_behavior(self._trainer, block=(not sync_grad)):
            lightning_module.toggle_optimizer(self, self._optimizer_idx)
            yield
            lightning_module.untoggle_optimizer(self._optimizer_idx)

    def step(self, closure: Optional[Callable[[], Any]] = None, **kwargs: Any) -> None:
        """Performs a single optimization step (parameter update).

        Args:
            closure: An optional optimizer_closure.
            kwargs: Any additional arguments to the ``optimizer.step()`` call.

        Example::

            # Scenario for a GAN using manual optimization
            def training_step(...):
                opt_gen, opt_dis = self.optimizers()

                ...

                # compute generator loss
                loss_gen = self.compute_generator_loss(...)
                # zero_grad needs to be called before backward
                opt_gen.zero_grad()
                self.manual_backward(loss_gen)
                opt_gen.step()

                # compute discriminator loss
                loss_dis = self.compute_discriminator_loss(...)

                # zero_grad needs to be called before backward
                opt_dis.zero_grad()
                self.manual_backward(loss_dis)
                opt_dis.step()


            # A more advanced example
            def training_step(self, batch, batch_idx, ...):
                opt_gen, opt_dis = self.optimizers()

                ...
                accumulated_grad_batches = batch_idx % 2 == 0

                # compute generator loss
                def closure_gen():
                    loss_gen = self.compute_generator_loss(...)
                    self.manual_backward(loss_gen)
                    if accumulated_grad_batches:
                        opt_gen.zero_grad()

                with opt_gen.toggle_model(sync_grad=accumulated_grad_batches):
                    opt_gen.step(closure=closure_gen)

                def closure_dis():
                    loss_dis = self.compute_discriminator_loss(...)
                    self.manual_backward(loss_dis)
                    if accumulated_grad_batches:
                        opt_dis.zero_grad()

                with opt_dis.toggle_model(sync_grad=accumulated_grad_batches):
                    opt_dis.step(closure=closure_dis)
        """
        if closure is None:
            closure = do_nothing_closure
            profiler_action = "optimizer_step_without_closure"
        elif not callable(closure):
            raise MisconfigurationException("When `optimizer.step(closure)` is called, the closure should be callable")
        else:
            profiler_action = "optimizer_step_with_closure"
        profiler_action += f"_{self._optimizer_idx}"

<<<<<<< HEAD
        trainer = self._trainer
        assert trainer is not None
        with trainer.profiler.profile(profiler_action):
            trainer.accelerator.optimizer_step(self._optimizer, self._optimizer_idx, closure, **kwargs)
        self._total_optimizer_step_calls += 1
=======
        self.__optimizer_step(closure=closure, profiler_name=profiler_name, **kwargs)
>>>>>>> 663775ab

    def __repr__(self) -> str:
        groups = [
            {k: round(v, 12) if isinstance(v, float) else v for k, v in sorted(group.items()) if k != "params"}
            for group in self.param_groups
        ]
        return f"{self.__class__.__name__}(groups={groups})"<|MERGE_RESOLUTION|>--- conflicted
+++ resolved
@@ -45,13 +45,8 @@
             self.__class__ = type("Lightning" + optimizer.__class__.__name__, (self.__class__, optimizer.__class__), {})
 
         self._optimizer = optimizer
-<<<<<<< HEAD
         self._trainer: Optional["pl.Trainer"] = None
         self._optimizer_idx = 0
-=======
-        self._trainer = None
-        self._optimizer_idx = None
->>>>>>> 663775ab
 
     @property
     def optimizer(self) -> Optimizer:
@@ -186,15 +181,10 @@
             profiler_action = "optimizer_step_with_closure"
         profiler_action += f"_{self._optimizer_idx}"
 
-<<<<<<< HEAD
         trainer = self._trainer
         assert trainer is not None
         with trainer.profiler.profile(profiler_action):
             trainer.accelerator.optimizer_step(self._optimizer, self._optimizer_idx, closure, **kwargs)
-        self._total_optimizer_step_calls += 1
-=======
-        self.__optimizer_step(closure=closure, profiler_name=profiler_name, **kwargs)
->>>>>>> 663775ab
 
     def __repr__(self) -> str:
         groups = [
