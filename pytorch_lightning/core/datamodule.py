--- conflicted
+++ resolved
@@ -15,60 +15,17 @@
 
 import functools
 from argparse import ArgumentParser, Namespace
-<<<<<<< HEAD
-from typing import Any, List, Optional, Tuple, Union
-
-import torch
-from pytorch_lightning.core.hooks import CheckpointHooks, DataHooks
-from pytorch_lightning.utilities import parsing, rank_zero_only
-from torch.utils.data import DataLoader
-
-from pytorch_lightning.utilities.hparams_mixin import HyperparametersMixin
-
-
-class _DataModuleWrapper(type):
-    def __init__(self, *args, **kwargs):
-        super().__init__(*args, **kwargs)
-        self.__has_added_checks = False
-
-    def __call__(cls, *args, **kwargs):
-        """A wrapper for LightningDataModule that:
-
-            1. Runs user defined subclass's __init__
-            2. Assures prepare_data() runs on rank 0
-            3. Lets you check prepare_data and setup to see if they've been called
-        """
-        if not cls.__has_added_checks:
-            cls.__has_added_checks = True
-            # Track prepare_data calls and make sure it runs on rank zero
-            cls.prepare_data = track_data_hook_calls(rank_zero_only(cls.prepare_data))
-            # Track setup calls
-            cls.setup = track_data_hook_calls(cls.setup)
-
-        # Get instance of LightningDataModule by mocking its __init__ via __call__
-        obj = type.__call__(cls, *args, **kwargs)
-
-        return obj
-
-
-def track_data_hook_calls(fn):
-    """A decorator that checks if prepare_data/setup have been called.
-=======
 from typing import Any, List, Mapping, Optional, Sequence, Tuple, Union
->>>>>>> 92a78d58
 
 from torch.utils.data import DataLoader, Dataset, IterableDataset
 
 from pytorch_lightning.core.hooks import CheckpointHooks, DataHooks
 from pytorch_lightning.utilities.argparse import add_argparse_args, from_argparse_args, get_init_arguments_and_types
 from pytorch_lightning.utilities.distributed import rank_zero_deprecation
-
-
-<<<<<<< HEAD
-class LightningDataModule(DataHooks, CheckpointHooks, HyperparametersMixin, metaclass=_DataModuleWrapper):
-=======
-class LightningDataModule(CheckpointHooks, DataHooks):
->>>>>>> 92a78d58
+from pytorch_lightning.utilities.hparams_mixin import HyperparametersMixin
+
+
+class LightningDataModule(CheckpointHooks, DataHooks, HyperparametersMixin):
     """
     A DataModule standardizes the training, val, test splits, data preparation and transforms.
     The main advantage is consistent data splits, data preparation and transforms across models.
