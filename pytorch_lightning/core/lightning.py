# Copyright The PyTorch Lightning team.
#
# Licensed under the Apache License, Version 2.0 (the "License");
# you may not use this file except in compliance with the License.
# You may obtain a copy of the License at
#
#     http://www.apache.org/licenses/LICENSE-2.0
#
# Unless required by applicable law or agreed to in writing, software
# distributed under the License is distributed on an "AS IS" BASIS,
# WITHOUT WARRANTIES OR CONDITIONS OF ANY KIND, either express or implied.
# See the License for the specific language governing permissions and
# limitations under the License.
"""nn.Module with additional great features."""

import collections
import copy
import inspect
import logging
import os
import tempfile
import types
import uuid
from abc import ABC
from argparse import Namespace
from functools import partial
from pathlib import Path
<<<<<<< HEAD
from typing import Any, Callable, Dict, List, Optional, Tuple, Union
=======
from typing import Any, Callable, Dict, List, Optional, Sequence, Tuple, TYPE_CHECKING, Union
>>>>>>> 59acf574

import torch
from torch import ScriptModule, Tensor
from torch.nn import Module
from torch.optim.optimizer import Optimizer

from pytorch_lightning.core.grads import GradInformation
from pytorch_lightning.core.hooks import CheckpointHooks, DataHooks, ModelHooks
from pytorch_lightning.core.memory import ModelSummary
from pytorch_lightning.core.optimizer import LightningOptimizer
from pytorch_lightning.core.saving import ALLOWED_CONFIG_TYPES, ModelIO, PRIMITIVE_TYPES
from pytorch_lightning.core.step_result import Result
from pytorch_lightning.utilities import rank_zero_warn
from pytorch_lightning.utilities.apply_func import apply_to_collection, convert_to_tensors
from pytorch_lightning.utilities.device_dtype_mixin import DeviceDtypeModuleMixin
from pytorch_lightning.utilities.exceptions import MisconfigurationException
from pytorch_lightning.utilities.parsing import AttributeDict, collect_init_args, get_init_args

log = logging.getLogger(__name__)


class LightningModule(
    ABC,
    DeviceDtypeModuleMixin,
    GradInformation,
    ModelIO,
    ModelHooks,
    DataHooks,
    CheckpointHooks,
    Module,
):
    # Below is for property support of JIT in PyTorch 1.7
    # since none of them is important when using JIT, we are going to ignore them.
    __jit_unused_properties__ = [
        "datamodule",
        "example_input_array",
        "hparams",
        "hparams_initial",
        "on_gpu",
        "current_epoch",
        "global_step",
        "global_rank",
        "local_rank",
        "logger",
        "model_size",
    ] + DeviceDtypeModuleMixin.__jit_unused_properties__

    def __init__(self, *args, **kwargs):
        super().__init__(*args, **kwargs)

        # see (https://github.com/pytorch/pytorch/blob/3e6bb5233f9ca2c5aa55d9cda22a7ee85439aa6e/
        # torch/nn/modules/module.py#L227)
        torch._C._log_api_usage_once(f"lightning.module.{self.__class__.__name__}")

        self.exp_save_path = None

        self.loaded_optimizer_states_dict = {}

        #: Pointer to the trainer object
        self.trainer = None

        self._distrib_type = None
        self._device_type = None

        #: True if using amp
        self.use_amp = False

        #: The precision used
        self.precision = 32

        # optionally can be set by user
        self._example_input_array = None
        self._datamodule = None
        self._results: Optional[Result] = None
        self._current_fx_name = ''
        self._running_manual_backward = False
        self._current_hook_fx_name = None
        self._current_dataloader_idx = None
        self._automatic_optimization: bool = True

    def optimizers(self, use_pl_optimizer: bool = True) -> Union[Optimizer, List[Optimizer], List[LightningOptimizer]]:
        if use_pl_optimizer:
            opts = list(self.trainer.lightning_optimizers.values())
        else:
            opts = self.trainer.optimizers

        # single optimizer
        if isinstance(opts, list) and len(opts) == 1 and isinstance(opts[0], Optimizer):
            return opts[0]
        # multiple opts
        return opts

    @property
    def example_input_array(self) -> Any:
        return self._example_input_array

    @property
    def current_epoch(self) -> int:
        """The current epoch"""
        return self.trainer.current_epoch if self.trainer else 0

    @property
    def global_step(self) -> int:
        """Total training batches seen across all epochs"""
        return self.trainer.global_step if self.trainer else 0

    @property
    def global_rank(self) -> int:
        """ The index of the current process across all nodes and devices. """
        return self.trainer.global_rank if self.trainer else 0

    @property
    def local_rank(self) -> int:
        """ The index of the current process within a single node. """
        return self.trainer.local_rank if self.trainer else 0

    @example_input_array.setter
    def example_input_array(self, example: Any) -> None:
        self._example_input_array = example

    @property
    def datamodule(self) -> Any:
        return self._datamodule

    @datamodule.setter
    def datamodule(self, datamodule: Any) -> None:
        self._datamodule = datamodule

    @property
    def on_gpu(self):
        """
        True if your model is currently running on GPUs.
        Useful to set flags around the LightningModule for different CPU vs GPU behavior.
        """
        return self.device.type == "cuda"

    @property
    def automatic_optimization(self) -> bool:
        """
        If False you are responsible for calling .backward, .step, zero_grad.
        """
        return self._automatic_optimization

    @automatic_optimization.setter
    def automatic_optimization(self, automatic_optimization: bool) -> None:
        self._automatic_optimization = automatic_optimization

    @property
    def logger(self):
        """ Reference to the logger object in the Trainer. """
        return self.trainer.logger if self.trainer else None

    def _apply_batch_transfer_handler(self, batch: Any, device: Optional[torch.device] = None, dataloader_idx: int = 0):
        batch = self.on_before_batch_transfer(batch, dataloader_idx)
        batch = self.transfer_batch_to_device(batch, device)
        batch = self.on_after_batch_transfer(batch, dataloader_idx)
        return batch

    def print(self, *args, **kwargs) -> None:
        r"""
        Prints only from process 0. Use this in any distributed mode to log only once.

        Args:
            *args: The thing to print. The same as for Python's built-in print function.
            **kwargs: The same as for Python's built-in print function.

        Example::

            def forward(self, x):
                self.print(x, 'in forward')

        """
        if self.trainer.is_global_zero:
            progress_bar = self.trainer.progress_bar_callback
            if progress_bar is not None and progress_bar.is_enabled:
                progress_bar.print(*args, **kwargs)
            else:
                print(*args, **kwargs)

    def log(
        self,
        name: str,
        value: Any,
        prog_bar: bool = False,
        logger: bool = True,
        on_step: Optional[bool] = None,
        on_epoch: Optional[bool] = None,
        reduce_fx: Callable = torch.mean,
        tbptt_reduce_fx: Callable = torch.mean,
        tbptt_pad_token: int = 0,
        enable_graph: bool = False,
        sync_dist: bool = False,
        sync_dist_op: Union[Any, str] = 'mean',
        sync_dist_group: Optional[Any] = None,
        add_dataloader_idx: bool = True,
    ):
        """
        Log a key, value

        Example::

            self.log('train_loss', loss)

        The default behavior per hook is as follows

        .. csv-table:: ``*`` also applies to the test loop
           :header: "LightningMoule Hook", "on_step", "on_epoch", "prog_bar", "logger"
           :widths: 20, 10, 10, 10, 10

           "training_step", "T", "F", "F", "T"
           "training_step_end", "T", "F", "F", "T"
           "training_epoch_end", "F", "T", "F", "T"
           "validation_step*", "F", "T", "F", "T"
           "validation_step_end*", "F", "T", "F", "T"
           "validation_epoch_end*", "F", "T", "F", "T"

        Args:
            name: key name
            value: value name
            prog_bar: if True logs to the progress bar
            logger: if True logs to the logger
            on_step: if True logs at this step. None auto-logs at the training_step but not validation/test_step
            on_epoch: if True logs epoch accumulated metrics. None auto-logs at the val/test step but not training_step
            reduce_fx: reduction function over step values for end of epoch. Torch.mean by default
            tbptt_reduce_fx: function to reduce on truncated back prop
            tbptt_pad_token: token to use for padding
            enable_graph: if True, will not auto detach the graph
            sync_dist: if True, reduces the metric across GPUs/TPUs
            sync_dist_op: the op to sync across GPUs/TPUs
            sync_dist_group: the ddp group to sync across
            add_dataloader_idx: if True, appends the index of the current dataloader to
                the name (when using multiple). If False, user needs to give unique names for
                each dataloader to not mix values
        """
        if self._results is not None:
            # in any epoch end can't log step metrics (only epoch metric)
            if 'epoch_end' in self._current_fx_name and on_step:
                m = f'on_step=True cannot be used on {self._current_fx_name} method'
                raise MisconfigurationException(m)

            if 'epoch_end' in self._current_fx_name and on_epoch is False:
                m = f'on_epoch cannot be False when called from the {self._current_fx_name} method'
                raise MisconfigurationException(m)

            # add log_dict
            # TODO: if logged twice fail with crash

            # set the default depending on the fx_name
            on_step = self.__auto_choose_log_on_step(on_step)
            on_epoch = self.__auto_choose_log_on_epoch(on_epoch)

            if self._current_hook_fx_name is not None:
                self.trainer.logger_connector.check_logging_in_callbacks(
                    self._current_hook_fx_name, on_step=on_step, on_epoch=on_epoch
                )

            # make sure user doesn't introduce logic for multi-dataloaders
            if "/dataloader_idx_" in name:
                raise MisconfigurationException(
                    f"Logged key: {name} should not contain information about dataloader_idx."
                )

            training_type_plugin = self.trainer.training_type_plugin

            # Determine if dataloader index should be added
            dataloader_idx = self._current_dataloader_idx if add_dataloader_idx else None

            self._results.log(
                name,
                value,
                prog_bar,
                logger,
                on_step,
                on_epoch,
                reduce_fx,
                tbptt_reduce_fx,
                tbptt_pad_token,
                enable_graph,
                sync_dist,
                sync_dist_op,
                sync_dist_group,
                training_type_plugin.reduce,
                dataloader_idx,
                self.device,
            )

    def log_dict(
        self,
        dictionary: dict,
        prog_bar: bool = False,
        logger: bool = True,
        on_step: Optional[bool] = None,
        on_epoch: Optional[bool] = None,
        reduce_fx: Callable = torch.mean,
        tbptt_reduce_fx: Callable = torch.mean,
        tbptt_pad_token: int = 0,
        enable_graph: bool = False,
        sync_dist: bool = False,
        sync_dist_op: Union[Any, str] = 'mean',
        sync_dist_group: Optional[Any] = None,
        add_dataloader_idx: bool = True,
    ):
        """
        Log a dictonary of values at once

        Example::

            values = {'loss': loss, 'acc': acc, ..., 'metric_n': metric_n}
            self.log_dict(values)

        Args:
            dictionary: key value pairs (str, tensors)
            prog_bar: if True logs to the progress base
            logger: if True logs to the logger
            on_step: if True logs at this step. None auto-logs for training_step but not validation/test_step
            on_epoch: if True logs epoch accumulated metrics. None auto-logs for val/test step but not training_step
            reduce_fx: reduction function over step values for end of epoch. Torch.mean by default
            tbptt_reduce_fx: function to reduce on truncated back prop
            tbptt_pad_token: token to use for padding
            enable_graph: if True, will not auto detach the graph
            sync_dist: if True, reduces the metric across GPUs/TPUs
            sync_dist_op: the op to sync across GPUs/TPUs
            sync_dist_group: the ddp group sync across
            add_dataloader_idx: if True, appends the index of the current dataloader to
                the name (when using multiple). If False, user needs to give unique names for
                each dataloader to not mix values
        """
        for k, v in dictionary.items():
            self.log(
                name=k,
                value=v,
                prog_bar=prog_bar,
                logger=logger,
                on_step=on_step,
                on_epoch=on_epoch,
                reduce_fx=reduce_fx,
                enable_graph=enable_graph,
                sync_dist=sync_dist,
                sync_dist_group=sync_dist_group,
                sync_dist_op=sync_dist_op,
                tbptt_pad_token=tbptt_pad_token,
                tbptt_reduce_fx=tbptt_reduce_fx,
                add_dataloader_idx=add_dataloader_idx
            )

    def write_prediction(
        self, name: str, value: Union[torch.Tensor, List[torch.Tensor]], filename: str = 'predictions.pt'
    ):
        """
        Write predictions to disk using ``torch.save``

        Example::

            self.write_prediction('pred', torch.tensor(...), filename='my_predictions.pt')

        Args:
            name: a string indicating the name to save the predictions under
            value: the predictions, either a single :class:`~torch.Tensor` or a list of them
            filename: name of the file to save the predictions to

        Note:
            when running in distributed mode, calling ``write_prediction`` will create a file for
            each device with respective names: ``filename_rank_0.pt``, ``filename_rank_1.pt``, ...

        """
        self.trainer.evaluation_loop.predictions._add_prediction(name, value, filename)

    def write_prediction_dict(self, predictions_dict: Dict[str, Any], filename: str = 'predictions.pt'):
        """
        Write a dictonary of predictions to disk at once using ``torch.save``

        Example::

            pred_dict = {'pred1': torch.tensor(...), 'pred2': torch.tensor(...)}
            self.write_prediction_dict(pred_dict)

        Args:
            predictions_dict: dict containing predictions, where each prediction should
                either be single :class:`~torch.Tensor` or a list of them

        Note:
            when running in distributed mode, calling ``write_prediction_dict`` will create a file for
            each device with respective names: ``filename_rank_0.pt``, ``filename_rank_1.pt``, ...

        """
        for k, v in predictions_dict.items():
            self.write_prediction(k, v, filename)

    def __auto_choose_log_on_step(self, on_step):
        if on_step is None:
            if self._current_fx_name in {'training_step', 'training_step_end'}:
                on_step = True
            elif self._current_fx_name in {
                'evaluation_step', 'evaluation_step_end', 'evaluation_epoch_end', 'training_epoch_end'
            }:
                on_step = False
            else:
                on_step = False

        return on_step

    def __auto_choose_log_on_epoch(self, on_epoch):
        if on_epoch is None:
            if self._current_fx_name in {'training_step', 'training_step_end'}:
                on_epoch = False
            elif self._current_fx_name in {
                'evaluation_step', 'evaluation_step_end', 'evaluation_epoch_end', 'training_epoch_end'
            }:
                on_epoch = True
            else:
                on_epoch = True

        return on_epoch

    def all_gather(
        self,
        data: Union[torch.Tensor, Dict, List, Tuple],
        group: Optional[Any] = None,
        sync_grads: bool = False,
    ):
        r"""
        Allows users to call ``self.all_gather()`` from the LightningModule, thus making
        the ```all_gather``` operation accelerator agnostic.

        ```all_gather``` is a function provided by accelerators to gather a tensor from several
        distributed processes

        Args:
            tensor: int, float, tensor of shape (batch, ...), or a (possibly nested) collection thereof.
            group: the process group to gather results from. Defaults to all processes (world)
            sync_grads: flag that allows users to synchronize gradients for all_gather op

        Return:
            A tensor of shape (world_size, batch, ...), or if the input was a collection
            the output will also be a collection with tensors of this shape.
        """
        group = group if group is not None else torch.distributed.group.WORLD
        all_gather = self.trainer.accelerator.all_gather
        data = convert_to_tensors(data, device=self.device)
        all_gather = partial(all_gather, group=group, sync_grads=sync_grads)
        return apply_to_collection(data, torch.Tensor, all_gather)

    def forward(self, *args, **kwargs):
        r"""
        Same as :meth:`torch.nn.Module.forward()`, however in Lightning you want this to define
        the operations you want to use for prediction (i.e.: on a server or as a feature extractor).

        Normally you'd call ``self()`` from your :meth:`training_step` method.
        This makes it easy to write a complex system for training with the outputs
        you'd want in a prediction setting.

        You may also find the :func:`~pytorch_lightning.core.decorators.auto_move_data` decorator useful
        when using the module outside Lightning in a production setting.

        Args:
            *args: Whatever you decide to pass into the forward method.
            **kwargs: Keyword arguments are also possible.

        Return:
            Predicted output

        Examples::

            # example if we were using this model as a feature extractor
            def forward(self, x):
                feature_maps = self.convnet(x)
                return feature_maps

            def training_step(self, batch, batch_idx):
                x, y = batch
                feature_maps = self(x)
                logits = self.classifier(feature_maps)

                # ...
                return loss

            # splitting it this way allows model to be used a feature extractor
            model = MyModelAbove()

            inputs = server.get_request()
            results = model(inputs)
            server.write_results(results)

            # -------------
            # This is in stark contrast to torch.nn.Module where normally you would have this:
            def forward(self, batch):
                x, y = batch
                feature_maps = self.convnet(x)
                logits = self.classifier(feature_maps)
                return logits

        """
        return super().forward(*args, **kwargs)

    def training_step(self, *args, **kwargs):
        r"""
        Here you compute and return the training loss and some additional metrics for e.g.
        the progress bar or logger.

        Args:
            batch (:class:`~torch.Tensor` | (:class:`~torch.Tensor`, ...) | [:class:`~torch.Tensor`, ...]):
                The output of your :class:`~torch.utils.data.DataLoader`. A tensor, tuple or list.
            batch_idx (int): Integer displaying index of this batch
            optimizer_idx (int): When using multiple optimizers, this argument will also be present.
            hiddens(:class:`~torch.Tensor`): Passed in if
                :paramref:`~pytorch_lightning.trainer.trainer.Trainer.truncated_bptt_steps` > 0.

        Return:
            Any of.

            - :class:`~torch.Tensor` - The loss tensor
            - ``dict`` - A dictionary. Can include any keys, but must include the key ``'loss'``
            - ``None`` - Training will skip to the next batch

        Note:
            Returning ``None`` is currently not supported for multi-GPU or TPU, or with 16-bit precision enabled.

        In this step you'd normally do the forward pass and calculate the loss for a batch.
        You can also do fancier things like multiple forward passes or something model specific.

        Example::

            def training_step(self, batch, batch_idx):
                x, y, z = batch
                out = self.encoder(x)
                loss = self.loss(out, x)
                return loss

        If you define multiple optimizers, this step will be called with an additional
        ``optimizer_idx`` parameter.

        .. code-block:: python

            # Multiple optimizers (e.g.: GANs)
            def training_step(self, batch, batch_idx, optimizer_idx):
                if optimizer_idx == 0:
                    # do training_step with encoder
                if optimizer_idx == 1:
                    # do training_step with decoder


        If you add truncated back propagation through time you will also get an additional
        argument with the hidden states of the previous step.

        .. code-block:: python

            # Truncated back-propagation through time
            def training_step(self, batch, batch_idx, hiddens):
                # hiddens are the hidden states from the previous truncated backprop step
                ...
                out, hiddens = self.lstm(data, hiddens)
                ...
                return {'loss': loss, 'hiddens': hiddens}

        Note:
            The loss value shown in the progress bar is smoothed (averaged) over the last values,
            so it differs from the actual loss returned in train/validation step.
        """
        rank_zero_warn("`training_step` must be implemented to be used with the Lightning Trainer")

    def training_step_end(self, *args, **kwargs):
        """
        Use this when training with dp or ddp2 because :meth:`training_step`
        will operate on only part of the batch. However, this is still optional
        and only needed for things like softmax or NCE loss.

        Note:
            If you later switch to ddp or some other mode, this will still be called
            so that you don't have to change your code

        .. code-block:: python

            # pseudocode
            sub_batches = split_batches_for_dp(batch)
            batch_parts_outputs = [training_step(sub_batch) for sub_batch in sub_batches]
            training_step_end(batch_parts_outputs)

        Args:
            batch_parts_outputs: What you return in `training_step` for each batch part.

        Return:
            Anything

        When using dp/ddp2 distributed backends, only a portion of the batch is inside the training_step:

        .. code-block:: python

            def training_step(self, batch, batch_idx):
                # batch is 1/num_gpus big
                x, y = batch

                out = self(x)

                # softmax uses only a portion of the batch in the denomintaor
                loss = self.softmax(out)
                loss = nce_loss(loss)
                return loss

        If you wish to do something with all the parts of the batch, then use this method to do it:

        .. code-block:: python

            def training_step(self, batch, batch_idx):
                # batch is 1/num_gpus big
                x, y = batch

                out = self.encoder(x)
                return {'pred': out}

            def training_step_end(self, training_step_outputs):
                gpu_0_pred = training_step_outputs[0]['pred']
                gpu_1_pred = training_step_outputs[1]['pred']
                gpu_n_pred = training_step_outputs[n]['pred']

                # this softmax now uses the full batch
                loss = nce_loss([gpu_0_pred, gpu_1_pred, gpu_n_pred])
                return loss

        See Also:
            See the :ref:`advanced/multi_gpu:Multi-GPU training` guide for more details.
        """

    def training_epoch_end(self, outputs: List[Any]) -> None:
        """
        Called at the end of the training epoch with the outputs of all training steps.
        Use this in case you need to do something with all the outputs for every training_step.

        .. code-block:: python

            # the pseudocode for these calls
            train_outs = []
            for train_batch in train_data:
                out = training_step(train_batch)
                train_outs.append(out)
            training_epoch_end(train_outs)

        Args:
            outputs: List of outputs you defined in :meth:`training_step`, or if there are
                multiple dataloaders, a list containing a list of outputs for each dataloader.

        Return:
            None

        Note:
            If this method is not overridden, this won't be called.

        Example::

            def training_epoch_end(self, training_step_outputs):
                # do something with all training_step outputs
                return result

        With multiple dataloaders, ``outputs`` will be a list of lists. The outer list contains
        one entry per dataloader, while the inner list contains the individual outputs of
        each training step for that dataloader.

        .. code-block:: python

            def training_epoch_end(self, training_step_outputs):
                for out in training_step_outputs:
                    # do something here
        """

    def validation_step(self, *args, **kwargs):
        r"""
        Operates on a single batch of data from the validation set.
        In this step you'd might generate examples or calculate anything of interest like accuracy.

        .. code-block:: python

            # the pseudocode for these calls
            val_outs = []
            for val_batch in val_data:
                out = validation_step(val_batch)
                val_outs.append(out)
            validation_epoch_end(val_outs)

        Args:
            batch (:class:`~torch.Tensor` | (:class:`~torch.Tensor`, ...) | [:class:`~torch.Tensor`, ...]):
                The output of your :class:`~torch.utils.data.DataLoader`. A tensor, tuple or list.
            batch_idx (int): The index of this batch
            dataloader_idx (int): The index of the dataloader that produced this batch
                (only if multiple val dataloaders used)

        Return:
           Any of.

            - Any object or value
            - ``None`` - Validation will skip to the next batch

        .. code-block:: python

            # pseudocode of order
            out = validation_step()
            if defined('validation_step_end'):
                out = validation_step_end(out)
            out = validation_epoch_end(out)


        .. code-block:: python

            # if you have one val dataloader:
            def validation_step(self, batch, batch_idx)

            # if you have multiple val dataloaders:
            def validation_step(self, batch, batch_idx, dataloader_idx)

        Examples::

            # CASE 1: A single validation dataset
            def validation_step(self, batch, batch_idx):
                x, y = batch

                # implement your own
                out = self(x)
                loss = self.loss(out, y)

                # log 6 example images
                # or generated text... or whatever
                sample_imgs = x[:6]
                grid = torchvision.utils.make_grid(sample_imgs)
                self.logger.experiment.add_image('example_images', grid, 0)

                # calculate acc
                labels_hat = torch.argmax(out, dim=1)
                val_acc = torch.sum(y == labels_hat).item() / (len(y) * 1.0)

                # log the outputs!
                self.log_dict({'val_loss': loss, 'val_acc': val_acc})

        If you pass in multiple val dataloaders, :meth:`validation_step` will have an additional argument.

        .. code-block:: python

            # CASE 2: multiple validation dataloaders
            def validation_step(self, batch, batch_idx, dataloader_idx):
                # dataloader_idx tells you which dataset this is.

        Note:
            If you don't need to validate you don't need to implement this method.

        Note:
            When the :meth:`validation_step` is called, the model has been put in eval mode
            and PyTorch gradients have been disabled. At the end of validation,
            the model goes back to training mode and gradients are enabled.
        """

    def validation_step_end(self, *args, **kwargs):
        """
        Use this when validating with dp or ddp2 because :meth:`validation_step`
        will operate on only part of the batch. However, this is still optional
        and only needed for things like softmax or NCE loss.

        Note:
            If you later switch to ddp or some other mode, this will still be called
            so that you don't have to change your code.

        .. code-block:: python

            # pseudocode
            sub_batches = split_batches_for_dp(batch)
            batch_parts_outputs = [validation_step(sub_batch) for sub_batch in sub_batches]
            validation_step_end(batch_parts_outputs)

        Args:
            batch_parts_outputs: What you return in :meth:`validation_step`
                for each batch part.

        Return:
            None or anything

        .. code-block:: python

            # WITHOUT validation_step_end
            # if used in DP or DDP2, this batch is 1/num_gpus large
            def validation_step(self, batch, batch_idx):
                # batch is 1/num_gpus big
                x, y = batch

                out = self.encoder(x)
                loss = self.softmax(out)
                loss = nce_loss(loss)
                self.log('val_loss', loss)

            # --------------
            # with validation_step_end to do softmax over the full batch
            def validation_step(self, batch, batch_idx):
                # batch is 1/num_gpus big
                x, y = batch

                out = self(x)
                return out

            def validation_step_end(self, val_step_outputs):
                for out in val_step_outputs:
                    # do something with these

        See Also:
            See the :ref:`advanced/multi_gpu:Multi-GPU training` guide for more details.
        """

    def validation_epoch_end(self, outputs: List[Any]) -> None:
        """
        Called at the end of the validation epoch with the outputs of all validation steps.

        .. code-block:: python

            # the pseudocode for these calls
            val_outs = []
            for val_batch in val_data:
                out = validation_step(val_batch)
                val_outs.append(out)
            validation_epoch_end(val_outs)

        Args:
            outputs: List of outputs you defined in :meth:`validation_step`, or if there
                are multiple dataloaders, a list containing a list of outputs for each dataloader.

        Return:
            None

        Note:
            If you didn't define a :meth:`validation_step`, this won't be called.

        Examples:
            With a single dataloader:

            .. code-block:: python

                def validation_epoch_end(self, val_step_outputs):
                    for out in val_step_outputs:
                        # do something

            With multiple dataloaders, `outputs` will be a list of lists. The outer list contains
            one entry per dataloader, while the inner list contains the individual outputs of
            each validation step for that dataloader.

            .. code-block:: python

                def validation_epoch_end(self, outputs):
                    for dataloader_output_result in outputs:
                        dataloader_outs = dataloader_output_result.dataloader_i_outputs

                    self.log('final_metric', final_value)
        """

    def test_step(self, *args, **kwargs):
        r"""
        Operates on a single batch of data from the test set.
        In this step you'd normally generate examples or calculate anything of interest
        such as accuracy.

        .. code-block:: python

            # the pseudocode for these calls
            test_outs = []
            for test_batch in test_data:
                out = test_step(test_batch)
                test_outs.append(out)
            test_epoch_end(test_outs)

        Args:
            batch (:class:`~torch.Tensor` | (:class:`~torch.Tensor`, ...) | [:class:`~torch.Tensor`, ...]):
                The output of your :class:`~torch.utils.data.DataLoader`. A tensor, tuple or list.
            batch_idx (int): The index of this batch.
            dataloader_idx (int): The index of the dataloader that produced this batch
                (only if multiple test dataloaders used).

        Return:
           Any of.

            - Any object or value
            - ``None`` - Testing will skip to the next batch

        .. code-block:: python

            # if you have one test dataloader:
            def test_step(self, batch, batch_idx)

            # if you have multiple test dataloaders:
            def test_step(self, batch, batch_idx, dataloader_idx)

        Examples::

            # CASE 1: A single test dataset
            def test_step(self, batch, batch_idx):
                x, y = batch

                # implement your own
                out = self(x)
                loss = self.loss(out, y)

                # log 6 example images
                # or generated text... or whatever
                sample_imgs = x[:6]
                grid = torchvision.utils.make_grid(sample_imgs)
                self.logger.experiment.add_image('example_images', grid, 0)

                # calculate acc
                labels_hat = torch.argmax(out, dim=1)
                test_acc = torch.sum(y == labels_hat).item() / (len(y) * 1.0)

                # log the outputs!
                self.log_dict({'test_loss': loss, 'test_acc': test_acc})

        If you pass in multiple test dataloaders, :meth:`test_step` will have an additional argument.

        .. code-block:: python

            # CASE 2: multiple test dataloaders
            def test_step(self, batch, batch_idx, dataloader_idx):
                # dataloader_idx tells you which dataset this is.

        Note:
            If you don't need to test you don't need to implement this method.

        Note:
            When the :meth:`test_step` is called, the model has been put in eval mode and
            PyTorch gradients have been disabled. At the end of the test epoch, the model goes back
            to training mode and gradients are enabled.
        """

    def test_step_end(self, *args, **kwargs):
        """
        Use this when testing with dp or ddp2 because :meth:`test_step` will operate
        on only part of the batch. However, this is still optional
        and only needed for things like softmax or NCE loss.

        Note:
            If you later switch to ddp or some other mode, this will still be called
            so that you don't have to change your code.

        .. code-block:: python

            # pseudocode
            sub_batches = split_batches_for_dp(batch)
            batch_parts_outputs = [test_step(sub_batch) for sub_batch in sub_batches]
            test_step_end(batch_parts_outputs)

        Args:
            batch_parts_outputs: What you return in :meth:`test_step` for each batch part.

        Return:
            None or anything

        .. code-block:: python

            # WITHOUT test_step_end
            # if used in DP or DDP2, this batch is 1/num_gpus large
            def test_step(self, batch, batch_idx):
                # batch is 1/num_gpus big
                x, y = batch

                out = self(x)
                loss = self.softmax(out)
                self.log('test_loss', loss)

            # --------------
            # with test_step_end to do softmax over the full batch
            def test_step(self, batch, batch_idx):
                # batch is 1/num_gpus big
                x, y = batch

                out = self.encoder(x)
                return out

            def test_step_end(self, output_results):
                # this out is now the full size of the batch
                all_test_step_outs = output_results.out
                loss = nce_loss(all_test_step_outs)
                self.log('test_loss', loss)

        See Also:
            See the :ref:`advanced/multi_gpu:Multi-GPU training` guide for more details.
        """

    def test_epoch_end(self, outputs: List[Any]) -> None:
        """
        Called at the end of a test epoch with the output of all test steps.

        .. code-block:: python

            # the pseudocode for these calls
            test_outs = []
            for test_batch in test_data:
                out = test_step(test_batch)
                test_outs.append(out)
            test_epoch_end(test_outs)

        Args:
            outputs: List of outputs you defined in :meth:`test_step_end`, or if there
                are multiple dataloaders, a list containing a list of outputs for each dataloader

        Return:
            None

        Note:
            If you didn't define a :meth:`test_step`, this won't be called.

        Examples:
            With a single dataloader:

            .. code-block:: python

                def test_epoch_end(self, outputs):
                    # do something with the outputs of all test batches
                    all_test_preds = test_step_outputs.predictions

                    some_result = calc_all_results(all_test_preds)
                    self.log(some_result)

            With multiple dataloaders, `outputs` will be a list of lists. The outer list contains
            one entry per dataloader, while the inner list contains the individual outputs of
            each test step for that dataloader.

            .. code-block:: python

                def test_epoch_end(self, outputs):
                    final_value = 0
                    for dataloader_outputs in outputs:
                        for test_step_out in dataloader_outputs:
                            # do something
                            final_value += test_step_out

                    self.log('final_metric', final_value)
        """

    def predict(self, batch: Any, batch_idx: int, dataloader_idx: Optional[int] = None):
        """
        Use this function with trainer.predict(...). Override if you need to add any processing logic.
        """
        return self(batch)

    def configure_callbacks(self):
        """
        Configure model-specific callbacks.
        When the model gets attached, e.g., when ``.fit()`` or ``.test()`` gets called,
        the list returned here will be merged with the list of callbacks passed to the Trainer's ``callbacks`` argument.
        If a callback returned here has the same type as one or several callbacks already present in
        the Trainer's callbacks list, it will take priority and replace them.
        In addition, Lightning will make sure :class:`~pytorch_lightning.callbacks.model_checkpoint.ModelCheckpoint`
        callbacks run last.

        Return:
            A list of callbacks which will extend the list of callbacks in the Trainer.

        Example::

            def configure_callbacks(self):
                early_stop = EarlyStopping(monitor"val_acc", mode="max")
                checkpoint = ModelCheckpoint(monitor="val_loss")
                return [early_stop, checkpoint]

        Note:
            Certain callback methods like :meth:`~pytorch_lightning.callbacks.base.Callback.on_init_start`
            will never be invoked on the new callbacks returned here.
        """
        return []

    def configure_optimizers(self):
        r"""
        Choose what optimizers and learning-rate schedulers to use in your optimization.
        Normally you'd need one. But in the case of GANs or similar you might have multiple.

        Return:
            Any of these 6 options.

            - Single optimizer.
            - List or Tuple - List of optimizers.
            - Two lists - The first list has multiple optimizers, the second a list of LR schedulers (or lr_dict).
            - Dictionary, with an 'optimizer' key, and (optionally) a 'lr_scheduler'
              key whose value is a single LR scheduler or lr_dict.
            - Tuple of dictionaries as described, with an optional 'frequency' key.
            - None - Fit will run without any optimizer.

        Note:
            The 'frequency' value is an int corresponding to the number of sequential batches
            optimized with the specific optimizer. It should be given to none or to all of the optimizers.
            There is a difference between passing multiple optimizers in a list,
            and passing multiple optimizers in dictionaries with a frequency of 1:
            In the former case, all optimizers will operate on the given batch in each optimization step.
            In the latter, only one optimizer will operate on the given batch at every step.

            The lr_dict is a dictionary which contains the scheduler and its associated configuration.
            The default configuration is shown below.

            .. code-block:: python

                {
                    'scheduler': lr_scheduler, # The LR scheduler instance (required)
                    'interval': 'epoch', # The unit of the scheduler's step size
                    'frequency': 1, # The frequency of the scheduler
                    'reduce_on_plateau': False, # For ReduceLROnPlateau scheduler
                    'monitor': 'val_loss', # Metric for ReduceLROnPlateau to monitor
                    'strict': True, # Whether to crash the training if `monitor` is not found
                    'name': None, # Custom name for LearningRateMonitor to use
                }

            Only the ``scheduler`` key is required, the rest will be set to the defaults above.

        Examples::

            # most cases
            def configure_optimizers(self):
                opt = Adam(self.parameters(), lr=1e-3)
                return opt

            # multiple optimizer case (e.g.: GAN)
            def configure_optimizers(self):
                generator_opt = Adam(self.model_gen.parameters(), lr=0.01)
                disriminator_opt = Adam(self.model_disc.parameters(), lr=0.02)
                return generator_opt, disriminator_opt

            # example with learning rate schedulers
            def configure_optimizers(self):
                generator_opt = Adam(self.model_gen.parameters(), lr=0.01)
                disriminator_opt = Adam(self.model_disc.parameters(), lr=0.02)
                discriminator_sched = CosineAnnealing(discriminator_opt, T_max=10)
                return [generator_opt, disriminator_opt], [discriminator_sched]

            # example with step-based learning rate schedulers
            def configure_optimizers(self):
                gen_opt = Adam(self.model_gen.parameters(), lr=0.01)
                dis_opt = Adam(self.model_disc.parameters(), lr=0.02)
                gen_sched = {'scheduler': ExponentialLR(gen_opt, 0.99),
                             'interval': 'step'}  # called after each training step
                dis_sched = CosineAnnealing(discriminator_opt, T_max=10) # called every epoch
                return [gen_opt, dis_opt], [gen_sched, dis_sched]

            # example with optimizer frequencies
            # see training procedure in `Improved Training of Wasserstein GANs`, Algorithm 1
            # https://arxiv.org/abs/1704.00028
            def configure_optimizers(self):
                gen_opt = Adam(self.model_gen.parameters(), lr=0.01)
                dis_opt = Adam(self.model_disc.parameters(), lr=0.02)
                n_critic = 5
                return (
                    {'optimizer': dis_opt, 'frequency': n_critic},
                    {'optimizer': gen_opt, 'frequency': 1}
                )

        Note:

            Some things to know:

            - Lightning calls ``.backward()`` and ``.step()`` on each optimizer
              and learning rate scheduler as needed.

            - If you use 16-bit precision (``precision=16``), Lightning will automatically
              handle the optimizers for you.

            - If you use multiple optimizers, :meth:`training_step` will have an additional
              ``optimizer_idx`` parameter.

            - If you use LBFGS Lightning handles the closure function automatically for you.

            - If you use multiple optimizers, gradients will be calculated only
              for the parameters of current optimizer at each training step.

            - If you need to control how often those optimizers step or override the
              default ``.step()`` schedule, override the :meth:`optimizer_step` hook.

            - If you only want to call a learning rate scheduler every ``x`` step or epoch,
              or want to monitor a custom metric, you can specify these in a lr_dict:

              .. code-block:: python

                  {
                      'scheduler': lr_scheduler,
                      'interval': 'step',  # or 'epoch'
                      'monitor': 'val_f1',
                      'frequency': x,
                  }

        """
        rank_zero_warn("`configure_optimizers` must be implemented to be used with the Lightning Trainer")

    def manual_backward(self, loss: Tensor, optimizer: Optional[Optimizer] = None, *args, **kwargs) -> None:
        """
        Call this directly from your training_step when doing optimizations manually.
        By using this we can ensure that all the proper scaling when using 16-bit etc has been done for you

        This function forwards all args to the .backward() call as well.

        .. tip:: In manual mode we still automatically clip grads if Trainer(gradient_clip_val=x) is set

        .. tip:: In manual mode we still automatically accumulate grad over batches if
           Trainer(accumulate_grad_batches=x) is set and you use `optimizer.step()`

        Example::

            def training_step(...):
                opt_a, opt_b = self.optimizers()
                loss = ...
                # automatically applies scaling, etc...
                self.manual_backward(loss)
                opt_a.step()
        """
        if optimizer is not None:
            rank_zero_warn(
                "`optimizer` argument to `manual_backward` is deprecated in v1.2 and will be removed in v1.4",
                DeprecationWarning
            )

        # make sure we're using manual opt
        self._verify_is_manual_optimization('manual_backward')

        # backward
        self._running_manual_backward = True
        self.trainer.train_loop.backward(loss, optimizer=None, opt_idx=None, *args, **kwargs)
        self._running_manual_backward = False

    def backward(self, loss: Tensor, optimizer: Optimizer, optimizer_idx: int, *args, **kwargs) -> None:
        """
        Override backward with your own implementation if you need to.

        Args:
            loss: Loss is already scaled by accumulated grads
            optimizer: Current optimizer being used
            optimizer_idx: Index of the current optimizer being used

        Called to perform backward step.
        Feel free to override as needed.
        The loss passed in has already been scaled for accumulated gradients if requested.

        Example::

            def backward(self, loss, optimizer, optimizer_idx):
                loss.backward()

        """
        if self.trainer.train_loop.automatic_optimization or self._running_manual_backward:
            loss.backward(*args, **kwargs)

    def toggle_optimizer(self, optimizer: Optimizer, optimizer_idx: int):
        """
        Makes sure only the gradients of the current optimizer's parameters are calculated
        in the training step to prevent dangling gradients in multiple-optimizer setup.

        .. note:: Only called when using multiple optimizers

        Override for your own behavior

        It works with ``untoggle_optimizer`` to make sure param_requires_grad_state is properly reset.

        Args:
            optimizer: Current optimizer used in training_loop
            optimizer_idx: Current optimizer idx in training_loop
        """

        # Iterate over all optimizer parameters to preserve their `requires_grad` information
        # in case these are pre-defined during `configure_optimizers`
        param_requires_grad_state = {}
        for opt in self.optimizers(use_pl_optimizer=False):
            for group in opt.param_groups:
                for param in group['params']:
                    # If a param already appear in param_requires_grad_state, continue
                    if param in param_requires_grad_state:
                        continue
                    param_requires_grad_state[param] = param.requires_grad
                    param.requires_grad = False

        # Then iterate over the current optimizer's parameters and set its `requires_grad`
        # properties accordingly
        for group in optimizer.param_groups:
            for param in group['params']:
                param.requires_grad = param_requires_grad_state[param]
        self._param_requires_grad_state = param_requires_grad_state

    def untoggle_optimizer(self, optimizer_idx: int):
        """
        .. note:: Only called when using multiple optimizers

        Override for your own behavior

        Args:
            optimizer_idx: Current optimizer idx in training_loop
        """
        for opt_idx, opt in enumerate(self.optimizers(use_pl_optimizer=False)):
            if optimizer_idx != opt_idx:
                for group in opt.param_groups:
                    for param in group['params']:
                        if param in self._param_requires_grad_state:
                            param.requires_grad = self._param_requires_grad_state[param]
        # save memory
        del self._param_requires_grad_state

    def optimizer_step(
        self,
        epoch: int = None,
        batch_idx: int = None,
        optimizer: Optimizer = None,
        optimizer_idx: int = None,
        optimizer_closure: Optional[Callable] = None,
        on_tpu: bool = None,
        using_native_amp: bool = None,
        using_lbfgs: bool = None,
    ) -> None:
        r"""
        Override this method to adjust the default way the
        :class:`~pytorch_lightning.trainer.trainer.Trainer` calls each optimizer.
        By default, Lightning calls ``step()`` and ``zero_grad()`` as shown in the example
        once per optimizer.

        Warning:
            If you are overriding this method, make sure that you pass the ``optimizer_closure`` parameter
            to ``optimizer.step()`` function as shown in the examples. This ensures that
            ``train_step_and_backward_closure`` is called within
            :meth:`~pytorch_lightning.trainer.training_loop.TrainLoop.run_training_batch`.

        Args:
            epoch: Current epoch
            batch_idx: Index of current batch
            optimizer: A PyTorch optimizer
            optimizer_idx: If you used multiple optimizers this indexes into that list.
            optimizer_closure: closure for all optimizers
            on_tpu: true if TPU backward is required
            using_native_amp: True if using native amp
            using_lbfgs: True if the matching optimizer is lbfgs

        Examples::

            # DEFAULT
            def optimizer_step(self, epoch, batch_idx, optimizer, optimizer_idx,
                               optimizer_closure, on_tpu, using_native_amp, using_lbfgs):
                optimizer.step(closure=optimizer_closure)

            # Alternating schedule for optimizer steps (i.e.: GANs)
            def optimizer_step(self, epoch, batch_idx, optimizer, optimizer_idx,
                               optimizer_closure, on_tpu, using_native_amp, using_lbfgs):
                # update generator opt every 2 steps
                if optimizer_idx == 0:
                    if batch_idx % 2 == 0 :
                        optimizer.step(closure=optimizer_closure)
                        optimizer.zero_grad()

                # update discriminator opt every 4 steps
                if optimizer_idx == 1:
                    if batch_idx % 4 == 0 :
                        optimizer.step(closure=optimizer_closure)
                        optimizer.zero_grad()

                # ...
                # add as many optimizers as you want


        Here's another example showing how to use this for more advanced things such as
        learning rate warm-up:

        .. code-block:: python

            # learning rate warm-up
            def optimizer_step(self, epoch, batch_idx, optimizer, optimizer_idx,
                               optimizer_closure, on_tpu, using_native_amp, using_lbfgs):
                # warm up lr
                if self.trainer.global_step < 500:
                    lr_scale = min(1., float(self.trainer.global_step + 1) / 500.)
                    for pg in optimizer.param_groups:
                        pg['lr'] = lr_scale * self.learning_rate

                # update params
                optimizer.step(closure=optimizer_closure)
                optimizer.zero_grad()

        """
        if not isinstance(optimizer, LightningOptimizer):
            # wraps into LightingOptimizer only for running step
            optimizer = LightningOptimizer._to_lightning_optimizer(optimizer, self.trainer, optimizer_idx)
        optimizer.step(closure=optimizer_closure)

    def optimizer_zero_grad(self, epoch: int, batch_idx: int, optimizer: Optimizer, optimizer_idx: int):
        optimizer.zero_grad()

    def tbptt_split_batch(self, batch: Tensor, split_size: int) -> list:
        r"""
        When using truncated backpropagation through time, each batch must be split along the
        time dimension. Lightning handles this by default, but for custom behavior override
        this function.

        Args:
            batch: Current batch
            split_size: The size of the split

        Return:
            List of batch splits. Each split will be passed to :meth:`training_step` to enable truncated
            back propagation through time. The default implementation splits root level Tensors and
            Sequences at dim=1 (i.e. time dim). It assumes that each time dim is the same length.

        Examples::

            def tbptt_split_batch(self, batch, split_size):
              splits = []
              for t in range(0, time_dims[0], split_size):
                  batch_split = []
                  for i, x in enumerate(batch):
                      if isinstance(x, torch.Tensor):
                          split_x = x[:, t:t + split_size]
                      elif isinstance(x, collections.Sequence):
                          split_x = [None] * len(x)
                          for batch_idx in range(len(x)):
                              split_x[batch_idx] = x[batch_idx][t:t + split_size]

                      batch_split.append(split_x)

                  splits.append(batch_split)

              return splits

        Note:
            Called in the training loop after
            :meth:`~pytorch_lightning.callbacks.base.Callback.on_batch_start`
            if :paramref:`~pytorch_lightning.trainer.Trainer.truncated_bptt_steps` > 0.
            Each returned batch split is passed separately to :meth:`training_step`.

        """
        time_dims = [len(x[0]) for x in batch if isinstance(x, (torch.Tensor, collections.Sequence))]
        assert len(time_dims) >= 1, "Unable to determine batch time dimension"
        assert all(x == time_dims[0] for x in time_dims), "Batch time dimension length is ambiguous"

        splits = []
        for t in range(0, time_dims[0], split_size):
            batch_split = []
            for i, x in enumerate(batch):
                if isinstance(x, torch.Tensor):
                    split_x = x[:, t:t + split_size]
                elif isinstance(x, collections.Sequence):
                    split_x = [None] * len(x)
                    for batch_idx in range(len(x)):
                        split_x[batch_idx] = x[batch_idx][t:t + split_size]

                batch_split.append(split_x)

            splits.append(batch_split)

        return splits

    def summarize(self, mode: Optional[str] = ModelSummary.MODE_DEFAULT) -> Optional[ModelSummary]:
        model_summary = None

        if mode in ModelSummary.MODES:
            model_summary = ModelSummary(self, mode=mode)
            log.info("\n" + str(model_summary))
        elif mode is not None:
            raise MisconfigurationException(f"`mode` can be None, {', '.join(ModelSummary.MODES)}, got {mode}")

        return model_summary

    def freeze(self) -> None:
        r"""
        Freeze all params for inference.

        Example::

            model = MyLightningModule(...)
            model.freeze()

        """
        for param in self.parameters():
            param.requires_grad = False

        self.eval()

    def unfreeze(self) -> None:
        """
        Unfreeze all parameters for training.

        .. code-block:: python

            model = MyLightningModule(...)
            model.unfreeze()

        """
        for param in self.parameters():
            param.requires_grad = True

        self.train()

    def get_progress_bar_dict(self) -> Dict[str, Union[int, str]]:
        r"""
        Implement this to override the default items displayed in the progress bar.
        By default it includes the average loss value, split index of BPTT (if used)
        and the version of the experiment when using a logger.

        .. code-block::

            Epoch 1:   4%|▎         | 40/1095 [00:03<01:37, 10.84it/s, loss=4.501, v_num=10]

        Here is an example how to override the defaults:

        .. code-block:: python

            def get_progress_bar_dict(self):
                # don't show the version number
                items = super().get_progress_bar_dict()
                items.pop("v_num", None)
                return items

        Return:
            Dictionary with the items to be displayed in the progress bar.
        """
        # call .item() only once but store elements without graphs
        running_train_loss = self.trainer.train_loop.running_loss.mean()
        avg_training_loss = None
        if running_train_loss is not None:
            avg_training_loss = running_train_loss.cpu().item()
        elif self.trainer.train_loop.automatic_optimization:
            avg_training_loss = float('NaN')

        tqdm_dict = {}
        if avg_training_loss is not None:
            tqdm_dict["loss"] = f"{avg_training_loss:.3g}"

        if self.trainer.truncated_bptt_steps is not None:
            tqdm_dict["split_idx"] = self.trainer.split_idx

        if self.trainer.logger is not None and self.trainer.logger.version is not None:
            version = self.trainer.logger.version
            # show last 4 places of long version strings
            version = version[-4:] if isinstance(version, str) else version
            tqdm_dict["v_num"] = version

        return tqdm_dict

    def _verify_is_manual_optimization(self, fn_name):
        if self.trainer.train_loop.automatic_optimization:
            raise MisconfigurationException(
                f'to use {fn_name}, please disable automatic optimization:'
                ' set model property `automatic_optimization` as False'
            )

    @classmethod
    def _auto_collect_arguments(cls, frame=None) -> Tuple[Dict, Dict]:
        """
        Collect all module arguments in the current constructor and all child constructors.
        The child constructors are all the ``__init__`` methods that reach the current class through
        (chained) ``super().__init__()`` calls.

        Args:
            frame: instance frame

        Returns:
            self_arguments: arguments dictionary of the first instance
            parents_arguments: arguments dictionary of the parent's instances
        """
        if not frame:
            frame = inspect.currentframe()

        frame_args = collect_init_args(frame.f_back, [])
        self_arguments = frame_args[-1]

        # set hyper_parameters in child
        self_arguments = self_arguments
        parents_arguments = {}

        # add all arguments from parents
        for args in frame_args[:-1]:
            parents_arguments.update(args)
        return self_arguments, parents_arguments

    def save_hyperparameters(
        self,
        *args,
        ignore: Optional[Union[Sequence[str], str]] = None,
        frame: Optional[types.FrameType] = None
    ) -> None:
        """Save model arguments to ``hparams`` attribute.

        Args:
            args: single object of `dict`, `NameSpace` or `OmegaConf`
                or string names or arguments from class ``__init__``
            ignore: an argument name or a list of argument names from
                class ``__init__`` to be ignored
            frame: a frame object. Default is None

        Example::
            >>> class ManuallyArgsModel(LightningModule):
            ...     def __init__(self, arg1, arg2, arg3):
            ...         super().__init__()
            ...         # manually assign arguments
            ...         self.save_hyperparameters('arg1', 'arg3')
            ...     def forward(self, *args, **kwargs):
            ...         ...
            >>> model = ManuallyArgsModel(1, 'abc', 3.14)
            >>> model.hparams
            "arg1": 1
            "arg3": 3.14

            >>> class AutomaticArgsModel(LightningModule):
            ...     def __init__(self, arg1, arg2, arg3):
            ...         super().__init__()
            ...         # equivalent automatic
            ...         self.save_hyperparameters()
            ...     def forward(self, *args, **kwargs):
            ...         ...
            >>> model = AutomaticArgsModel(1, 'abc', 3.14)
            >>> model.hparams
            "arg1": 1
            "arg2": abc
            "arg3": 3.14

            >>> class SingleArgModel(LightningModule):
            ...     def __init__(self, params):
            ...         super().__init__()
            ...         # manually assign single argument
            ...         self.save_hyperparameters(params)
            ...     def forward(self, *args, **kwargs):
            ...         ...
            >>> model = SingleArgModel(Namespace(p1=1, p2='abc', p3=3.14))
            >>> model.hparams
            "p1": 1
            "p2": abc
            "p3": 3.14

            >>> class ManuallyArgsModel(LightningModule):
            ...     def __init__(self, arg1, arg2, arg3):
            ...         super().__init__()
            ...         # pass argument(s) to ignore as a string or in a list
            ...         self.save_hyperparameters(ignore='arg2')
            ...     def forward(self, *args, **kwargs):
            ...         ...
            >>> model = ManuallyArgsModel(1, 'abc', 3.14)
            >>> model.hparams
            "arg1": 1
            "arg3": 3.14
        """
        if not frame:
            frame = inspect.currentframe().f_back
        init_args = get_init_args(frame)
        assert init_args, "failed to inspect the self init"

        if ignore is not None:
            if isinstance(ignore, str):
                ignore = [ignore]
            if isinstance(ignore, (list, tuple)):
                ignore = [arg for arg in ignore if isinstance(arg, str)]
            init_args = {k: v for k, v in init_args.items() if k not in ignore}

        if not args:
            # take all arguments
            hp = init_args
            self._hparams_name = "kwargs" if hp else None
        else:
            # take only listed arguments in `save_hparams`
            isx_non_str = [i for i, arg in enumerate(args) if not isinstance(arg, str)]
            if len(isx_non_str) == 1:
                hp = args[isx_non_str[0]]
                cand_names = [k for k, v in init_args.items() if v == hp]
                self._hparams_name = cand_names[0] if cand_names else None
            else:
                hp = {arg: init_args[arg] for arg in args if isinstance(arg, str)}
                self._hparams_name = "kwargs"

        # `hparams` are expected here
        if hp:
            self._set_hparams(hp)
        # make deep copy so  there is not other runtime changes reflected
        self._hparams_initial = copy.deepcopy(self._hparams)

    def _set_hparams(self, hp: Union[dict, Namespace, str]) -> None:
        if isinstance(hp, Namespace):
            hp = vars(hp)
        if isinstance(hp, dict):
            hp = AttributeDict(hp)
        elif isinstance(hp, PRIMITIVE_TYPES):
            raise ValueError(f"Primitives {PRIMITIVE_TYPES} are not allowed.")
        elif not isinstance(hp, ALLOWED_CONFIG_TYPES):
            raise ValueError(f"Unsupported config type of {type(hp)}.")

        if isinstance(hp, dict) and isinstance(self.hparams, dict):
            self.hparams.update(hp)
        else:
            self._hparams = hp

    @torch.no_grad()
    def to_onnx(
        self,
        file_path: Union[str, Path],
        input_sample: Optional[Any] = None,
        **kwargs,
    ):
        """
        Saves the model in ONNX format

        Args:
            file_path: The path of the file the onnx model should be saved to.
            input_sample: An input for tracing. Default: None (Use self.example_input_array)
            **kwargs: Will be passed to torch.onnx.export function.

        Example:
            >>> class SimpleModel(LightningModule):
            ...     def __init__(self):
            ...         super().__init__()
            ...         self.l1 = torch.nn.Linear(in_features=64, out_features=4)
            ...
            ...     def forward(self, x):
            ...         return torch.relu(self.l1(x.view(x.size(0), -1)))

            >>> with tempfile.NamedTemporaryFile(suffix='.onnx', delete=False) as tmpfile:
            ...     model = SimpleModel()
            ...     input_sample = torch.randn((1, 64))
            ...     model.to_onnx(tmpfile.name, input_sample, export_params=True)
            ...     os.path.isfile(tmpfile.name)
            True
        """
        mode = self.training

        if input_sample is None:
            if self.example_input_array is None:
                raise ValueError(
                    "Could not export to ONNX since neither `input_sample` nor"
                    " `model.example_input_array` attribute is set."
                )
            input_sample = self.example_input_array

        input_sample = self._apply_batch_transfer_handler(input_sample)

        if "example_outputs" not in kwargs:
            self.eval()
            kwargs["example_outputs"] = self(input_sample)

        torch.onnx.export(self, input_sample, file_path, **kwargs)
        self.train(mode)

    @torch.no_grad()
    def to_torchscript(
        self,
        file_path: Optional[Union[str, Path]] = None,
        method: Optional[str] = 'script',
        example_inputs: Optional[Any] = None,
        **kwargs,
    ) -> Union[ScriptModule, Dict[str, ScriptModule]]:
        """
        By default compiles the whole model to a :class:`~torch.jit.ScriptModule`.
        If you want to use tracing, please provided the argument `method='trace'` and make sure that either the
        example_inputs argument is provided, or the model has self.example_input_array set.
        If you would like to customize the modules that are scripted you should override this method.
        In case you want to return multiple modules, we recommend using a dictionary.

        Args:
            file_path: Path where to save the torchscript. Default: None (no file saved).
            method: Whether to use TorchScript's script or trace method. Default: 'script'
            example_inputs: An input to be used to do tracing when method is set to 'trace'.
              Default: None (Use self.example_input_array)
            **kwargs: Additional arguments that will be passed to the :func:`torch.jit.script` or
              :func:`torch.jit.trace` function.

        Note:
            - Requires the implementation of the
              :meth:`~pytorch_lightning.core.lightning.LightningModule.forward` method.
            - The exported script will be set to evaluation mode.
            - It is recommended that you install the latest supported version of PyTorch
              to use this feature without limitations. See also the :mod:`torch.jit`
              documentation for supported features.

        Example:
            >>> class SimpleModel(LightningModule):
            ...     def __init__(self):
            ...         super().__init__()
            ...         self.l1 = torch.nn.Linear(in_features=64, out_features=4)
            ...
            ...     def forward(self, x):
            ...         return torch.relu(self.l1(x.view(x.size(0), -1)))
            ...
            >>> model = SimpleModel()
            >>> torch.jit.save(model.to_torchscript(), "model.pt")  # doctest: +SKIP
            >>> os.path.isfile("model.pt")  # doctest: +SKIP
            >>> torch.jit.save(model.to_torchscript(file_path="model_trace.pt", method='trace', # doctest: +SKIP
            ...                                     example_inputs=torch.randn(1, 64)))  # doctest: +SKIP
            >>> os.path.isfile("model_trace.pt")  # doctest: +SKIP
            True

        Return:
            This LightningModule as a torchscript, regardless of whether file_path is
            defined or not.
        """
        mode = self.training

        if method == 'script':
            torchscript_module = torch.jit.script(self.eval(), **kwargs)
        elif method == 'trace':
            # if no example inputs are provided, try to see if model has example_input_array set
            if example_inputs is None:
                if self.example_input_array is None:
                    raise ValueError(
                        'Choosing method=`trace` requires either `example_inputs`'
                        ' or `model.example_input_array` to be defined.'
                    )
                example_inputs = self.example_input_array

            # automatically send example inputs to the right device and use trace
            example_inputs = self._apply_batch_transfer_handler(example_inputs)
            torchscript_module = torch.jit.trace(func=self.eval(), example_inputs=example_inputs, **kwargs)
        else:
            raise ValueError(f"The 'method' parameter only supports 'script' or 'trace', but value given was: {method}")

        self.train(mode)

        if file_path is not None:
            torch.jit.save(torchscript_module, file_path)

        return torchscript_module

    @property
    def hparams(self) -> Union[AttributeDict, dict, Namespace]:
        if not hasattr(self, "_hparams"):
            self._hparams = AttributeDict()
        return self._hparams

    @property
    def hparams_initial(self) -> AttributeDict:
        if not hasattr(self, "_hparams_initial"):
            return AttributeDict()
        # prevent any change
        return copy.deepcopy(self._hparams_initial)

    @property
    def model_size(self) -> float:
        # todo: think about better way without need to dump model to drive
        tmp_name = f"{uuid.uuid4().hex}.pt"
        torch.save(self.state_dict(), tmp_name)
        size_mb = os.path.getsize(tmp_name) / 1e6
        os.remove(tmp_name)
        return size_mb<|MERGE_RESOLUTION|>--- conflicted
+++ resolved
@@ -25,11 +25,7 @@
 from argparse import Namespace
 from functools import partial
 from pathlib import Path
-<<<<<<< HEAD
-from typing import Any, Callable, Dict, List, Optional, Tuple, Union
-=======
-from typing import Any, Callable, Dict, List, Optional, Sequence, Tuple, TYPE_CHECKING, Union
->>>>>>> 59acf574
+from typing import Any, Callable, Dict, List, Optional, Sequence, Tuple, Union
 
 import torch
 from torch import ScriptModule, Tensor
