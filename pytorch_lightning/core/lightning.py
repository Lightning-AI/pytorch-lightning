# Copyright The PyTorch Lightning team.
#
# Licensed under the Apache License, Version 2.0 (the "License");
# you may not use this file except in compliance with the License.
# You may obtain a copy of the License at
#
#     http://www.apache.org/licenses/LICENSE-2.0
#
# Unless required by applicable law or agreed to in writing, software
# distributed under the License is distributed on an "AS IS" BASIS,
# WITHOUT WARRANTIES OR CONDITIONS OF ANY KIND, either express or implied.
# See the License for the specific language governing permissions and
# limitations under the License.
"""The LightningModule - an nn.Module with many additional features."""

import collections
import inspect
import logging
import numbers
import os
import tempfile
import uuid
from abc import ABC
from pathlib import Path
from typing import Any, Callable, Dict, List, Mapping, Optional, Tuple, Union

import numpy as np
import torch
from torch import ScriptModule, Tensor
from torch.nn import Module
from torch.optim.optimizer import Optimizer
from torchmetrics import Metric

from pytorch_lightning.core.grads import GradInformation
from pytorch_lightning.core.hooks import CheckpointHooks, DataHooks, ModelHooks
from pytorch_lightning.core.memory import ModelSummary
from pytorch_lightning.core.optimizer import LightningOptimizer
from pytorch_lightning.core.saving import ModelIO
from pytorch_lightning.trainer.connectors.logger_connector.fx_validator import FxValidator
from pytorch_lightning.utilities import rank_zero_deprecation, rank_zero_warn
from pytorch_lightning.utilities.apply_func import apply_to_collection, convert_to_tensors
from pytorch_lightning.utilities.cloud_io import get_filesystem
from pytorch_lightning.utilities.device_dtype_mixin import DeviceDtypeModuleMixin
from pytorch_lightning.utilities.distributed import distributed_available, sync_ddp
from pytorch_lightning.utilities.exceptions import MisconfigurationException
from pytorch_lightning.utilities.hparams_mixin import HyperparametersMixin
from pytorch_lightning.utilities.parsing import collect_init_args
from pytorch_lightning.utilities.signature_utils import is_param_in_hook_signature
from pytorch_lightning.utilities.types import _METRIC_COLLECTION, EPOCH_OUTPUT, STEP_OUTPUT
from pytorch_lightning.utilities.warnings import WarningCache

warning_cache = WarningCache()
log = logging.getLogger(__name__)


class LightningModule(
    ABC,
    DeviceDtypeModuleMixin,
    HyperparametersMixin,
    GradInformation,
    ModelIO,
    ModelHooks,
    DataHooks,
    CheckpointHooks,
    Module,
):
    # Below is for property support of JIT in PyTorch 1.7
    # since none of these are important when using JIT, we are going to ignore them.
    __jit_unused_properties__ = [
        "datamodule",
        "example_input_array",
        "on_gpu",
        "current_epoch",
        "global_step",
        "global_rank",
        "local_rank",
        "logger",
        "model_size",
        "automatic_optimization",
        "truncated_bptt_steps",
        "loaded_optimizer_states_dict",
    ] + DeviceDtypeModuleMixin.__jit_unused_properties__ + HyperparametersMixin.__jit_unused_properties__

    def __init__(self, *args: Any, **kwargs: Any) -> None:
        super().__init__(*args, **kwargs)

        # see (https://github.com/pytorch/pytorch/blob/3e6bb5233f9ca2c5aa55d9cda22a7ee85439aa6e/
        # torch/nn/modules/module.py#L227)
        torch._C._log_api_usage_once(f"lightning.module.{self.__class__.__name__}")

        # pointer to the trainer object
        self.trainer = None

        self._distrib_type = None
        self._device_type = None

        # true if using amp
        self.use_amp: bool = False

        # the precision used
        self.precision: int = 32

        # optionally can be set by user
        self._example_input_array = None
        self._datamodule = None
        self._current_fx_name: Optional[str] = None
        self._current_dataloader_idx: Optional[int] = None
        self._automatic_optimization: bool = True
        self._truncated_bptt_steps: int = 0
        self._param_requires_grad_state = dict()
<<<<<<< HEAD
        self._log_hyperparams = True
=======
        self._metric_attributes: Optional[Dict[int, str]] = None

        # deprecated, will be removed in 1.6
        self._loaded_optimizer_states_dict = {}

    def optimizers(
        self,
        use_pl_optimizer: bool = True
    ) -> Union[Optimizer, LightningOptimizer, List[Optimizer], List[LightningOptimizer]]:
        """
        Returns the optimizer(s) that are being used during training. Useful for manual optimization.

        Args:
            use_pl_optimizer: If ``True``, will wrap the optimizer(s) in a
                :class:`~pytorch_lightning.core.optimizer.LightningOptimizer` for automatic handling of precision and
                profiling.
>>>>>>> 09ff2951

        Returns:
            A single optimizer, or a list of optimizers in case multiple ones are present.
        """
        if use_pl_optimizer:
            opts = list(self.trainer.lightning_optimizers.values())
        else:
            opts = self.trainer.optimizers

        # single optimizer
        if isinstance(opts, list) and len(opts) == 1 and isinstance(opts[0], (Optimizer, LightningOptimizer)):
            return opts[0]
        # multiple opts
        return opts

    def lr_schedulers(self) -> Optional[Union[Any, List[Any]]]:
        """
        Returns the learning rate scheduler(s) that are being used during training. Useful for manual optimization.

        Returns:
            A single scheduler, or a list of schedulers in case multiple ones are present, or ``None`` if no
            schedulers were returned in :meth:`configure_optimizers`.
        """
        if not self.trainer.lr_schedulers:
            return None

        # ignore other keys "interval", "frequency", etc.
        lr_schedulers = [s["scheduler"] for s in self.trainer.lr_schedulers]

        # single scheduler
        if len(lr_schedulers) == 1:
            return lr_schedulers[0]

        # multiple schedulers
        return lr_schedulers

    @property
    def example_input_array(self) -> Any:
        """
        The example input array is a specification of what the module can consume in the :meth:`forward` method.
        The return type is interpreted as follows:

        -   Single tensor: It is assumed the model takes a single argument, i.e.,
            ``model.forward(model.example_input_array)``
        -   Tuple: The input array should be interpreted as a sequence of positional arguments, i.e.,
            ``model.forward(*model.example_input_array)``
        -   Dict: The input array represents named keyword arguments, i.e.,
            ``model.forward(**model.example_input_array)``
        """
        return self._example_input_array

    @example_input_array.setter
    def example_input_array(self, example: Any) -> None:
        self._example_input_array = example

    @property
    def current_epoch(self) -> int:
        """The current epoch in the Trainer. If no Trainer is attached, this propery is 0."""
        return self.trainer.current_epoch if self.trainer else 0

    @property
    def global_step(self) -> int:
        """Total training batches seen across all epochs. If no Trainer is attached, this propery is 0."""
        return self.trainer.global_step if self.trainer else 0

    @property
    def global_rank(self) -> int:
        """The index of the current process across all nodes and devices."""
        return self.trainer.global_rank if self.trainer else 0

    @property
    def local_rank(self) -> int:
        """The index of the current process within a single node."""
        return self.trainer.local_rank if self.trainer else 0

    @property
    def datamodule(self) -> Any:
        warning_cache.deprecation(
            "The `LightningModule.datamodule` property is deprecated in v1.3 and will be removed in v1.5."
            " Access the datamodule through using `self.trainer.datamodule` instead.",
            stacklevel=6,
        )
        return self._datamodule

    @property
    def loaded_optimizer_states_dict(self) -> dict:
        warning_cache.deprecation(
            "The `LightningModule.loaded_optimizer_states_dict` property is deprecated in v1.4"
            " and will be removed in v1.6.",
            stacklevel=6,
        )
        return self._loaded_optimizer_states_dict

    @loaded_optimizer_states_dict.setter
    def loaded_optimizer_states_dict(self, val: dict) -> None:
        warning_cache.deprecation(
            "The `LightningModule.loaded_optimizer_states_dict` property is deprecated in v1.4"
            " and will be removed in v1.6.",
            stacklevel=6,
        )
        self._loaded_optimizer_states_dict = val

    @datamodule.setter
    def datamodule(self, datamodule: Any) -> None:
        self._datamodule = datamodule

    @property
    def on_gpu(self):
        """
        Returns ``True`` if this model is currently located on a GPU.
        Useful to set flags around the LightningModule for different CPU vs GPU behavior.
        """
        return self.device.type == "cuda"

    @property
    def automatic_optimization(self) -> bool:
        """
        If set to ``False`` you are responsible for calling ``.backward()``, ``.step()``, ``.zero_grad()``.
        """
        return self._automatic_optimization

    @automatic_optimization.setter
    def automatic_optimization(self, automatic_optimization: bool) -> None:
        self._automatic_optimization = automatic_optimization

    @property
    def truncated_bptt_steps(self) -> int:
        """
        Enables `Truncated Backpropagation Through Time` in the Trainer when set to a positive integer. It represents
        the number of times :meth:`training_step` gets called before backpropagation. If this is > 0, the
        :meth:`training_step` receives an additional argument ``hiddens`` and is expected to return a hidden state.
        """
        return self._truncated_bptt_steps

    @truncated_bptt_steps.setter
    def truncated_bptt_steps(self, truncated_bptt_steps: int) -> None:
        self._truncated_bptt_steps = truncated_bptt_steps

    @property
    def logger(self):
        """ Reference to the logger object in the Trainer. """
        return self.trainer.logger if self.trainer else None

    def _apply_batch_transfer_handler(
        self, batch: Any, device: Optional[torch.device] = None, dataloader_idx: Optional[int] = None
    ) -> Any:
        device = device or self.device
        batch = self.on_before_batch_transfer(batch, dataloader_idx)

        if is_param_in_hook_signature(self.transfer_batch_to_device, 'dataloader_idx'):
            batch = self.transfer_batch_to_device(batch, device, dataloader_idx)
        else:
            warning_cache.deprecation(
                "`transfer_batch_to_device` hook signature has changed in v1.4."
                " `dataloader_idx` parameter has been added to it. Support for"
                " the old signature will be removed in v1.6"
            )
            batch = self.transfer_batch_to_device(batch, device)

        batch = self.on_after_batch_transfer(batch, dataloader_idx)
        return batch

    def print(self, *args, **kwargs) -> None:
        r"""
        Prints only from process 0. Use this in any distributed mode to log only once.

        Args:
            *args: The thing to print. The same as for Python's built-in print function.
            **kwargs: The same as for Python's built-in print function.

        Example::

            def forward(self, x):
                self.print(x, 'in forward')

        """
        if self.trainer.is_global_zero:
            progress_bar = self.trainer.progress_bar_callback
            if progress_bar is not None and progress_bar.is_enabled:
                progress_bar.print(*args, **kwargs)
            else:
                print(*args, **kwargs)

    def log(
        self,
        name: str,
        value: _METRIC_COLLECTION,
        prog_bar: bool = False,
        logger: bool = True,
        on_step: Optional[bool] = None,
        on_epoch: Optional[bool] = None,
        reduce_fx: Union[str, Callable] = 'default',  # TODO: change to 'mean' when `sync_dist_op` is removed in 1.6
        tbptt_reduce_fx: Optional = None,  # noqa: Remove in 1.6
        tbptt_pad_token: Optional = None,  # noqa: Remove in 1.6
        enable_graph: bool = False,
        sync_dist: bool = False,
        sync_dist_op: Optional = None,  # noqa: Remove in 1.6
        sync_dist_group: Optional[Any] = None,
        add_dataloader_idx: bool = True,
        batch_size: Optional[int] = None,
        metric_attribute: Optional[str] = None,
        rank_zero_only: Optional[bool] = None,
    ) -> None:
        """
        Log a key, value pair.

        Example::

            self.log('train_loss', loss)

        The default behavior per hook is as follows:

        .. csv-table:: ``*`` also applies to the test loop
           :header: "LightningModule Hook", "on_step", "on_epoch", "prog_bar", "logger"
           :widths: 20, 10, 10, 10, 10

           "training_step", "T", "F", "F", "T"
           "training_step_end", "T", "F", "F", "T"
           "training_epoch_end", "F", "T", "F", "T"
           "validation_step*", "F", "T", "F", "T"
           "validation_step_end*", "F", "T", "F", "T"
           "validation_epoch_end*", "F", "T", "F", "T"

        Args:
            name: key to log
            value: value to log. Can be a ``float``, ``Tensor``, ``Metric``, or a dictionary of the former.
            prog_bar: if True logs to the progress bar
            logger: if True logs to the logger
            on_step: if True logs at this step. None auto-logs at the training_step but not validation/test_step
            on_epoch: if True logs epoch accumulated metrics. None auto-logs at the val/test step but not training_step
            reduce_fx: reduction function over step values for end of epoch. :meth:`torch.mean` by default.
            enable_graph: if True, will not auto detach the graph
            sync_dist: if True, reduces the metric across GPUs/TPUs
            sync_dist_group: the ddp group to sync across
            add_dataloader_idx: if True, appends the index of the current dataloader to
                the name (when using multiple). If False, user needs to give unique names for
                each dataloader to not mix values
            batch_size: Current batch_size. This will be directly inferred from the loaded batch,
                but some data structures might need to explicitly provide it.
            metric_attribute: To restore the metric state, Lightning requires the reference of the
                :class:`torchmetrics.Metric` in your model. This is found automatically if it is a model attribute.
            rank_zero_only: Whether the value will be logged only on rank 0. This will prevent synchronization which
                would produce a deadlock as not all processes would perform this log call.
        """
        if tbptt_reduce_fx is not None:
            rank_zero_deprecation(
                '`self.log(tbptt_reduce_fx=...)` is no longer supported. The flag will be removed in v1.6.'
                ' Please, open a discussion explaining your use-case in'
                ' `https://github.com/PyTorchLightning/pytorch-lightning/discussions`'
            )
        if tbptt_pad_token is not None:
            rank_zero_deprecation(
                '`self.log(tbptt_pad_token=...)` is no longer supported. The flag will be removed in v1.6.'
                ' Please, open a discussion explaining your use-case in'
                ' `https://github.com/PyTorchLightning/pytorch-lightning/discussions`'
            )
        if sync_dist_op is not None:
            rank_zero_deprecation(
                f"`self.log(sync_dist_op='{sync_dist_op}')` is deprecated and will be removed in v.1.6."
                f" Use `self.log(reduce_fx={sync_dist_op})` instead."
            )
            if reduce_fx == 'default':
                reduce_fx = sync_dist_op
        elif reduce_fx == 'default':
            reduce_fx = 'mean'

        # check for invalid values
        apply_to_collection(value, dict, self.__check_not_nested, name)
        apply_to_collection(
            value, object, self.__check_allowed, name, value, wrong_dtype=(numbers.Number, Metric, Tensor, dict)
        )

        # set the default depending on the fx_name
        on_step = self.__auto_choose_log_on_step(on_step)
        on_epoch = self.__auto_choose_log_on_epoch(on_epoch)

        results = self.trainer._results
        assert results is not None
        assert self._current_fx_name is not None
        FxValidator.check_logging(self._current_fx_name, on_step=on_step, on_epoch=on_epoch)

        # make sure user doesn't introduce logic for multi-dataloaders
        if "/dataloader_idx_" in name:
            raise MisconfigurationException(
                f"You called `self.log` with the key `{name}`"
                " but it should not contain information about `dataloader_idx`"
            )

        value = apply_to_collection(value, numbers.Number, self.__to_tensor)

        if self.trainer.logger_connector.should_reset_tensors(self._current_fx_name):
            # if we started a new epoch (running it's first batch) the hook name has changed
            # reset any tensors for the new hook name
            results.reset(metrics=False, fx=self._current_fx_name)

        if metric_attribute is None and isinstance(value, Metric):
            if self._metric_attributes is None:
                # compute once
                self._metric_attributes = {
                    id(module): name
                    for name, module in self.named_modules() if isinstance(module, Metric)
                }
                if not self._metric_attributes:
                    raise MisconfigurationException(
                        "Could not find the `LightningModule` attribute for the `torchmetrics.Metric` logged."
                        " You can fix this by setting an attribute for the metric in your `LightningModule`."
                    )
            # try to find the passed metric in the LightningModule
            metric_attribute = self._metric_attributes.get(id(value), None)
            if metric_attribute is None:
                raise MisconfigurationException(
                    "Could not find the `LightningModule` attribute for the `torchmetrics.Metric` logged."
                    f" You can fix this by calling `self.log({name}, ..., metric_attribute=name)` where `name` is one"
                    f" of {list(self._metric_attributes.values())}"
                )

        results.log(
            self._current_fx_name,
            name,
            value,
            prog_bar=prog_bar,
            logger=logger,
            on_step=on_step,
            on_epoch=on_epoch,
            reduce_fx=reduce_fx,
            enable_graph=enable_graph,
            dataloader_idx=(self._current_dataloader_idx if add_dataloader_idx else None),
            batch_size=batch_size,
            sync_dist=sync_dist and distributed_available(),
            sync_dist_fn=self.trainer.training_type_plugin.reduce or sync_ddp,
            sync_dist_group=sync_dist_group,
            metric_attribute=metric_attribute,
            rank_zero_only=rank_zero_only,
        )

        self.trainer.logger_connector._current_fx = self._current_fx_name

    def log_dict(
        self,
        dictionary: Mapping[str, _METRIC_COLLECTION],
        prog_bar: bool = False,
        logger: bool = True,
        on_step: Optional[bool] = None,
        on_epoch: Optional[bool] = None,
        reduce_fx: Union[str, Callable] = 'default',  # TODO: change to 'mean' when `sync_dist_op` is removed in 1.6
        tbptt_reduce_fx: Optional[Any] = None,  # noqa: Remove in 1.6
        tbptt_pad_token: Optional[Any] = None,  # noqa: Remove in 1.6
        enable_graph: bool = False,
        sync_dist: bool = False,
        sync_dist_op: Optional[Any] = None,  # noqa: Remove in 1.6
        sync_dist_group: Optional[Any] = None,
        add_dataloader_idx: bool = True,
    ) -> None:
        """
        Log a dictionary of values at once.

        Example::

            values = {'loss': loss, 'acc': acc, ..., 'metric_n': metric_n}
            self.log_dict(values)

        Args:
            dictionary: key value pairs.
                The values can be a ``float``, ``Tensor``, ``Metric``, or a dictionary of the former.
            prog_bar: if True logs to the progress base
            logger: if True logs to the logger
            on_step: if True logs at this step. None auto-logs for training_step but not validation/test_step
            on_epoch: if True logs epoch accumulated metrics. None auto-logs for val/test step but not training_step
            reduce_fx: reduction function over step values for end of epoch. :meth:`torch.mean` by default.
            enable_graph: if True, will not auto detach the graph
            sync_dist: if True, reduces the metric across GPUs/TPUs
            sync_dist_group: the ddp group sync across
            add_dataloader_idx: if True, appends the index of the current dataloader to
                the name (when using multiple). If False, user needs to give unique names for
                each dataloader to not mix values
        """
        for k, v in dictionary.items():
            self.log(
                name=k,
                value=v,
                prog_bar=prog_bar,
                logger=logger,
                on_step=on_step,
                on_epoch=on_epoch,
                reduce_fx=reduce_fx,
                enable_graph=enable_graph,
                sync_dist=sync_dist,
                sync_dist_group=sync_dist_group,
                sync_dist_op=sync_dist_op,
                tbptt_pad_token=tbptt_pad_token,
                tbptt_reduce_fx=tbptt_reduce_fx,
                add_dataloader_idx=add_dataloader_idx
            )

    @staticmethod
    def __check_not_nested(value: dict, name: str) -> dict:
        # self-imposed restriction. for simplicity
        if any(isinstance(v, dict) for v in value.values()):
            raise ValueError(f'`self.log({name}, {value})` was called, but nested dictionaries cannot be logged')
        return value

    @staticmethod
    def __check_allowed(v: Any, name: str, value: Any) -> None:
        raise ValueError(f'`self.log({name}, {value})` was called, but `{type(v).__name__}` values cannot be logged')

    def __to_tensor(self, value: numbers.Number) -> torch.Tensor:
        return torch.tensor(value, device=self.device)

    def log_grad_norm(self, grad_norm_dict: Dict[str, torch.Tensor]) -> None:
        """Override this method to change the default behaviour of ``log_grad_norm``.

        Args:
            grad_norm_dict: Dictionary containing current grad norm metrics

        Example::

            # DEFAULT
            def log_grad_norm(self, grad_norm_dict):
                self.log_dict(grad_norm_dict, on_step=False, on_epoch=True, prog_bar=False, logger=True)
        """
        self.log_dict(grad_norm_dict, on_step=True, on_epoch=True, prog_bar=True, logger=True)

    def write_prediction(
        self, name: str, value: Union[torch.Tensor, List[torch.Tensor]], filename: str = 'predictions.pt'
    ):
        """
        Write predictions to disk using ``torch.save``

        Example::

            self.write_prediction('pred', torch.tensor(...), filename='my_predictions.pt')

        Args:
            name: a string indicating the name to save the predictions under
            value: the predictions, either a single :class:`~torch.Tensor` or a list of them
            filename: name of the file to save the predictions to

        Note:
            when running in distributed mode, calling ``write_prediction`` will create a file for
            each device with respective names: ``filename_rank_0.pt``, ``filename_rank_1.pt``, ...

        .. deprecated::v1.3
            Will be removed in v1.5.0.
        """
        rank_zero_deprecation(
            'LightningModule method `write_prediction` was deprecated in v1.3'
            ' and will be removed in v1.5.'
        )

        self.trainer._evaluation_loop.predictions._add_prediction(name, value, filename)

    def write_prediction_dict(self, predictions_dict: Dict[str, Any], filename: str = 'predictions.pt'):
        """
        Write a dictonary of predictions to disk at once using ``torch.save``

        Example::

            pred_dict = {'pred1': torch.tensor(...), 'pred2': torch.tensor(...)}
            self.write_prediction_dict(pred_dict)

        Args:
            predictions_dict: dict containing predictions, where each prediction should
                either be single :class:`~torch.Tensor` or a list of them

        Note:
            when running in distributed mode, calling ``write_prediction_dict`` will create a file for
            each device with respective names: ``filename_rank_0.pt``, ``filename_rank_1.pt``, ...

        .. deprecated::v1.3
            Will be removed in v1.5.0.
        """
        rank_zero_deprecation(
            'LightningModule method `write_prediction_dict` was deprecated in v1.3 and'
            ' will be removed in v1.5.'
        )

        for k, v in predictions_dict.items():
            self.write_prediction(k, v, filename)

    def __auto_choose_log_on_step(self, on_step: Optional[bool]) -> bool:
        if on_step is None:
            on_step = False
            on_step |= self._current_fx_name in ('training_step', 'training_step_end')
        return on_step

    def __auto_choose_log_on_epoch(self, on_epoch: Optional[bool]) -> bool:
        if on_epoch is None:
            on_epoch = True
            on_epoch &= self._current_fx_name not in ('training_step', 'training_step_end')
        return on_epoch

    def all_gather(
        self,
        data: Union[torch.Tensor, Dict, List, Tuple],
        group: Optional[Any] = None,
        sync_grads: bool = False,
    ):
        r"""
        Allows users to call ``self.all_gather()`` from the LightningModule, thus making the ``all_gather`` operation
        accelerator agnostic. ``all_gather`` is a function provided by accelerators to gather a tensor from several
        distributed processes.

        Args:
            data: int, float, tensor of shape (batch, ...), or a (possibly nested) collection thereof.
            group: the process group to gather results from. Defaults to all processes (world)
            sync_grads: flag that allows users to synchronize gradients for the all_gather operation

        Return:
            A tensor of shape (world_size, batch, ...), or if the input was a collection
            the output will also be a collection with tensors of this shape.
        """
        group = group if group is not None else torch.distributed.group.WORLD
        all_gather = self.trainer.accelerator.all_gather
        data = convert_to_tensors(data, device=self.device)
        return apply_to_collection(data, torch.Tensor, all_gather, group=group, sync_grads=sync_grads)

    def forward(self, *args, **kwargs) -> Any:
        r"""
        Same as :meth:`torch.nn.Module.forward()`.

        Args:
            *args: Whatever you decide to pass into the forward method.
            **kwargs: Keyword arguments are also possible.

        Return:
            Your model's output
        """
        return super().forward(*args, **kwargs)

    def training_step(self, *args, **kwargs) -> STEP_OUTPUT:
        r"""
        Here you compute and return the training loss and some additional metrics for e.g.
        the progress bar or logger.

        Args:
            batch (:class:`~torch.Tensor` | (:class:`~torch.Tensor`, ...) | [:class:`~torch.Tensor`, ...]):
                The output of your :class:`~torch.utils.data.DataLoader`. A tensor, tuple or list.
            batch_idx (int): Integer displaying index of this batch
            optimizer_idx (int): When using multiple optimizers, this argument will also be present.
            hiddens(:class:`~torch.Tensor`): Passed in if
                :paramref:`~pytorch_lightning.core.lightning.LightningModule.truncated_bptt_steps` > 0.

        Return:
            Any of.

            - :class:`~torch.Tensor` - The loss tensor
            - ``dict`` - A dictionary. Can include any keys, but must include the key ``'loss'``
            - ``None`` - Training will skip to the next batch

        Note:
            Returning ``None`` is currently not supported for multi-GPU or TPU, or with 16-bit precision enabled.

        In this step you'd normally do the forward pass and calculate the loss for a batch.
        You can also do fancier things like multiple forward passes or something model specific.

        Example::

            def training_step(self, batch, batch_idx):
                x, y, z = batch
                out = self.encoder(x)
                loss = self.loss(out, x)
                return loss

        If you define multiple optimizers, this step will be called with an additional
        ``optimizer_idx`` parameter.

        .. code-block:: python

            # Multiple optimizers (e.g.: GANs)
            def training_step(self, batch, batch_idx, optimizer_idx):
                if optimizer_idx == 0:
                    # do training_step with encoder
                if optimizer_idx == 1:
                    # do training_step with decoder


        If you add truncated back propagation through time you will also get an additional
        argument with the hidden states of the previous step.

        .. code-block:: python

            # Truncated back-propagation through time
            def training_step(self, batch, batch_idx, hiddens):
                # hiddens are the hidden states from the previous truncated backprop step
                ...
                out, hiddens = self.lstm(data, hiddens)
                ...
                return {'loss': loss, 'hiddens': hiddens}

        Note:
            The loss value shown in the progress bar is smoothed (averaged) over the last values,
            so it differs from the actual loss returned in train/validation step.
        """
        rank_zero_warn("`training_step` must be implemented to be used with the Lightning Trainer")

    def training_step_end(self, *args, **kwargs) -> STEP_OUTPUT:
        """
        Use this when training with dp or ddp2 because :meth:`training_step`
        will operate on only part of the batch. However, this is still optional
        and only needed for things like softmax or NCE loss.

        Note:
            If you later switch to ddp or some other mode, this will still be called
            so that you don't have to change your code

        .. code-block:: python

            # pseudocode
            sub_batches = split_batches_for_dp(batch)
            batch_parts_outputs = [training_step(sub_batch) for sub_batch in sub_batches]
            training_step_end(batch_parts_outputs)

        Args:
            batch_parts_outputs: What you return in `training_step` for each batch part.

        Return:
            Anything

        When using dp/ddp2 distributed backends, only a portion of the batch is inside the training_step:

        .. code-block:: python

            def training_step(self, batch, batch_idx):
                # batch is 1/num_gpus big
                x, y = batch

                out = self(x)

                # softmax uses only a portion of the batch in the denomintaor
                loss = self.softmax(out)
                loss = nce_loss(loss)
                return loss

        If you wish to do something with all the parts of the batch, then use this method to do it:

        .. code-block:: python

            def training_step(self, batch, batch_idx):
                # batch is 1/num_gpus big
                x, y = batch

                out = self.encoder(x)
                return {'pred': out}

            def training_step_end(self, training_step_outputs):
                gpu_0_pred = training_step_outputs[0]['pred']
                gpu_1_pred = training_step_outputs[1]['pred']
                gpu_n_pred = training_step_outputs[n]['pred']

                # this softmax now uses the full batch
                loss = nce_loss([gpu_0_pred, gpu_1_pred, gpu_n_pred])
                return loss

        See Also:
            See the :ref:`advanced/multi_gpu:Multi-GPU training` guide for more details.
        """

    def training_epoch_end(self, outputs: EPOCH_OUTPUT) -> None:
        """
        Called at the end of the training epoch with the outputs of all training steps.
        Use this in case you need to do something with all the outputs returned by :meth:`training_step`.

        .. code-block:: python

            # the pseudocode for these calls
            train_outs = []
            for train_batch in train_data:
                out = training_step(train_batch)
                train_outs.append(out)
            training_epoch_end(train_outs)

        Args:
            outputs: List of outputs you defined in :meth:`training_step`, or if there are
                multiple dataloaders, a list containing a list of outputs for each dataloader.

        Return:
            None

        Note:
            If this method is not overridden, this won't be called.

        Example::

            def training_epoch_end(self, training_step_outputs):
                # do something with all training_step outputs
                return result

        With multiple dataloaders, ``outputs`` will be a list of lists. The outer list contains
        one entry per dataloader, while the inner list contains the individual outputs of
        each training step for that dataloader.

        .. code-block:: python

            def training_epoch_end(self, training_step_outputs):
                for out in training_step_outputs:
                    # do something here
        """

    def validation_step(self, *args, **kwargs) -> Optional[STEP_OUTPUT]:
        r"""
        Operates on a single batch of data from the validation set.
        In this step you'd might generate examples or calculate anything of interest like accuracy.

        .. code-block:: python

            # the pseudocode for these calls
            val_outs = []
            for val_batch in val_data:
                out = validation_step(val_batch)
                val_outs.append(out)
            validation_epoch_end(val_outs)

        Args:
            batch (:class:`~torch.Tensor` | (:class:`~torch.Tensor`, ...) | [:class:`~torch.Tensor`, ...]):
                The output of your :class:`~torch.utils.data.DataLoader`. A tensor, tuple or list.
            batch_idx (int): The index of this batch
            dataloader_idx (int): The index of the dataloader that produced this batch
                (only if multiple val dataloaders used)

        Return:
            - Any object or value
            - ``None`` - Validation will skip to the next batch

        .. code-block:: python

            # pseudocode of order
            val_outs = []
            for val_batch in val_data:
                out = validation_step(val_batch)
                if defined('validation_step_end'):
                    out = validation_step_end(out)
                val_outs.append(out)
            val_outs = validation_epoch_end(val_outs)


        .. code-block:: python

            # if you have one val dataloader:
            def validation_step(self, batch, batch_idx)

            # if you have multiple val dataloaders:
            def validation_step(self, batch, batch_idx, dataloader_idx)

        Examples::

            # CASE 1: A single validation dataset
            def validation_step(self, batch, batch_idx):
                x, y = batch

                # implement your own
                out = self(x)
                loss = self.loss(out, y)

                # log 6 example images
                # or generated text... or whatever
                sample_imgs = x[:6]
                grid = torchvision.utils.make_grid(sample_imgs)
                self.logger.experiment.add_image('example_images', grid, 0)

                # calculate acc
                labels_hat = torch.argmax(out, dim=1)
                val_acc = torch.sum(y == labels_hat).item() / (len(y) * 1.0)

                # log the outputs!
                self.log_dict({'val_loss': loss, 'val_acc': val_acc})

        If you pass in multiple val dataloaders, :meth:`validation_step` will have an additional argument.

        .. code-block:: python

            # CASE 2: multiple validation dataloaders
            def validation_step(self, batch, batch_idx, dataloader_idx):
                # dataloader_idx tells you which dataset this is.

        Note:
            If you don't need to validate you don't need to implement this method.

        Note:
            When the :meth:`validation_step` is called, the model has been put in eval mode
            and PyTorch gradients have been disabled. At the end of validation,
            the model goes back to training mode and gradients are enabled.
        """

    def validation_step_end(self, *args, **kwargs) -> Optional[STEP_OUTPUT]:
        """
        Use this when validating with dp or ddp2 because :meth:`validation_step`
        will operate on only part of the batch. However, this is still optional
        and only needed for things like softmax or NCE loss.

        Note:
            If you later switch to ddp or some other mode, this will still be called
            so that you don't have to change your code.

        .. code-block:: python

            # pseudocode
            sub_batches = split_batches_for_dp(batch)
            batch_parts_outputs = [validation_step(sub_batch) for sub_batch in sub_batches]
            validation_step_end(batch_parts_outputs)

        Args:
            batch_parts_outputs: What you return in :meth:`validation_step`
                for each batch part.

        Return:
            None or anything

        .. code-block:: python

            # WITHOUT validation_step_end
            # if used in DP or DDP2, this batch is 1/num_gpus large
            def validation_step(self, batch, batch_idx):
                # batch is 1/num_gpus big
                x, y = batch

                out = self.encoder(x)
                loss = self.softmax(out)
                loss = nce_loss(loss)
                self.log('val_loss', loss)

            # --------------
            # with validation_step_end to do softmax over the full batch
            def validation_step(self, batch, batch_idx):
                # batch is 1/num_gpus big
                x, y = batch

                out = self(x)
                return out

            def validation_step_end(self, val_step_outputs):
                for out in val_step_outputs:
                    # do something with these

        See Also:
            See the :ref:`advanced/multi_gpu:Multi-GPU training` guide for more details.
        """

    def validation_epoch_end(self, outputs: EPOCH_OUTPUT) -> None:
        """
        Called at the end of the validation epoch with the outputs of all validation steps.

        .. code-block:: python

            # the pseudocode for these calls
            val_outs = []
            for val_batch in val_data:
                out = validation_step(val_batch)
                val_outs.append(out)
            validation_epoch_end(val_outs)

        Args:
            outputs: List of outputs you defined in :meth:`validation_step`, or if there
                are multiple dataloaders, a list containing a list of outputs for each dataloader.

        Return:
            None

        Note:
            If you didn't define a :meth:`validation_step`, this won't be called.

        Examples:
            With a single dataloader:

            .. code-block:: python

                def validation_epoch_end(self, val_step_outputs):
                    for out in val_step_outputs:
                        # do something

            With multiple dataloaders, `outputs` will be a list of lists. The outer list contains
            one entry per dataloader, while the inner list contains the individual outputs of
            each validation step for that dataloader.

            .. code-block:: python

                def validation_epoch_end(self, outputs):
                    for dataloader_output_result in outputs:
                        dataloader_outs = dataloader_output_result.dataloader_i_outputs

                    self.log('final_metric', final_value)
        """

    def test_step(self, *args, **kwargs) -> Optional[STEP_OUTPUT]:
        r"""
        Operates on a single batch of data from the test set.
        In this step you'd normally generate examples or calculate anything of interest
        such as accuracy.

        .. code-block:: python

            # the pseudocode for these calls
            test_outs = []
            for test_batch in test_data:
                out = test_step(test_batch)
                test_outs.append(out)
            test_epoch_end(test_outs)

        Args:
            batch (:class:`~torch.Tensor` | (:class:`~torch.Tensor`, ...) | [:class:`~torch.Tensor`, ...]):
                The output of your :class:`~torch.utils.data.DataLoader`. A tensor, tuple or list.
            batch_idx (int): The index of this batch.
            dataloader_idx (int): The index of the dataloader that produced this batch
                (only if multiple test dataloaders used).

        Return:
           Any of.

            - Any object or value
            - ``None`` - Testing will skip to the next batch

        .. code-block:: python

            # if you have one test dataloader:
            def test_step(self, batch, batch_idx)

            # if you have multiple test dataloaders:
            def test_step(self, batch, batch_idx, dataloader_idx)

        Examples::

            # CASE 1: A single test dataset
            def test_step(self, batch, batch_idx):
                x, y = batch

                # implement your own
                out = self(x)
                loss = self.loss(out, y)

                # log 6 example images
                # or generated text... or whatever
                sample_imgs = x[:6]
                grid = torchvision.utils.make_grid(sample_imgs)
                self.logger.experiment.add_image('example_images', grid, 0)

                # calculate acc
                labels_hat = torch.argmax(out, dim=1)
                test_acc = torch.sum(y == labels_hat).item() / (len(y) * 1.0)

                # log the outputs!
                self.log_dict({'test_loss': loss, 'test_acc': test_acc})

        If you pass in multiple test dataloaders, :meth:`test_step` will have an additional argument.

        .. code-block:: python

            # CASE 2: multiple test dataloaders
            def test_step(self, batch, batch_idx, dataloader_idx):
                # dataloader_idx tells you which dataset this is.

        Note:
            If you don't need to test you don't need to implement this method.

        Note:
            When the :meth:`test_step` is called, the model has been put in eval mode and
            PyTorch gradients have been disabled. At the end of the test epoch, the model goes back
            to training mode and gradients are enabled.
        """

    def test_step_end(self, *args, **kwargs) -> Optional[STEP_OUTPUT]:
        """
        Use this when testing with dp or ddp2 because :meth:`test_step` will operate
        on only part of the batch. However, this is still optional
        and only needed for things like softmax or NCE loss.

        Note:
            If you later switch to ddp or some other mode, this will still be called
            so that you don't have to change your code.

        .. code-block:: python

            # pseudocode
            sub_batches = split_batches_for_dp(batch)
            batch_parts_outputs = [test_step(sub_batch) for sub_batch in sub_batches]
            test_step_end(batch_parts_outputs)

        Args:
            batch_parts_outputs: What you return in :meth:`test_step` for each batch part.

        Return:
            None or anything

        .. code-block:: python

            # WITHOUT test_step_end
            # if used in DP or DDP2, this batch is 1/num_gpus large
            def test_step(self, batch, batch_idx):
                # batch is 1/num_gpus big
                x, y = batch

                out = self(x)
                loss = self.softmax(out)
                self.log('test_loss', loss)

            # --------------
            # with test_step_end to do softmax over the full batch
            def test_step(self, batch, batch_idx):
                # batch is 1/num_gpus big
                x, y = batch

                out = self.encoder(x)
                return out

            def test_step_end(self, output_results):
                # this out is now the full size of the batch
                all_test_step_outs = output_results.out
                loss = nce_loss(all_test_step_outs)
                self.log('test_loss', loss)

        See Also:
            See the :ref:`advanced/multi_gpu:Multi-GPU training` guide for more details.
        """

    def test_epoch_end(self, outputs: EPOCH_OUTPUT) -> None:
        """
        Called at the end of a test epoch with the output of all test steps.

        .. code-block:: python

            # the pseudocode for these calls
            test_outs = []
            for test_batch in test_data:
                out = test_step(test_batch)
                test_outs.append(out)
            test_epoch_end(test_outs)

        Args:
            outputs: List of outputs you defined in :meth:`test_step_end`, or if there
                are multiple dataloaders, a list containing a list of outputs for each dataloader

        Return:
            None

        Note:
            If you didn't define a :meth:`test_step`, this won't be called.

        Examples:
            With a single dataloader:

            .. code-block:: python

                def test_epoch_end(self, outputs):
                    # do something with the outputs of all test batches
                    all_test_preds = test_step_outputs.predictions

                    some_result = calc_all_results(all_test_preds)
                    self.log(some_result)

            With multiple dataloaders, `outputs` will be a list of lists. The outer list contains
            one entry per dataloader, while the inner list contains the individual outputs of
            each test step for that dataloader.

            .. code-block:: python

                def test_epoch_end(self, outputs):
                    final_value = 0
                    for dataloader_outputs in outputs:
                        for test_step_out in dataloader_outputs:
                            # do something
                            final_value += test_step_out

                    self.log('final_metric', final_value)
        """

    def predict_step(self, batch: Any, batch_idx: int, dataloader_idx: Optional[int] = None) -> Any:
        """
        Step function called during :meth:`~pytorch_lightning.trainer.trainer.Trainer.predict`.
        By default, it calls :meth:`~pytorch_lightning.core.lightning.LightningModule.forward`.
        Override to add any processing logic.

        The :meth:`~pytorch_lightning.core.lightning.LightningModule.predict_step` is used
        to scale inference on multi-devices.

        To prevent an OOM error, it is possible to use :class:`~pytorch_lightning.callbacks.BasePredictionWriter`
        callback to write the predictions to disk or database after each batch or on epoch end.

        The :class:`~pytorch_lightning.callbacks.BasePredictionWriter` should be used while using a spawn
        based accelerator. This happens for ``Trainer(accelerator="ddp_spawn")``
        or training on 8 TPU cores with ``Trainer(tpu_cores=8)`` as predictions won't be returned.

        Example ::

            class MyModel(LightningModule):

                def predicts_step(self, batch, batch_idx, dataloader_idx):
                    return self(batch)

            dm = ...
            model = MyModel()
            trainer = Trainer(gpus=2)
            predictions = trainer.predict(model, dm)


        Args:
            batch: Current batch
            batch_idx: Index of current batch
            dataloader_idx: Index of the current dataloader

        Return:
            Predicted output
        """
        return self(batch)

    def configure_callbacks(self):
        """
        Configure model-specific callbacks.
        When the model gets attached, e.g., when ``.fit()`` or ``.test()`` gets called,
        the list returned here will be merged with the list of callbacks passed to the Trainer's ``callbacks`` argument.
        If a callback returned here has the same type as one or several callbacks already present in
        the Trainer's callbacks list, it will take priority and replace them.
        In addition, Lightning will make sure :class:`~pytorch_lightning.callbacks.model_checkpoint.ModelCheckpoint`
        callbacks run last.

        Return:
            A list of callbacks which will extend the list of callbacks in the Trainer.

        Example::

            def configure_callbacks(self):
                early_stop = EarlyStopping(monitor"val_acc", mode="max")
                checkpoint = ModelCheckpoint(monitor="val_loss")
                return [early_stop, checkpoint]

        Note:
            Certain callback methods like :meth:`~pytorch_lightning.callbacks.base.Callback.on_init_start`
            will never be invoked on the new callbacks returned here.
        """
        return []

    def configure_optimizers(self):
        r"""
        Choose what optimizers and learning-rate schedulers to use in your optimization.
        Normally you'd need one. But in the case of GANs or similar you might have multiple.

        Return:
            Any of these 6 options.

            - **Single optimizer**.
            - **List or Tuple** of optimizers.
            - **Two lists** - The first list has multiple optimizers, and the second has multiple LR schedulers
              (or multiple ``lr_dict``).
            - **Dictionary**, with an ``"optimizer"`` key, and (optionally) a ``"lr_scheduler"``
              key whose value is a single LR scheduler or ``lr_dict``.
            - **Tuple of dictionaries** as described above, with an optional ``"frequency"`` key.
            - **None** - Fit will run without any optimizer.

        The ``lr_dict`` is a dictionary which contains the scheduler and its associated configuration.
        The default configuration is shown below.

        .. code-block:: python

            lr_dict = {
                # REQUIRED: The scheduler instance
                'scheduler': lr_scheduler,
                # The unit of the scheduler's step size, could also be 'step'.
                # 'epoch' updates the scheduler on epoch end whereas 'step'
                # updates it after a optimizer update.
                'interval': 'epoch',
                # How many epochs/steps should pass between calls to
                # `scheduler.step()`. 1 corresponds to updating the learning
                # rate after every epoch/step.
                'frequency': 1,
                # Metric to to monitor for schedulers like `ReduceLROnPlateau`
                'monitor': 'val_loss',
                # If set to `True`, will enforce that the value specified 'monitor'
                # is available when the scheduler is updated, thus stopping
                # training if not found. If set to `False`, it will only produce a warning
                'strict': True,
                # If using the `LearningRateMonitor` callback to monitor the
                # learning rate progress, this keyword can be used to specify
                # a custom logged name
                'name': None,
            }

        When there are schedulers in which the ``.step()`` method is conditioned on a value, such as the
        :class:`torch.optim.lr_scheduler.ReduceLROnPlateau` scheduler, Lightning requires that the ``lr_dict``
        contains the keyword ``"monitor"`` set to the metric name that the scheduler should be conditioned on.

        .. testcode::

            # The ReduceLROnPlateau scheduler requires a monitor
            def configure_optimizers(self):
                optimizer = Adam(...)
                return {
                    'optimizer': optimizer,
                    'lr_scheduler': {
                        'scheduler': ReduceLROnPlateau(optimizer, ...),
                        'monitor': 'metric_to_track',
                    }
                }

            # In the case of two optimizers, only one using the ReduceLROnPlateau scheduler
            def configure_optimizers(self):
                optimizer1 = Adam(...)
                optimizer2 = SGD(...)
                scheduler1 = ReduceLROnPlateau(optimizer1, ...)
                scheduler2 = LambdaLR(optimizer2, ...)
                return (
                    {
                        'optimizer': optimizer1,
                        'lr_scheduler': {
                            'scheduler': scheduler1,
                            'monitor': 'metric_to_track',
                        }
                    },
                    {'optimizer': optimizer2, 'lr_scheduler': scheduler2}
                )

        Metrics can be made available to monitor by simply logging it using
        ``self.log('metric_to_track', metric_val)`` in your :class:`~pytorch_lightning.core.lightning.LightningModule`.

        Note:
            The ``frequency`` value specified in a dict along with the ``optimizer`` key is an int corresponding
            to the number of sequential batches optimized with the specific optimizer.
            It should be given to none or to all of the optimizers.
            There is a difference between passing multiple optimizers in a list,
            and passing multiple optimizers in dictionaries with a frequency of 1:

                - In the former case, all optimizers will operate on the given batch in each optimization step.
                - In the latter, only one optimizer will operate on the given batch at every step.

            This is different from the ``frequency`` value specified in the ``lr_dict`` mentioned above.

            .. code-block:: python

                def configure_optimizers(self):
                    optimizer_one = torch.optim.SGD(self.model.parameters(), lr=0.01)
                    optimizer_two = torch.optim.SGD(self.model.parameters(), lr=0.01)
                    return [
                        {'optimizer': optimizer_one, 'frequency': 5},
                        {'optimizer': optimizer_two, 'frequency': 10},
                    ]

            In this example, the first optimizer will be used for the first 5 steps,
            the second optimizer for the next 10 steps and that cycle will continue.
            If an LR scheduler is specified for an optimizer using the ``lr_scheduler`` key in the above dict,
            the scheduler will only be updated when its optimizer is being used.

        Examples::

            # most cases. no learning rate scheduler
            def configure_optimizers(self):
                return Adam(self.parameters(), lr=1e-3)

            # multiple optimizer case (e.g.: GAN)
            def configure_optimizers(self):
                gen_opt = Adam(self.model_gen.parameters(), lr=0.01)
                dis_opt = Adam(self.model_dis.parameters(), lr=0.02)
                return gen_opt, dis_opt

            # example with learning rate schedulers
            def configure_optimizers(self):
                gen_opt = Adam(self.model_gen.parameters(), lr=0.01)
                dis_opt = Adam(self.model_dis.parameters(), lr=0.02)
                dis_sch = CosineAnnealing(dis_opt, T_max=10)
                return [gen_opt, dis_opt], [dis_sch]

            # example with step-based learning rate schedulers
            # each optimizer has its own scheduler
            def configure_optimizers(self):
                gen_opt = Adam(self.model_gen.parameters(), lr=0.01)
                dis_opt = Adam(self.model_dis.parameters(), lr=0.02)
                gen_sch = {
                    'scheduler': ExponentialLR(gen_opt, 0.99),
                    'interval': 'step'  # called after each training step
                }
                dis_sch = CosineAnnealing(dis_opt, T_max=10) # called every epoch
                return [gen_opt, dis_opt], [gen_sch, dis_sch]

            # example with optimizer frequencies
            # see training procedure in `Improved Training of Wasserstein GANs`, Algorithm 1
            # https://arxiv.org/abs/1704.00028
            def configure_optimizers(self):
                gen_opt = Adam(self.model_gen.parameters(), lr=0.01)
                dis_opt = Adam(self.model_dis.parameters(), lr=0.02)
                n_critic = 5
                return (
                    {'optimizer': dis_opt, 'frequency': n_critic},
                    {'optimizer': gen_opt, 'frequency': 1}
                )

        Note:
            Some things to know:

            - Lightning calls ``.backward()`` and ``.step()`` on each optimizer and learning rate scheduler as needed.
            - If you use 16-bit precision (``precision=16``), Lightning will automatically handle the optimizers.
            - If you use multiple optimizers, :meth:`training_step` will have an additional ``optimizer_idx`` parameter.
            - If you use :class:`torch.optim.LBFGS`, Lightning handles the closure function automatically for you.
            - If you use multiple optimizers, gradients will be calculated only for the parameters of current optimizer
              at each training step.
            - If you need to control how often those optimizers step or override the default ``.step()`` schedule,
              override the :meth:`optimizer_step` hook.
        """
        rank_zero_warn("`configure_optimizers` must be implemented to be used with the Lightning Trainer")

    def manual_backward(self, loss: Tensor, *args, **kwargs) -> None:
        """
        Call this directly from your :meth:`training_step` when doing optimizations manually.
        By using this, Lightning can ensure that all the proper scaling gets applied when using mixed precision.

        See :ref:`manual optimization<common/optimizers:Manual optimization>` for more examples.

        Example::

            def training_step(...):
                opt = self.optimizers()
                loss = ...
                opt.zero_grad()
                # automatically applies scaling, etc...
                self.manual_backward(loss)
                opt.step()

        Args:
            loss: The tensor on which to compute gradients. Must have a graph attached.
            *args: Additional positional arguments to be forwarded to :meth:`~torch.Tensor.backward`
            **kwargs: Additional keyword arguments to be forwarded to :meth:`~torch.Tensor.backward`
        """
        # make sure we're using manual opt
        self._verify_is_manual_optimization('manual_backward')

        # backward
        self.trainer.fit_loop.epoch_loop.batch_loop.backward(loss, None, None, *args, **kwargs)

    def backward(
        self, loss: Tensor, optimizer: Optional[Optimizer], optimizer_idx: Optional[int], *args, **kwargs
    ) -> None:
        """
        Called to perform backward on the loss returned in :meth:`training_step`.
        Override this hook with your own implementation if you need to.

        Args:
            loss: The loss tensor returned by :meth:`training_step`. If gradient accumulation is used, the loss here
                holds the normalized value (scaled by 1 / accumulation steps).
            optimizer: Current optimizer being used. ``None`` if using manual optimization.
            optimizer_idx: Index of the current optimizer being used. ``None`` if using manual optimization.

        Example::

            def backward(self, loss, optimizer, optimizer_idx):
                loss.backward()
        """
        loss.backward(*args, **kwargs)

    def toggle_optimizer(self, optimizer: Optimizer, optimizer_idx: int):
        """
        Makes sure only the gradients of the current optimizer's parameters are calculated
        in the training step to prevent dangling gradients in multiple-optimizer setup.
        It works with :meth:`untoggle_optimizer` to make sure ``param_requires_grad_state`` is properly reset.
        Override for your own behavior.

        Args:
            optimizer: Current optimizer used in the training loop
            optimizer_idx: Current optimizer idx in the training loop

        Note:
            Only called when using multiple optimizers
        """
        # Iterate over all optimizer parameters to preserve their `requires_grad` information
        # in case these are pre-defined during `configure_optimizers`
        param_requires_grad_state = {}
        for opt in self.optimizers(use_pl_optimizer=False):
            for group in opt.param_groups:
                for param in group['params']:
                    # If a param already appear in param_requires_grad_state, continue
                    if param in param_requires_grad_state:
                        continue
                    param_requires_grad_state[param] = param.requires_grad
                    param.requires_grad = False

        # Then iterate over the current optimizer's parameters and set its `requires_grad`
        # properties accordingly
        for group in optimizer.param_groups:
            for param in group['params']:
                param.requires_grad = param_requires_grad_state[param]
        self._param_requires_grad_state = param_requires_grad_state

    def untoggle_optimizer(self, optimizer_idx: int):
        """
        Resets the state of required gradients that were toggled with :meth:`toggle_optimizer`.
        Override for your own behavior.

        Args:
            optimizer_idx: Current optimizer idx in the training loop

        Note:
            Only called when using multiple optimizers
        """
        for opt_idx, opt in enumerate(self.optimizers(use_pl_optimizer=False)):
            if optimizer_idx != opt_idx:
                for group in opt.param_groups:
                    for param in group['params']:
                        if param in self._param_requires_grad_state:
                            param.requires_grad = self._param_requires_grad_state[param]
        # save memory
        self._param_requires_grad_state = dict()

    def optimizer_step(
        self,
        epoch: int = None,
        batch_idx: int = None,
        optimizer: Optimizer = None,
        optimizer_idx: int = None,
        optimizer_closure: Optional[Callable] = None,
        on_tpu: bool = None,
        using_native_amp: bool = None,
        using_lbfgs: bool = None,
    ) -> None:
        r"""
        Override this method to adjust the default way the
        :class:`~pytorch_lightning.trainer.trainer.Trainer` calls each optimizer.
        By default, Lightning calls ``step()`` and ``zero_grad()`` as shown in the example
        once per optimizer. This method (and ``zero_grad()``) won't be called during the
        accumulation phase when ``Trainer(accumulate_grad_batches != 1)``.

        Warning:
            If you are overriding this method, make sure that you pass the ``optimizer_closure`` parameter
            to ``optimizer.step()`` function as shown in the examples. This ensures that
            ``training_step()``, ``optimizer.zero_grad()``, ``backward()`` are called within the training loop.

        Args:
            epoch: Current epoch
            batch_idx: Index of current batch
            optimizer: A PyTorch optimizer
            optimizer_idx: If you used multiple optimizers, this indexes into that list.
            optimizer_closure: Closure for all optimizers
            on_tpu: ``True`` if TPU backward is required
            using_native_amp: ``True`` if using native amp
            using_lbfgs: True if the matching optimizer is :class:`torch.optim.LBFGS`

        Examples::

            # DEFAULT
            def optimizer_step(self, epoch, batch_idx, optimizer, optimizer_idx,
                               optimizer_closure, on_tpu, using_native_amp, using_lbfgs):
                optimizer.step(closure=optimizer_closure)

            # Alternating schedule for optimizer steps (i.e.: GANs)
            def optimizer_step(self, epoch, batch_idx, optimizer, optimizer_idx,
                               optimizer_closure, on_tpu, using_native_amp, using_lbfgs):
                # update generator opt every step
                if optimizer_idx == 0:
                    optimizer.step(closure=optimizer_closure)

                # update discriminator opt every 2 steps
                if optimizer_idx == 1:
                    if (batch_idx + 1) % 2 == 0 :
                        optimizer.step(closure=optimizer_closure)

                # ...
                # add as many optimizers as you want

        Here's another example showing how to use this for more advanced things such as
        learning rate warm-up:

        .. code-block:: python

            # learning rate warm-up
            def optimizer_step(self, epoch, batch_idx, optimizer, optimizer_idx,
                               optimizer_closure, on_tpu, using_native_amp, using_lbfgs):
                # warm up lr
                if self.trainer.global_step < 500:
                    lr_scale = min(1., float(self.trainer.global_step + 1) / 500.)
                    for pg in optimizer.param_groups:
                        pg['lr'] = lr_scale * self.learning_rate

                # update params
                optimizer.step(closure=optimizer_closure)

        """
        optimizer.step(closure=optimizer_closure)

    def optimizer_zero_grad(self, epoch: int, batch_idx: int, optimizer: Optimizer, optimizer_idx: int):
        """Override this method to change the default behaviour of ``optimizer.zero_grad()``.

        Args:
            epoch: Current epoch
            batch_idx: Index of current batch
            optimizer: A PyTorch optimizer
            optimizer_idx: If you used multiple optimizers this indexes into that list.

        Examples::

            # DEFAULT
            def optimizer_zero_grad(self, epoch, batch_idx, optimizer, optimizer_idx):
                optimizer.zero_grad()

            # Set gradients to `None` instead of zero to improve performance.
            def optimizer_zero_grad(self, epoch, batch_idx, optimizer, optimizer_idx):
                optimizer.zero_grad(set_to_none=True)

        See :meth:`torch.optim.Optimizer.zero_grad` for the explanation of the above example.
        """
        optimizer.zero_grad()

    def tbptt_split_batch(self, batch: Tensor, split_size: int) -> list:
        r"""
        When using truncated backpropagation through time, each batch must be split along the
        time dimension. Lightning handles this by default, but for custom behavior override
        this function.

        Args:
            batch: Current batch
            split_size: The size of the split

        Return:
            List of batch splits. Each split will be passed to :meth:`training_step` to enable truncated
            back propagation through time. The default implementation splits root level Tensors and
            Sequences at dim=1 (i.e. time dim). It assumes that each time dim is the same length.

        Examples::

            def tbptt_split_batch(self, batch, split_size):
              splits = []
              for t in range(0, time_dims[0], split_size):
                  batch_split = []
                  for i, x in enumerate(batch):
                      if isinstance(x, torch.Tensor):
                          split_x = x[:, t:t + split_size]
                      elif isinstance(x, collections.Sequence):
                          split_x = [None] * len(x)
                          for batch_idx in range(len(x)):
                              split_x[batch_idx] = x[batch_idx][t:t + split_size]

                      batch_split.append(split_x)

                  splits.append(batch_split)

              return splits

        Note:
            Called in the training loop after
            :meth:`~pytorch_lightning.callbacks.base.Callback.on_batch_start`
            if :paramref:`~pytorch_lightning.core.lightning.LightningModule.truncated_bptt_steps` > 0.
            Each returned batch split is passed separately to :meth:`training_step`.

        """
        time_dims = [len(x[0]) for x in batch if isinstance(x, (torch.Tensor, collections.Sequence))]
        assert len(time_dims) >= 1, "Unable to determine batch time dimension"
        assert all(x == time_dims[0] for x in time_dims), "Batch time dimension length is ambiguous"

        splits = []
        for t in range(0, time_dims[0], split_size):
            batch_split = []
            for i, x in enumerate(batch):
                if isinstance(x, torch.Tensor):
                    split_x = x[:, t:t + split_size]
                elif isinstance(x, collections.Sequence):
                    split_x = [None] * len(x)
                    for batch_idx in range(len(x)):
                        split_x[batch_idx] = x[batch_idx][t:t + split_size]

                batch_split.append(split_x)

            splits.append(batch_split)

        return splits

    def summarize(self, mode: Optional[str] = "top", max_depth: Optional[int] = None) -> Optional[ModelSummary]:
        """
        Summarize this LightningModule.

        Args:
            mode: Can be either ``'top'`` (summarize only direct submodules) or ``'full'`` (summarize all layers).

                .. deprecated:: v1.4
                    This parameter was deprecated in v1.4 in favor of `max_depth` and will be removed in v1.6.

            max_depth: The maximum depth of layer nesting that the summary will include. A value of 0 turns the
                layer summary off. Default: 1.

        Return:
            The model summary object
        """
        model_summary = None

        # temporary mapping from mode to max_depth
        if max_depth is None:
            if mode in ModelSummary.MODES:
                max_depth = ModelSummary.MODES[mode]
                rank_zero_deprecation(
                    f"Argument `mode` in `LightningModule.summarize` is deprecated in v1.4"
                    f" and will be removed in v1.6. Use `max_depth={max_depth}` to replicate `mode={mode}` behavior."
                )
                model_summary = ModelSummary(self, max_depth=max_depth)
            elif mode is not None:
                raise MisconfigurationException(f"`mode` can be None, {', '.join(ModelSummary.MODES)}, got {mode}")
        else:
            model_summary = ModelSummary(self, max_depth=max_depth)

        log.info("\n" + str(model_summary))
        return model_summary

    def freeze(self) -> None:
        r"""
        Freeze all params for inference.

        Example::

            model = MyLightningModule(...)
            model.freeze()

        """
        for param in self.parameters():
            param.requires_grad = False

        self.eval()

    def unfreeze(self) -> None:
        """
        Unfreeze all parameters for training.

        .. code-block:: python

            model = MyLightningModule(...)
            model.unfreeze()

        """
        for param in self.parameters():
            param.requires_grad = True

        self.train()

    def get_progress_bar_dict(self) -> Dict[str, Union[int, str]]:
        r"""
        Implement this to override the default items displayed in the progress bar.
        By default it includes the average loss value, split index of BPTT (if used)
        and the version of the experiment when using a logger.

        .. code-block::

            Epoch 1:   4%|▎         | 40/1095 [00:03<01:37, 10.84it/s, loss=4.501, v_num=10]

        Here is an example how to override the defaults:

        .. code-block:: python

            def get_progress_bar_dict(self):
                # don't show the version number
                items = super().get_progress_bar_dict()
                items.pop("v_num", None)
                return items

        Return:
            Dictionary with the items to be displayed in the progress bar.
        """
        # call .item() only once but store elements without graphs
        running_train_loss = self.trainer.fit_loop.running_loss.mean()
        avg_training_loss = None
        if running_train_loss is not None:
            avg_training_loss = running_train_loss.cpu().item()
        elif self.automatic_optimization:
            avg_training_loss = float('NaN')

        tqdm_dict = {}
        if avg_training_loss is not None:
            tqdm_dict["loss"] = f"{avg_training_loss:.3g}"

        module_tbptt_enabled = self.truncated_bptt_steps > 0
        trainer_tbptt_enabled = self.trainer.truncated_bptt_steps is not None and self.trainer.truncated_bptt_steps > 0
        if module_tbptt_enabled or trainer_tbptt_enabled:
            tqdm_dict["split_idx"] = self.trainer.fit_loop.split_idx

        if self.trainer.logger is not None and self.trainer.logger.version is not None:
            version = self.trainer.logger.version
            # show last 4 places of long version strings
            version = version[-4:] if isinstance(version, str) else version
            tqdm_dict["v_num"] = version

        return tqdm_dict

    def _verify_is_manual_optimization(self, fn_name):
        if self.automatic_optimization:
            raise MisconfigurationException(
                f'to use {fn_name}, please disable automatic optimization:'
                ' set model property `automatic_optimization` as False'
            )

    @classmethod
    def _auto_collect_arguments(cls, frame=None) -> Tuple[Dict, Dict]:
        """
        Collect all module arguments in the current constructor and all child constructors.
        The child constructors are all the ``__init__`` methods that reach the current class through
        (chained) ``super().__init__()`` calls.

        Args:
            frame: instance frame

        Returns:
            self_arguments: arguments dictionary of the first instance
            parents_arguments: arguments dictionary of the parent's instances
        """
        if not frame:
            frame = inspect.currentframe()

        frame_args = collect_init_args(frame.f_back, [])
        self_arguments = frame_args[-1]

        # set hyper_parameters in child
        self_arguments = self_arguments
        parents_arguments = {}

        # add all arguments from parents
        for args in frame_args[:-1]:
            parents_arguments.update(args)
        return self_arguments, parents_arguments

<<<<<<< HEAD
    def save_hyperparameters(
        self,
        *args,
        ignore: Optional[Union[Sequence[str], str]] = None,
        frame: Optional[types.FrameType] = None,
        logger: bool = True
    ) -> None:
        """Save model arguments to ``hparams`` attribute.

        Args:
            args: single object of `dict`, `NameSpace` or `OmegaConf`
                or string names or arguments from class ``__init__``
            ignore: an argument name or a list of argument names from
                class ``__init__`` to be ignored
            frame: a frame object. Default is None
            logger: Whether to save hyperparameters by logger. Default: True

        Example::
            >>> class ManuallyArgsModel(LightningModule):
            ...     def __init__(self, arg1, arg2, arg3):
            ...         super().__init__()
            ...         # manually assign arguments
            ...         self.save_hyperparameters('arg1', 'arg3')
            ...     def forward(self, *args, **kwargs):
            ...         ...
            >>> model = ManuallyArgsModel(1, 'abc', 3.14)
            >>> model.hparams
            "arg1": 1
            "arg3": 3.14

            >>> class AutomaticArgsModel(LightningModule):
            ...     def __init__(self, arg1, arg2, arg3):
            ...         super().__init__()
            ...         # equivalent automatic
            ...         self.save_hyperparameters()
            ...     def forward(self, *args, **kwargs):
            ...         ...
            >>> model = AutomaticArgsModel(1, 'abc', 3.14)
            >>> model.hparams
            "arg1": 1
            "arg2": abc
            "arg3": 3.14

            >>> class SingleArgModel(LightningModule):
            ...     def __init__(self, params):
            ...         super().__init__()
            ...         # manually assign single argument
            ...         self.save_hyperparameters(params)
            ...     def forward(self, *args, **kwargs):
            ...         ...
            >>> model = SingleArgModel(Namespace(p1=1, p2='abc', p3=3.14))
            >>> model.hparams
            "p1": 1
            "p2": abc
            "p3": 3.14

            >>> class ManuallyArgsModel(LightningModule):
            ...     def __init__(self, arg1, arg2, arg3):
            ...         super().__init__()
            ...         # pass argument(s) to ignore as a string or in a list
            ...         self.save_hyperparameters(ignore='arg2')
            ...     def forward(self, *args, **kwargs):
            ...         ...
            >>> model = ManuallyArgsModel(1, 'abc', 3.14)
            >>> model.hparams
            "arg1": 1
            "arg3": 3.14
        """
        self._log_hyperparams = logger
        # the frame needs to be created in this file.
        if not frame:
            frame = inspect.currentframe().f_back
        save_hyperparameters(self, *args, ignore=ignore, frame=frame)

    def _set_hparams(self, hp: Union[dict, Namespace, str]) -> None:
        if isinstance(hp, Namespace):
            hp = vars(hp)
        if isinstance(hp, dict):
            hp = AttributeDict(hp)
        elif isinstance(hp, PRIMITIVE_TYPES):
            raise ValueError(f"Primitives {PRIMITIVE_TYPES} are not allowed.")
        elif not isinstance(hp, ALLOWED_CONFIG_TYPES):
            raise ValueError(f"Unsupported config type of {type(hp)}.")

        if isinstance(hp, dict) and isinstance(self.hparams, dict):
            self.hparams.update(hp)
        else:
            self._hparams = hp

=======
>>>>>>> 09ff2951
    @torch.no_grad()
    def to_onnx(
        self,
        file_path: Union[str, Path],
        input_sample: Optional[Any] = None,
        **kwargs,
    ):
        """
        Saves the model in ONNX format.

        Args:
            file_path: The path of the file the onnx model should be saved to.
            input_sample: An input for tracing. Default: None (Use self.example_input_array)
            **kwargs: Will be passed to torch.onnx.export function.

        Example:
            >>> class SimpleModel(LightningModule):
            ...     def __init__(self):
            ...         super().__init__()
            ...         self.l1 = torch.nn.Linear(in_features=64, out_features=4)
            ...
            ...     def forward(self, x):
            ...         return torch.relu(self.l1(x.view(x.size(0), -1)))

            >>> with tempfile.NamedTemporaryFile(suffix='.onnx', delete=False) as tmpfile:
            ...     model = SimpleModel()
            ...     input_sample = torch.randn((1, 64))
            ...     model.to_onnx(tmpfile.name, input_sample, export_params=True)
            ...     os.path.isfile(tmpfile.name)
            True
        """
        mode = self.training

        if input_sample is None:
            if self.example_input_array is None:
                raise ValueError(
                    "Could not export to ONNX since neither `input_sample` nor"
                    " `model.example_input_array` attribute is set."
                )
            input_sample = self.example_input_array

        input_sample = self._apply_batch_transfer_handler(input_sample)

        if "example_outputs" not in kwargs:
            self.eval()
            kwargs["example_outputs"] = self(input_sample)

        torch.onnx.export(self, input_sample, file_path, **kwargs)
        self.train(mode)

    @torch.no_grad()
    def to_torchscript(
        self,
        file_path: Optional[Union[str, Path]] = None,
        method: Optional[str] = 'script',
        example_inputs: Optional[Any] = None,
        **kwargs,
    ) -> Union[ScriptModule, Dict[str, ScriptModule]]:
        """
        By default compiles the whole model to a :class:`~torch.jit.ScriptModule`.
        If you want to use tracing, please provided the argument ``method='trace'`` and make sure that either the
        `example_inputs` argument is provided, or the model has :attr:`example_input_array` set.
        If you would like to customize the modules that are scripted you should override this method.
        In case you want to return multiple modules, we recommend using a dictionary.

        Args:
            file_path: Path where to save the torchscript. Default: None (no file saved).
            method: Whether to use TorchScript's script or trace method. Default: 'script'
            example_inputs: An input to be used to do tracing when method is set to 'trace'.
              Default: None (uses :attr:`example_input_array`)
            **kwargs: Additional arguments that will be passed to the :func:`torch.jit.script` or
              :func:`torch.jit.trace` function.

        Note:
            - Requires the implementation of the
              :meth:`~pytorch_lightning.core.lightning.LightningModule.forward` method.
            - The exported script will be set to evaluation mode.
            - It is recommended that you install the latest supported version of PyTorch
              to use this feature without limitations. See also the :mod:`torch.jit`
              documentation for supported features.

        Example:
            >>> class SimpleModel(LightningModule):
            ...     def __init__(self):
            ...         super().__init__()
            ...         self.l1 = torch.nn.Linear(in_features=64, out_features=4)
            ...
            ...     def forward(self, x):
            ...         return torch.relu(self.l1(x.view(x.size(0), -1)))
            ...
            >>> model = SimpleModel()
            >>> torch.jit.save(model.to_torchscript(), "model.pt")  # doctest: +SKIP
            >>> os.path.isfile("model.pt")  # doctest: +SKIP
            >>> torch.jit.save(model.to_torchscript(file_path="model_trace.pt", method='trace', # doctest: +SKIP
            ...                                     example_inputs=torch.randn(1, 64)))  # doctest: +SKIP
            >>> os.path.isfile("model_trace.pt")  # doctest: +SKIP
            True

        Return:
            This LightningModule as a torchscript, regardless of whether `file_path` is
            defined or not.
        """
        mode = self.training

        if method == 'script':
            torchscript_module = torch.jit.script(self.eval(), **kwargs)
        elif method == 'trace':
            # if no example inputs are provided, try to see if model has example_input_array set
            if example_inputs is None:
                if self.example_input_array is None:
                    raise ValueError(
                        'Choosing method=`trace` requires either `example_inputs`'
                        ' or `model.example_input_array` to be defined.'
                    )
                example_inputs = self.example_input_array

            # automatically send example inputs to the right device and use trace
            example_inputs = self._apply_batch_transfer_handler(example_inputs)
            torchscript_module = torch.jit.trace(func=self.eval(), example_inputs=example_inputs, **kwargs)
        else:
            raise ValueError(f"The 'method' parameter only supports 'script' or 'trace', but value given was: {method}")

        self.train(mode)

        if file_path is not None:
            fs = get_filesystem(file_path)
            with fs.open(file_path, "wb") as f:
                torch.jit.save(torchscript_module, f)

        return torchscript_module

    @property
    def model_size(self) -> float:
        """
        The model's size in megabytes. The computation includes everything in the
        :meth:`~torch.nn.Module.state_dict`, i.e., by default the parameteters and buffers.
        """
        # todo: think about better way without need to dump model to drive
        tmp_name = f"{uuid.uuid4().hex}.pt"
        torch.save(self.state_dict(), tmp_name)
        size_mb = os.path.getsize(tmp_name) / 1e6
        os.remove(tmp_name)
        return size_mb

    def add_to_queue(self, queue: torch.multiprocessing.SimpleQueue) -> None:
        """
        Appends the :attr:`trainer.callback_metrics` dictionary to the given queue.
        To avoid issues with memory sharing, we cast the data to numpy.

        Args:
            queue: the instance of the queue to append the data.
        """
        callback_metrics: dict = apply_to_collection(
            self.trainer.callback_metrics, torch.Tensor, lambda x: x.cpu().numpy()
        )  # send as numpy to avoid issues with memory sharing
        queue.put(callback_metrics)

    def get_from_queue(self, queue: torch.multiprocessing.SimpleQueue) -> None:
        """
        Retrieve the :attr:`trainer.callback_metrics` dictionary from the given queue.
        To preserve consistency, we cast back the data to ``torch.Tensor``.

        Args:
            queue: the instance of the queue from where to get the data.
        """
        # NOTE: `add_to_queue` needs to be called before
        callback_metrics: dict = queue.get()
        self.trainer.callback_metrics.update(
            apply_to_collection(callback_metrics, np.ndarray, lambda x: torch.tensor(x))
        )<|MERGE_RESOLUTION|>--- conflicted
+++ resolved
@@ -108,9 +108,7 @@
         self._automatic_optimization: bool = True
         self._truncated_bptt_steps: int = 0
         self._param_requires_grad_state = dict()
-<<<<<<< HEAD
         self._log_hyperparams = True
-=======
         self._metric_attributes: Optional[Dict[int, str]] = None
 
         # deprecated, will be removed in 1.6
@@ -127,7 +125,6 @@
             use_pl_optimizer: If ``True``, will wrap the optimizer(s) in a
                 :class:`~pytorch_lightning.core.optimizer.LightningOptimizer` for automatic handling of precision and
                 profiling.
->>>>>>> 09ff2951
 
         Returns:
             A single optimizer, or a list of optimizers in case multiple ones are present.
@@ -1833,98 +1830,6 @@
             parents_arguments.update(args)
         return self_arguments, parents_arguments
 
-<<<<<<< HEAD
-    def save_hyperparameters(
-        self,
-        *args,
-        ignore: Optional[Union[Sequence[str], str]] = None,
-        frame: Optional[types.FrameType] = None,
-        logger: bool = True
-    ) -> None:
-        """Save model arguments to ``hparams`` attribute.
-
-        Args:
-            args: single object of `dict`, `NameSpace` or `OmegaConf`
-                or string names or arguments from class ``__init__``
-            ignore: an argument name or a list of argument names from
-                class ``__init__`` to be ignored
-            frame: a frame object. Default is None
-            logger: Whether to save hyperparameters by logger. Default: True
-
-        Example::
-            >>> class ManuallyArgsModel(LightningModule):
-            ...     def __init__(self, arg1, arg2, arg3):
-            ...         super().__init__()
-            ...         # manually assign arguments
-            ...         self.save_hyperparameters('arg1', 'arg3')
-            ...     def forward(self, *args, **kwargs):
-            ...         ...
-            >>> model = ManuallyArgsModel(1, 'abc', 3.14)
-            >>> model.hparams
-            "arg1": 1
-            "arg3": 3.14
-
-            >>> class AutomaticArgsModel(LightningModule):
-            ...     def __init__(self, arg1, arg2, arg3):
-            ...         super().__init__()
-            ...         # equivalent automatic
-            ...         self.save_hyperparameters()
-            ...     def forward(self, *args, **kwargs):
-            ...         ...
-            >>> model = AutomaticArgsModel(1, 'abc', 3.14)
-            >>> model.hparams
-            "arg1": 1
-            "arg2": abc
-            "arg3": 3.14
-
-            >>> class SingleArgModel(LightningModule):
-            ...     def __init__(self, params):
-            ...         super().__init__()
-            ...         # manually assign single argument
-            ...         self.save_hyperparameters(params)
-            ...     def forward(self, *args, **kwargs):
-            ...         ...
-            >>> model = SingleArgModel(Namespace(p1=1, p2='abc', p3=3.14))
-            >>> model.hparams
-            "p1": 1
-            "p2": abc
-            "p3": 3.14
-
-            >>> class ManuallyArgsModel(LightningModule):
-            ...     def __init__(self, arg1, arg2, arg3):
-            ...         super().__init__()
-            ...         # pass argument(s) to ignore as a string or in a list
-            ...         self.save_hyperparameters(ignore='arg2')
-            ...     def forward(self, *args, **kwargs):
-            ...         ...
-            >>> model = ManuallyArgsModel(1, 'abc', 3.14)
-            >>> model.hparams
-            "arg1": 1
-            "arg3": 3.14
-        """
-        self._log_hyperparams = logger
-        # the frame needs to be created in this file.
-        if not frame:
-            frame = inspect.currentframe().f_back
-        save_hyperparameters(self, *args, ignore=ignore, frame=frame)
-
-    def _set_hparams(self, hp: Union[dict, Namespace, str]) -> None:
-        if isinstance(hp, Namespace):
-            hp = vars(hp)
-        if isinstance(hp, dict):
-            hp = AttributeDict(hp)
-        elif isinstance(hp, PRIMITIVE_TYPES):
-            raise ValueError(f"Primitives {PRIMITIVE_TYPES} are not allowed.")
-        elif not isinstance(hp, ALLOWED_CONFIG_TYPES):
-            raise ValueError(f"Unsupported config type of {type(hp)}.")
-
-        if isinstance(hp, dict) and isinstance(self.hparams, dict):
-            self.hparams.update(hp)
-        else:
-            self._hparams = hp
-
-=======
->>>>>>> 09ff2951
     @torch.no_grad()
     def to_onnx(
         self,
