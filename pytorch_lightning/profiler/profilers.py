# Copyright The PyTorch Lightning team.
#
# Licensed under the Apache License, Version 2.0 (the "License");
# you may not use this file except in compliance with the License.
# You may obtain a copy of the License at
#
#     http://www.apache.org/licenses/LICENSE-2.0
#
# Unless required by applicable law or agreed to in writing, software
# distributed under the License is distributed on an "AS IS" BASIS,
# WITHOUT WARRANTIES OR CONDITIONS OF ANY KIND, either express or implied.
# See the License for the specific language governing permissions and
# limitations under the License.
"""Profiler to check if there are any bottlenecks in your code."""
import cProfile
import io
import logging
import os
import pstats
import time
from abc import ABC, abstractmethod
from collections import defaultdict
from contextlib import contextmanager
from pathlib import Path
from typing import Dict, Optional, Tuple, Union, TextIO, Callable

import numpy as np

from pytorch_lightning.utilities import rank_zero_warn
from pytorch_lightning.utilities.cloud_io import get_filesystem

log = logging.getLogger(__name__)


class AbstractProfiler(ABC):
    """Specification of a profiler."""

    @abstractmethod
    def start(self, action_name: str) -> None:
        """Defines how to start recording an action."""

    @abstractmethod
    def stop(self, action_name: str) -> None:
        """Defines how to record the duration once an action is complete."""

<<<<<<< HEAD
    @abstractmethod
    def summary(self) -> str:
        """Create profiler summary in text format."""

    @abstractmethod
    def setup(self) -> None:
        """Execute arbitrary pre-profiling set-up steps as defined by subclass."""

    @abstractmethod
    def teardown(self) -> None:
        """Execute arbitrary post-profiling tear-down steps as defined by subclass."""


class BaseProfiler(AbstractProfiler):
    """
    If you wish to write a custom profiler, you should inherit from this class.
    """

    def __init__(
        self,
        dirpath: Optional[Union[str, Path]] = None,
        filename: Optional[str] = None,
        output_filename: Optional[str] = None,
    ) -> None:
        self.dirpath = dirpath
        self.filename = filename
        if output_filename is not None:
            rank_zero_warn(
                "`Profiler` signature has changed in v1.3. The `output_filename` parameter has been removed in"
                " favor of `dirpath` and `filename`. Support for the old signature will be removed in v1.5",
                DeprecationWarning
            )
            filepath = Path(output_filename)
            self.dirpath = filepath.parent
            self.filename = filepath.stem

        self._output_file: Optional[TextIO] = None
        self._write_stream: Optional[Callable] = None
        self._local_rank: Optional[int] = None
        self._log_dir: Optional[str] = None
        self._stage: Optional[str] = None
=======
    def setup(
        self,
        stage: Optional[str] = None,
        local_rank: Optional[int] = None,
        log_dir: Optional[str] = None
    ) -> None:
        """Execute arbitrary pre-profiling set-up steps."""
        self.stage = stage
        self.local_rank = local_rank
        self.log_dir = log_dir

    def teardown(self, stage: Optional[str] = None) -> None:
        """Execute arbitrary post-profiling tear-down steps."""
        self.stage = stage
        if self.output_file:
            self.output_file.close()
            self.output_file = None
>>>>>>> 2064ece5

    @contextmanager
    def profile(self, action_name: str) -> None:
        """
        Yields a context manager to encapsulate the scope of a profiled action.

        Example::

            with self.profile('load training data'):
                # load training data code

        The profiler will start once you've entered the context and will automatically
        stop once you exit the code block.
        """
        try:
            self.start(action_name)
            yield action_name
        finally:
            self.stop(action_name)

    def profile_iterable(self, iterable, action_name: str) -> None:
        iterator = iter(iterable)
        while True:
            try:
                self.start(action_name)
                value = next(iterator)
                self.stop(action_name)
                yield value
            except StopIteration:
                self.stop(action_name)
                break

    def _rank_zero_info(self, *args, **kwargs) -> None:
        if self._local_rank in (None, 0):
            log.info(*args, **kwargs)

    def _prepare_filename(self) -> str:
        filename = ""
        if self._stage is not None:
            filename += f"{self._stage}-"
        filename += self.filename
        if self._local_rank is not None:
            filename += f"-{self._local_rank}"
        filename += ".txt"
        return filename

    def _prepare_streams(self) -> None:
        if self._write_stream is not None:
            return
        if self.filename:
            dirpath = self.dirpath or self._log_dir
            filepath = os.path.join(dirpath, self._prepare_filename())
            fs = get_filesystem(filepath)
            file = fs.open(filepath, "a")
            self._output_file = file
            self._write_stream = file.write
        else:
            self._write_stream = self._rank_zero_info

    def describe(self) -> None:
<<<<<<< HEAD
        """Logs a profile report after the conclusion of run."""
        # there are pickling issues with open file handles in Python 3.6
        # so to avoid them, we open and close the files within this function
        # by calling `_prepare_streams` and `teardown`
        self._prepare_streams()
        self._write_stream(self.summary())
        if self._output_file is not None:
            self._output_file.flush()
        self.teardown(stage=self._stage)

    def _stats_to_str(self, stats: Dict[str, str]) -> str:
        output = ["Profiler Report"]
        for action, value in stats.items():
            header = f"Profile stats for: {action}"
            if self._local_rank is not None:
                header += f" rank: {self._local_rank}"
            output.append(header)
            output.append(value)
        return os.linesep.join(output)

    def setup(
        self,
        stage: Optional[str] = None,
        local_rank: Optional[int] = None,
        log_dir: Optional[str] = None,
    ) -> None:
        """
        This function is used by the Trainer to inject the local_rank on distributed and `TensorBoardLogger.log_dir`.
        """
        self._stage = stage
        self._local_rank = local_rank
        self._log_dir = log_dir
=======
        """Logs a profile report after the conclusion of the training run."""
        for write in self.write_streams:
            write(self.summary())
        if self.output_file is not None:
            self.output_file.flush()
>>>>>>> 2064ece5

    def teardown(self, stage: Optional[str] = None) -> None:
        """Close a stage's file and streams."""
        assert stage == self._stage
        self._write_stream = None
        if self._output_file is not None:
            self._output_file.close()

    def __del__(self) -> None:
        self.teardown(stage=self._stage)

    def start(self, action_name: str) -> None:
        raise NotImplementedError

<<<<<<< HEAD
    def stop(self, action_name: str) -> None:
        raise NotImplementedError

    def summary(self) -> str:
        raise NotImplementedError
=======
    def __del__(self):
        self.teardown(None)
>>>>>>> 2064ece5


class PassThroughProfiler(BaseProfiler):
    """
    This class should be used when you don't want the (small) overhead of profiling.
    The Trainer uses this class by default.
    """

<<<<<<< HEAD
=======
    def __init__(self):
        self.output_file = None
        super().__init__(output_streams=None)

>>>>>>> 2064ece5
    def start(self, action_name: str) -> None:
        pass

    def stop(self, action_name: str) -> None:
        pass

    def summary(self) -> str:
        return ""


class SimpleProfiler(BaseProfiler):
    """
    This profiler simply records the duration of actions (in seconds) and reports
    the mean duration of each action and the total time spent over the entire training run.
    """

    def __init__(
        self,
        dirpath: Optional[Union[str, Path]] = None,
        filename: Optional[str] = None,
        extended: bool = True,
        output_filename: Optional[str] = None,
    ) -> None:
        """
        Args:
            dirpath: Directory path for the ``filename``. If ``dirpath`` is ``None`` but ``filename`` is present, the
                ``trainer.log_dir`` (from :class:`~pytorch_lightning.loggers.tensorboard.TensorBoardLogger`)
                will be used.

            filename: If present, filename where the profiler results will be saved instead of printing to stdout.
                The ``.txt`` extension will be used automatically.

        Raises:
            ValueError:
                If you attempt to start an action which has already started, or
                if you attempt to stop recording an action which was never started.
        """
        super().__init__(dirpath=dirpath, filename=filename, output_filename=output_filename)
        self.current_actions: Dict[str, float] = {}
        self.recorded_durations = defaultdict(list)
        self.extended = extended
        self.start_time = time.monotonic()

    def start(self, action_name: str) -> None:
        if action_name in self.current_actions:
            raise ValueError(f"Attempted to start {action_name} which has already started.")
        self.current_actions[action_name] = time.monotonic()

    def stop(self, action_name: str) -> None:
        end_time = time.monotonic()
        if action_name not in self.current_actions:
            raise ValueError(f"Attempting to stop recording an action ({action_name}) which was never started.")
        start_time = self.current_actions.pop(action_name)
        duration = end_time - start_time
        self.recorded_durations[action_name].append(duration)

    def _make_report(self) -> Tuple[list, float]:
        total_duration = time.monotonic() - self.start_time
        report = [[a, d, 100. * np.sum(d) / total_duration] for a, d in self.recorded_durations.items()]
        report.sort(key=lambda x: x[2], reverse=True)
        return report, total_duration

    def summary(self) -> str:
        sep = os.linesep
        output_string = f"Profiler Report{sep}"

        if self.extended:

            if len(self.recorded_durations) > 0:
                max_key = np.max([len(k) for k in self.recorded_durations.keys()])

                def log_row(action, mean, num_calls, total, per):
                    row = f"{sep}{action:<{max_key}s}\t|  {mean:<15}\t|"
                    row += f"{num_calls:<15}\t|  {total:<15}\t|  {per:<15}\t|"
                    return row

                output_string += log_row("Action", "Mean duration (s)", "Num calls", "Total time (s)", "Percentage %")
                output_string_len = len(output_string)
                output_string += f"{sep}{'-' * output_string_len}"
                report, total_duration = self._make_report()
                output_string += log_row("Total", "-", "_", f"{total_duration:.5}", "100 %")
                output_string += f"{sep}{'-' * output_string_len}"
                for action, durations, duration_per in report:
                    output_string += log_row(
                        action,
                        f"{np.mean(durations):.5}",
                        f"{len(durations):}",
                        f"{np.sum(durations):.5}",
                        f"{duration_per:.5}",
                    )
        else:

            def log_row(action, mean, total):
                return f"{sep}{action:<20s}\t|  {mean:<15}\t|  {total:<15}"

            output_string += log_row("Action", "Mean duration (s)", "Total time (s)")
            output_string += f"{sep}{'-' * 65}"

            for action, durations in self.recorded_durations.items():
                output_string += log_row(action, f"{np.mean(durations):.5}", f"{np.sum(durations):.5}")
        output_string += sep
        return output_string


class AdvancedProfiler(BaseProfiler):
    """
    This profiler uses Python's cProfiler to record more detailed information about
    time spent in each function call recorded during a given action. The output is quite
    verbose and you should only use this if you want very detailed reports.
    """

    def __init__(
        self,
        dirpath: Optional[Union[str, Path]] = None,
        filename: Optional[str] = None,
        line_count_restriction: float = 1.0,
        output_filename: Optional[str] = None,
    ) -> None:
        """
        Args:
            dirpath: Directory path for the ``filename``. If ``dirpath`` is ``None`` but ``filename`` is present, the
                ``trainer.log_dir`` (from :class:`~pytorch_lightning.loggers.tensorboard.TensorBoardLogger`)
                will be used.

            filename: If present, filename where the profiler results will be saved instead of printing to stdout.
                The ``.txt`` extension will be used automatically.

            line_count_restriction: this can be used to limit the number of functions
                reported for each action. either an integer (to select a count of lines),
                or a decimal fraction between 0.0 and 1.0 inclusive (to select a percentage of lines)

        Raises:
            ValueError:
                If you attempt to stop recording an action which was never started.
        """
        super().__init__(dirpath=dirpath, filename=filename, output_filename=output_filename)
        self.profiled_actions = {}
        self.line_count_restriction = line_count_restriction

    def start(self, action_name: str) -> None:
        if action_name not in self.profiled_actions:
            self.profiled_actions[action_name] = cProfile.Profile()
        self.profiled_actions[action_name].enable()

    def stop(self, action_name: str) -> None:
        pr = self.profiled_actions.get(action_name)
        if pr is None:
            raise ValueError(f"Attempting to stop recording an action ({action_name}) which was never started.")
        pr.disable()

    def summary(self) -> str:
        recorded_stats = {}
        for action_name, pr in self.profiled_actions.items():
            s = io.StringIO()
            ps = pstats.Stats(pr, stream=s).strip_dirs().sort_stats('cumulative')
            ps.print_stats(self.line_count_restriction)
            recorded_stats[action_name] = s.getvalue()
<<<<<<< HEAD
        return self._stats_to_str(recorded_stats)
=======

        # log to standard out
        output_string = f"{os.linesep}Profiler Report{os.linesep}"
        for action, stats in recorded_stats.items():
            output_string += f"{os.linesep}Profile stats for: {action}{os.linesep}{stats}"

        return output_string
>>>>>>> 2064ece5
<|MERGE_RESOLUTION|>--- conflicted
+++ resolved
@@ -43,7 +43,6 @@
     def stop(self, action_name: str) -> None:
         """Defines how to record the duration once an action is complete."""
 
-<<<<<<< HEAD
     @abstractmethod
     def summary(self) -> str:
         """Create profiler summary in text format."""
@@ -85,25 +84,6 @@
         self._local_rank: Optional[int] = None
         self._log_dir: Optional[str] = None
         self._stage: Optional[str] = None
-=======
-    def setup(
-        self,
-        stage: Optional[str] = None,
-        local_rank: Optional[int] = None,
-        log_dir: Optional[str] = None
-    ) -> None:
-        """Execute arbitrary pre-profiling set-up steps."""
-        self.stage = stage
-        self.local_rank = local_rank
-        self.log_dir = log_dir
-
-    def teardown(self, stage: Optional[str] = None) -> None:
-        """Execute arbitrary post-profiling tear-down steps."""
-        self.stage = stage
-        if self.output_file:
-            self.output_file.close()
-            self.output_file = None
->>>>>>> 2064ece5
 
     @contextmanager
     def profile(self, action_name: str) -> None:
@@ -164,7 +144,6 @@
             self._write_stream = self._rank_zero_info
 
     def describe(self) -> None:
-<<<<<<< HEAD
         """Logs a profile report after the conclusion of run."""
         # there are pickling issues with open file handles in Python 3.6
         # so to avoid them, we open and close the files within this function
@@ -191,22 +170,17 @@
         local_rank: Optional[int] = None,
         log_dir: Optional[str] = None,
     ) -> None:
-        """
-        This function is used by the Trainer to inject the local_rank on distributed and `TensorBoardLogger.log_dir`.
-        """
+        """Execute arbitrary pre-profiling set-up steps."""
         self._stage = stage
         self._local_rank = local_rank
         self._log_dir = log_dir
-=======
-        """Logs a profile report after the conclusion of the training run."""
-        for write in self.write_streams:
-            write(self.summary())
-        if self.output_file is not None:
-            self.output_file.flush()
->>>>>>> 2064ece5
 
     def teardown(self, stage: Optional[str] = None) -> None:
-        """Close a stage's file and streams."""
+        """
+        Execute arbitrary post-profiling tear-down steps.
+        
+        Closes currently open file and stream.
+        """
         assert stage == self._stage
         self._write_stream = None
         if self._output_file is not None:
@@ -218,16 +192,11 @@
     def start(self, action_name: str) -> None:
         raise NotImplementedError
 
-<<<<<<< HEAD
     def stop(self, action_name: str) -> None:
         raise NotImplementedError
 
     def summary(self) -> str:
         raise NotImplementedError
-=======
-    def __del__(self):
-        self.teardown(None)
->>>>>>> 2064ece5
 
 
 class PassThroughProfiler(BaseProfiler):
@@ -236,13 +205,6 @@
     The Trainer uses this class by default.
     """
 
-<<<<<<< HEAD
-=======
-    def __init__(self):
-        self.output_file = None
-        super().__init__(output_streams=None)
-
->>>>>>> 2064ece5
     def start(self, action_name: str) -> None:
         pass
 
@@ -400,14 +362,4 @@
             ps = pstats.Stats(pr, stream=s).strip_dirs().sort_stats('cumulative')
             ps.print_stats(self.line_count_restriction)
             recorded_stats[action_name] = s.getvalue()
-<<<<<<< HEAD
-        return self._stats_to_str(recorded_stats)
-=======
-
-        # log to standard out
-        output_string = f"{os.linesep}Profiler Report{os.linesep}"
-        for action, stats in recorded_stats.items():
-            output_string += f"{os.linesep}Profile stats for: {action}{os.linesep}{stats}"
-
-        return output_string
->>>>>>> 2064ece5
+        return self._stats_to_str(recorded_stats)