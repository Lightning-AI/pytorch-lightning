--- conflicted
+++ resolved
@@ -26,11 +26,7 @@
 
 import numpy as np
 
-<<<<<<< HEAD
 from pytorch_lightning.utilities import rank_zero_only
-=======
-from pytorch_lightning import _logger as log
->>>>>>> eb815000
 from pytorch_lightning.utilities.cloud_io import get_filesystem
 
 log = logging.getLogger(__name__)
