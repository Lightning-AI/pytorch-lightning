--- conflicted
+++ resolved
@@ -17,8 +17,7 @@
 import os
 from functools import partial
 from pathlib import Path
-from typing import Any, Dict, Type
-from typing import List, Optional, Union
+from typing import Any, Dict, List, Optional, Type, Union
 
 import torch
 from torch import nn, Tensor
@@ -226,10 +225,7 @@
         return record_functions
 
     def setup(
-        self,
-        stage: Optional[str] = None,
-        local_rank: Optional[int] = None,
-        log_dir: Optional[str] = None
+        self, stage: Optional[str] = None, local_rank: Optional[int] = None, log_dir: Optional[str] = None
     ) -> None:
         super().setup(stage=stage, local_rank=local_rank, log_dir=log_dir)
 
@@ -307,13 +303,8 @@
         table = data.table(sort_by=self._sort_by_key, row_limit=self._row_limit)
 
         recorded_stats = {}
-<<<<<<< HEAD
         recorded_stats["records"] = table
-
         return self._stats_to_str(recorded_stats)
-=======
-        output_string = ''
->>>>>>> d7ca5fa8
 
     def _create_profilers(self) -> None:
         if self._emit_nvtx:
@@ -332,30 +323,14 @@
         if self.profiler is not None:
             self.profiler.__exit__(None, None, None)
 
-<<<<<<< HEAD
         if self._parent_profiler is not None:
             self._parent_profiler.__exit__(None, None, None)
             self._parent_profiler = None
-=======
-            if self.export_to_chrome:
-                filename = f"{action_name}_{self.local_rank}_trace.json"
-                path_to_trace = filename if self.path_to_export_trace is None \
-                    else os.path.join(self.path_to_export_trace, filename)
-                function_events.export_chrome_trace(path_to_trace)
->>>>>>> d7ca5fa8
 
         if self._register is not None:
             self._register.__exit__(None, None, None)
 
-<<<<<<< HEAD
         for record in self._recording_map.values():
             record.__exit__(None, None, None)
 
-        super().teardown()
-=======
-            else:
-                data = function_events.key_averages(group_by_input_shapes=self.group_by_input_shapes)
-                table = data.table(sort_by=self.sort_by_key, row_limit=self.row_limit)
-                recorded_stats[action_name] = table
-        return self._stats_to_str(recorded_stats)
->>>>>>> d7ca5fa8
+        super().teardown()