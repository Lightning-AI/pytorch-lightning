--- conflicted
+++ resolved
@@ -305,28 +305,11 @@
                 f"Found sort_by_key: {self._sort_by_key}. Should be within {self.AVAILABLE_SORT_KEYS}. "
             )
 
-<<<<<<< HEAD
     def __deprecation_check(
         self,
         profiled_functions: Optional[List[str]],
         record_functions: Optional[List[str]],
     ) -> List[str]:
-=======
-    @staticmethod
-    def _default_schedule() -> Optional[Callable]:
-        if _KINETO_AVAILABLE:
-            return torch.profiler.schedule(wait=1, warmup=1, active=2)
-
-    def _default_activities(self) -> List:
-        if _KINETO_AVAILABLE:
-            activities = [ProfilerActivity.CPU] * self._profiler_kwargs.get("use_cpu", True)
-            activities += [ProfilerActivity.CUDA] * self._profiler_kwargs.get("use_cuda", torch.cuda.is_available())
-            return activities
-        return []
-
-    def __deprecation_check(self, profiled_functions: Optional[List[str]],
-                            record_functions: Optional[List[str]]) -> List[str]:
->>>>>>> efaa4597
         if record_functions is None:
             record_functions = []
 
@@ -359,19 +342,11 @@
 
     @property
     def start_action_names(self) -> Set[str]:
-<<<<<<< HEAD
         return set(self.START_RECORD_FUNCTIONS + self._record_functions)
 
     @property
     def step_action_names(self) -> Set[str]:
         return set(self.STEP_FUNCTIONS + self._record_functions)
-=======
-        return set(list(self.START_RECORD_FUNCTIONS) + list(self._record_functions))
-
-    @property
-    def step_action_names(self) -> Set[str]:
-        return set(list(self.STEP_FUNCTIONS) + list(self._record_functions))
->>>>>>> efaa4597
 
     def start(self, action_name: str) -> None:
         if self.profiler is None and action_name in self._record_functions_start:
@@ -465,16 +440,9 @@
             self.profiler = self._create_profiler(torch.autograd.profiler.emit_nvtx)
         else:
             self._parent_profiler = None
-<<<<<<< HEAD
             self.profiler = self._create_profiler(
-                torch.profiler.profile if _TORCH_GREATER_EQUAL_1_8_1 else torch.autograd.profiler.profile
+                torch.profiler.profile if _KINETO_AVAILABLE else torch.autograd.profiler.profile
             )
-=======
-            if _KINETO_AVAILABLE:
-                self.profiler = self._create_profiler(torch.profiler.profile)
-            else:
-                self.profiler = self._create_profiler(torch.autograd.profiler.profile)
->>>>>>> efaa4597
         if self._record_module_names and self._lightning_module is not None:
             self._register = RegisterRecordFunction(self._lightning_module)
 
@@ -486,14 +454,7 @@
     def _cache_functions_events(self) -> None:
         if self._emit_nvtx:
             return
-<<<<<<< HEAD
-        self.function_events = self.profiler.events() if _TORCH_GREATER_EQUAL_1_8_1 else self.profiler.function_events
-=======
-        if _KINETO_AVAILABLE:
-            self.function_events = self.profiler.events()
-        else:
-            self.function_events = self.profiler.function_events
->>>>>>> efaa4597
+        self.function_events = self.profiler.events() if _KINETO_AVAILABLE else self.profiler.function_events
 
     def _delete_profilers(self) -> None:
         if self.profiler is not None:
