--- conflicted
+++ resolved
@@ -32,11 +32,7 @@
 
     .. deprecated:: v1.6
         `AbstractProfiler` was deprecated in v1.6 and will be removed in v1.8.
-<<<<<<< HEAD
-        Please use `Profiler` instead
-=======
-        Please use `BaseProfiler` instead
->>>>>>> 9b011606
+        Please use `Profiler` instead.
     """
 
     @abstractmethod
@@ -60,11 +56,7 @@
         """Execute arbitrary post-profiling tear-down steps as defined by subclass."""
 
 
-<<<<<<< HEAD
 class Profiler(ABC):
-=======
-class BaseProfiler(ABC):
->>>>>>> 9b011606
     """If you wish to write a custom profiler, you should inherit from this class."""
 
     def __init__(
@@ -218,12 +210,12 @@
 
     .. deprecated:: v1.6
         `BaseProfiler` was deprecated in v1.6 and will be removed in v1.8.
-        Please use `Profiler` instead
+        Please use `Profiler` instead.
     """
 
     def __init__(self, *args, **kwargs):
         rank_zero_deprecation(
-            "`BaseProfiler` was deprecated in v1.6 and will be removed in v1.8. Please use `Profiler instead."
+            "`BaseProfiler` was deprecated in v1.6 and will be removed in v1.8. Please use `Profiler` instead."
         )
         super().__init__(*args, **kwargs)
 
