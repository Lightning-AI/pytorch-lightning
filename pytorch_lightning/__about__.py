import time

_this_year = time.strftime("%Y")
<<<<<<< HEAD
__version__ = "20210429"
=======
__version__ = '1.4.0dev'
>>>>>>> 28103c67
__author__ = 'William Falcon et al.'
__author_email__ = 'waf2107@columbia.edu'
__license__ = 'Apache-2.0'
__copyright__ = f'Copyright (c) 2018-{_this_year}, {__author__}.'
__homepage__ = 'https://github.com/PyTorchLightning/pytorch-lightning'
__docs_url__ = "https://pytorch-lightning.readthedocs.io/en/stable/"
# this has to be simple string, see: https://github.com/pypa/twine/issues/522
__docs__ = (
    "PyTorch Lightning is the lightweight PyTorch wrapper for ML researchers."
    " Scale your models. Write less boilerplate."
)
__long_docs__ = """
Lightning is a way to organize your PyTorch code to decouple the science code from the engineering.
 It's more of a style-guide than a framework.

In Lightning, you organize your code into 3 distinct categories:

1. Research code (goes in the LightningModule).
2. Engineering code (you delete, and is handled by the Trainer).
3. Non-essential research code (logging, etc. this goes in Callbacks).

Although your research/production project might start simple, once you add things like GPU AND TPU training,
 16-bit precision, etc, you end up spending more time engineering than researching.
 Lightning automates AND rigorously tests those parts for you.

Overall, Lightning guarantees rigorously tested, correct, modern best practices for the automated parts.

Documentation
-------------
- https://pytorch-lightning.readthedocs.io/en/latest
- https://pytorch-lightning.readthedocs.io/en/stable
"""

__all__ = [
    "__author__",
    "__author_email__",
    "__copyright__",
    "__docs__",
    "__homepage__",
    "__license__",
    "__version__",
]<|MERGE_RESOLUTION|>--- conflicted
+++ resolved
@@ -1,11 +1,7 @@
 import time
 
 _this_year = time.strftime("%Y")
-<<<<<<< HEAD
-__version__ = "20210429"
-=======
 __version__ = '1.4.0dev'
->>>>>>> 28103c67
 __author__ = 'William Falcon et al.'
 __author_email__ = 'waf2107@columbia.edu'
 __license__ = 'Apache-2.0'
