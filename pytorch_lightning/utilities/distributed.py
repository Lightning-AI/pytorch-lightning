--- conflicted
+++ resolved
@@ -1,4 +1,3 @@
-# Copyright The PyTorch Lightning team.
 #
 # Licensed under the Apache License, Version 2.0 (the "License");
 # you may not use this file except in compliance with the License.
@@ -21,16 +20,7 @@
 from torch.nn.parallel.distributed import DistributedDataParallel
 
 import pytorch_lightning as pl
-<<<<<<< HEAD
-from pytorch_lightning.utilities.imports import _TORCH_GREATER_EQUAL_1_9, _TPU_AVAILABLE
-=======
-from pytorch_lightning.utilities.imports import (
-    _HPU_AVAILABLE,
-    _TORCH_GREATER_EQUAL_1_8,
-    _TORCH_GREATER_EQUAL_1_9,
-    _TPU_AVAILABLE,
-)
->>>>>>> 28dac0c8
+from pytorch_lightning.utilities.imports import _HPU_AVAILABLE, _TORCH_GREATER_EQUAL_1_9, _TPU_AVAILABLE
 from pytorch_lightning.utilities.rank_zero import rank_zero_debug as new_rank_zero_debug
 from pytorch_lightning.utilities.rank_zero import rank_zero_only  # noqa: F401
 from pytorch_lightning.utilities.rank_zero import rank_zero_deprecation
