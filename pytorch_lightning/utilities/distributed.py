--- conflicted
+++ resolved
@@ -20,10 +20,8 @@
 import torch
 
 from pytorch_lightning import _logger as log
-<<<<<<< HEAD
 from pytorch_lightning.utilities.exceptions import MisconfigurationException
-=======
->>>>>>> dfbb5925
+
 
 if torch.distributed.is_available():
     from torch.distributed import ReduceOp, group
