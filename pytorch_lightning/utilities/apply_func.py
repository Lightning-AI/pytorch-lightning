# Copyright The PyTorch Lightning team.
#
# Licensed under the Apache License, Version 2.0 (the "License");
# you may not use this file except in compliance with the License.
# You may obtain a copy of the License at
#
#     http://www.apache.org/licenses/LICENSE-2.0
#
# Unless required by applicable law or agreed to in writing, software
# distributed under the License is distributed on an "AS IS" BASIS,
# WITHOUT WARRANTIES OR CONDITIONS OF ANY KIND, either express or implied.
# See the License for the specific language governing permissions and
# limitations under the License.
import dataclasses
import operator
from abc import ABC
from collections import defaultdict, OrderedDict
from collections.abc import Mapping, Sequence
<<<<<<< HEAD
from copy import copy, deepcopy
=======
from copy import copy, deepcopy, Error
>>>>>>> ee9445a8
from functools import partial
from typing import Any, Callable, List, Optional, Tuple, Union

import numpy as np
import torch

from pytorch_lightning.utilities.imports import _compare_version, _TORCHTEXT_LEGACY
from pytorch_lightning.utilities.warnings import rank_zero_deprecation

if _TORCHTEXT_LEGACY:
    if _compare_version("torchtext", operator.ge, "0.9.0"):
        from torchtext.legacy.data import Batch
    else:
        from torchtext.data import Batch
else:
    Batch = type(None)


def to_dtype_tensor(
    value: Union[int, float, List[Union[int, float]]], dtype: torch.dtype, device: Union[str, torch.device]
) -> torch.Tensor:
    return torch.tensor(value, dtype=dtype, device=device)


def from_numpy(value: np.ndarray, device: Union[str, torch.device]) -> torch.Tensor:
    return torch.from_numpy(value).to(device)


CONVERSION_DTYPES: List[Tuple[Any, Callable[[Any, Any], torch.Tensor]]] = [
    # bool -> uint8 as bool -> torch.bool triggers RuntimeError: Unsupported data type for NCCL process group
    (bool, partial(to_dtype_tensor, dtype=torch.uint8)),
    (int, partial(to_dtype_tensor, dtype=torch.int)),
    (float, partial(to_dtype_tensor, dtype=torch.float)),
    (np.ndarray, from_numpy),
]


def _is_namedtuple(obj: object) -> bool:
    # https://github.com/pytorch/pytorch/blob/v1.8.1/torch/nn/parallel/scatter_gather.py#L4-L8
    return isinstance(obj, tuple) and hasattr(obj, "_asdict") and hasattr(obj, "_fields")


def _is_dataclass_instance(obj: object) -> bool:
    # https://docs.python.org/3/library/dataclasses.html#module-level-decorators-classes-and-functions
    return dataclasses.is_dataclass(obj) and not isinstance(obj, type)


def apply_to_collection(
    data: Any,
    dtype: Union[type, Any, Tuple[Union[type, Any]]],
    function: Callable,
    *args: Any,
    wrong_dtype: Optional[Union[type, Tuple[type]]] = None,
    include_none: bool = True,
    **kwargs: Any,
) -> Any:
    """Recursively applies a function to all elements of a certain dtype.

    Args:
        data: the collection to apply the function to
        dtype: the given function will be applied to all elements of this dtype
        function: the function to apply
        *args: positional arguments (will be forwarded to calls of ``function``)
        wrong_dtype: the given function won't be applied if this type is specified and the given collections
            is of the ``wrong_dtype`` even if it is of type ``dtype``
        include_none: Whether to include an element if the output of ``function`` is ``None``.
        **kwargs: keyword arguments (will be forwarded to calls of ``function``)

    Returns:
        The resulting collection
    """
    # Breaking condition
    if isinstance(data, dtype) and (wrong_dtype is None or not isinstance(data, wrong_dtype)):
        return function(data, *args, **kwargs)

    elem_type = type(data)

    # Recursively apply to collection items
    if isinstance(data, Mapping):
        out = []
        for k, v in data.items():
            v = apply_to_collection(
                v, dtype, function, *args, wrong_dtype=wrong_dtype, include_none=include_none, **kwargs
            )
            if include_none or v is not None:
                out.append((k, v))
        if isinstance(data, defaultdict):
            return elem_type(data.default_factory, OrderedDict(out))
        return elem_type(OrderedDict(out))

    is_namedtuple = _is_namedtuple(data)
    is_sequence = isinstance(data, Sequence) and not isinstance(data, str)
    if is_namedtuple or is_sequence:
        out = []
        for d in data:
            v = apply_to_collection(
                d, dtype, function, *args, wrong_dtype=wrong_dtype, include_none=include_none, **kwargs
            )
            if include_none or v is not None:
                out.append(v)
        return elem_type(*out) if is_namedtuple else elem_type(out)

    if _is_dataclass_instance(data):
        # make a deepcopy of the data,
        # but do not deepcopy mapped fields since the computation would
        # be wasted on values that likely get immediately overwritten
        fields = {}
        memo = {}
        for field in dataclasses.fields(data):
            field_value = getattr(data, field.name)
            fields[field.name] = (field_value, field.init)
            memo[id(field_value)] = field_value
        result = deepcopy(data, memo=memo)
        # apply function to each field
        for field_name, (field_value, field_init) in fields.items():
            if field_init:
                v = apply_to_collection(
                    field_value,
                    dtype,
                    function,
                    *args,
                    wrong_dtype=wrong_dtype,
                    include_none=include_none,
                    **kwargs,
                )
            if not field_init or (not include_none and v is None):  # retain old value
                v = getattr(data, field_name)
            try:
                setattr(result, field_name, v)
            except Exception:
                raise dataclasses.FrozenInstanceError("Cannot apply function to Frozen dataclass instance")
        return result

    # data is neither of dtype, nor a collection
    return data


def apply_to_collections(
    data1: Optional[Any],
    data2: Optional[Any],
    dtype: Union[type, Any, Tuple[Union[type, Any]]],
    function: Callable,
    *args: Any,
    wrong_dtype: Optional[Union[type, Tuple[type]]] = None,
    **kwargs: Any,
) -> Any:
    """Zips two collections and applies a function to their items of a certain dtype.

    Args:
        data1: The first collection
        data2: The second collection
        dtype: the given function will be applied to all elements of this dtype
        function: the function to apply
        *args: positional arguments (will be forwarded to calls of ``function``)
        wrong_dtype: the given function won't be applied if this type is specified and the given collections
            is of the ``wrong_dtype`` even if it is of type ``dtype``
        **kwargs: keyword arguments (will be forwarded to calls of ``function``)

    Returns:
        The resulting collection

    Raises:
        AssertionError:
            If sequence collections have different data sizes.
    """
    if data1 is None:
        if data2 is None:
            return
        # in case they were passed reversed
        data1, data2 = data2, None

    elem_type = type(data1)

    if isinstance(data1, dtype) and data2 is not None and (wrong_dtype is None or not isinstance(data1, wrong_dtype)):
        return function(data1, data2, *args, **kwargs)

    if isinstance(data1, Mapping) and data2 is not None:
        # use union because we want to fail if a key does not exist in both
        zipped = {k: (data1[k], data2[k]) for k in data1.keys() | data2.keys()}
        return elem_type(
            {
                k: apply_to_collections(*v, dtype, function, *args, wrong_dtype=wrong_dtype, **kwargs)
                for k, v in zipped.items()
            }
        )

    is_namedtuple = _is_namedtuple(data1)
    is_sequence = isinstance(data1, Sequence) and not isinstance(data1, str)
    if (is_namedtuple or is_sequence) and data2 is not None:
        assert len(data1) == len(data2), "Sequence collections have different sizes"
        out = [
            apply_to_collections(v1, v2, dtype, function, *args, wrong_dtype=wrong_dtype, **kwargs)
            for v1, v2 in zip(data1, data2)
        ]
        return elem_type(*out) if is_namedtuple else elem_type(out)

    return apply_to_collection(data1, dtype, function, *args, wrong_dtype=wrong_dtype, **kwargs)


class TransferableDataType(ABC):
    """
    A custom type for data that can be moved to a torch device via `.to(...)`.
    Example:
        >>> isinstance(dict, TransferableDataType)
        False
        >>> isinstance(torch.rand(2, 3), TransferableDataType)
        True
        >>> class CustomObject:
        ...     def __init__(self):
        ...         self.x = torch.rand(2, 2)
        ...     def to(self, device):
        ...         self.x = self.x.to(device)
        ...         return self
        >>> isinstance(CustomObject(), TransferableDataType)
        True
    """

    @classmethod
    def __subclasshook__(cls, subclass: Any) -> Union[bool, Any]:
        if cls is TransferableDataType:
            to = getattr(subclass, "to", None)
            return callable(to)
        return NotImplemented


def move_data_to_device(batch: Any, device: Union[str, torch.device]) -> Any:
    """Transfers a collection of data to the given device. Any object that defines a method ``to(device)`` will be
    moved and all other objects in the collection will be left untouched.

    Args:
        batch: A tensor or collection of tensors or anything that has a method `.to(...)`.
            See :func:`apply_to_collection` for a list of supported collection types.
        device: The device to which the data should be moved

    Return:
        the same collection but with all contained tensors residing on the new device.

    See Also:
        - :meth:`torch.Tensor.to`
        - :class:`torch.device`
    """

    def batch_to(data: Any) -> Any:
        # try to move torchtext data first
        if _TORCHTEXT_LEGACY and isinstance(data, Batch):
            # TODO: also remove the torchtext dependency with Lightning 1.8
            rank_zero_deprecation(
                "The `torchtext.legacy.Batch` object is deprecated and Lightning will remove support for it in v1.8."
                " We recommend you to migrate away from Batch by following the TorchText README:"
                " https://github.com/pytorch/text#bc-breaking-legacy"
            )
            # Shallow copy because each Batch has a reference to Dataset which contains all examples
            device_data = copy(data)
            for field, field_value in data.dataset.fields.items():
                if field_value is None:
                    continue
                device_field = move_data_to_device(getattr(data, field), device)
                setattr(device_data, field, device_field)
            return device_data

        kwargs = dict(non_blocking=True) if isinstance(data, torch.Tensor) else {}
        data_output = data.to(device, **kwargs)
        if data_output is not None:
            return data_output
        # user wrongly implemented the `TransferableDataType` and forgot to return `self`.
        return data

    dtype = (TransferableDataType, Batch) if _TORCHTEXT_LEGACY else TransferableDataType
    return apply_to_collection(batch, dtype=dtype, function=batch_to)


def convert_to_tensors(data: Any, device: Union[str, torch.device]) -> Any:
    for src_dtype, conversion_func in CONVERSION_DTYPES:
        data = apply_to_collection(data, src_dtype, conversion_func, device=device)

    def _move_to_device_and_make_contiguous(t: torch.Tensor, device: Union[str, torch.device]) -> torch.Tensor:
        return t.to(device).contiguous()

    data = apply_to_collection(data, torch.Tensor, _move_to_device_and_make_contiguous, device=device)
    return data<|MERGE_RESOLUTION|>--- conflicted
+++ resolved
@@ -16,11 +16,7 @@
 from abc import ABC
 from collections import defaultdict, OrderedDict
 from collections.abc import Mapping, Sequence
-<<<<<<< HEAD
-from copy import copy, deepcopy
-=======
 from copy import copy, deepcopy, Error
->>>>>>> ee9445a8
 from functools import partial
 from typing import Any, Callable, List, Optional, Tuple, Union
 
