--- conflicted
+++ resolved
@@ -22,25 +22,10 @@
 from packaging.version import Version
 
 
-<<<<<<< HEAD
-class _LightningLocalFileSystem(LocalFileSystem):
-    """Extension of ``fsspec.implementations.local.LocalFileSystem`` where ``LightningLocalFileSystem.isdir`` behaves
-    the same as ``os.isdir``.
-
-    To be removed when https://github.com/intake/filesystem_spec/issues/591 is fixed.
-    """
-
-    def isdir(self, path: str) -> bool:
-        return os.path.isdir(path)  # follows symlinks
-
-
 def load(
     path_or_url: Union[str, IO, Path],
     map_location: Optional[Union[str, torch.device, Dict[Union[str, torch.device], Union[str, torch.device]]]] = None
 ) -> Any:
-=======
-def load(path_or_url: Union[str, IO, Path], map_location=None):
->>>>>>> 0c6c078b
     if not isinstance(path_or_url, (str, Path)):
         # any sort of BytesIO or similiar
         return torch.load(path_or_url, map_location=map_location)
