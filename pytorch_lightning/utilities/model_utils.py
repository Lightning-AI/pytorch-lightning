--- conflicted
+++ resolved
@@ -1,51 +1,6 @@
 from warnings import warn
 
-<<<<<<< HEAD
-from typing import Any, List, Union
-
-from pytorch_lightning.core.datamodule import LightningDataModule
-from pytorch_lightning.core.lightning import LightningModule
-
-
-def is_overridden(method_name: str, model: Union[LightningModule, LightningDataModule]) -> bool:
-    # if you pass DataModule instead of None or a LightningModule, we use LightningDataModule as super
-    # TODO - refector this function to accept model_name, instance, parent so it makes more sense
-    super_object = LightningModule if not isinstance(model, LightningDataModule) else LightningDataModule
-    return is_overridden_general(method_name, model, super_object)
-
-
-def is_overridden_general(method_name: str, current_object: Any, super_object: Any) -> bool:
-    if not isinstance(current_object, super_object):
-        return False
-
-    if not hasattr(current_object, method_name) or not hasattr(super_object, method_name):
-        # in case of calling deprecated method
-        return False
-
-    instance_attr = getattr(current_object, method_name)
-    if not instance_attr:
-        return False
-    super_attr = getattr(super_object, method_name)
-
-    # when code pointers are different, it was implemented
-    if hasattr(instance_attr, 'patch_loader_code'):
-        # cannot pickle __code__ so cannot verify if PatchDataloader
-        # exists which shows dataloader methods have been overwritten.
-        # so, we hack it by using the string representation
-        is_overridden = instance_attr.patch_loader_code != str(super_attr.__code__)
-    else:
-        is_overridden = instance_attr.__code__ is not super_attr.__code__
-    return is_overridden
-
-
-def at_least_one_overriden(method_names: List[str], current_object: Any, super_object: Any) -> bool:
-    is_overriden = False
-    for method_name in method_names:
-        is_overriden |= is_overridden_general(method_name, current_object, super_object)
-    return is_overriden
-=======
 warn("`model_utils` package has been renamed to `model_helpers` since v1.2 and will be removed in v1.4",
      DeprecationWarning)
 
-from pytorch_lightning.utilities.model_helpers import *  # noqa: F403 E402 F401
->>>>>>> a884866f
+from pytorch_lightning.utilities.model_helpers import *  # noqa: F403 E402 F401