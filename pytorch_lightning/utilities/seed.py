--- conflicted
+++ resolved
@@ -78,9 +78,6 @@
     return random.randint(min_seed_value, max_seed_value)
 
 
-<<<<<<< HEAD
-def pl_worker_init_function(worker_id: int, rank: Optional[int] = None) -> None:  # pragma: no cover
-=======
 def reset_seed() -> None:
     """
     Reset the seed to the value that :func:`pytorch_lightning.utilities.seed.seed_everything` previously set.
@@ -92,7 +89,6 @@
 
 
 def pl_worker_init_function(worker_id: int, rank: Optional = None) -> None:  # pragma: no cover
->>>>>>> bfac0e89
     """
     The worker_init_fn that Lightning automatically adds to your dataloader if you previously set
     set the seed with ``seed_everything(seed, workers=True)``.
