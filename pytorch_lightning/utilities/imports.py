# Copyright The PyTorch Lightning team.
#
# Licensed under the Apache License, Version 2.0 (the "License");
# you may not use this file except in compliance with the License.
# You may obtain a copy of the License at
#
#     http://www.apache.org/licenses/LICENSE-2.0
#
# Unless required by applicable law or agreed to in writing, software
# distributed under the License is distributed on an "AS IS" BASIS,
# WITHOUT WARRANTIES OR CONDITIONS OF ANY KIND, either express or implied.
# See the License for the specific language governing permissions and
# limitations under the License.
"""General utilities"""
import importlib
import platform
from distutils.version import LooseVersion

import pkg_resources
import torch


def _module_available(module_path: str) -> bool:
    """Testing if given module is avalaible in your env

    >>> _module_available('os')
    True
    >>> _module_available('bla.bla')
    False
    """
    # todo: find a better way than try / except
    try:
        mods = module_path.split('.')
        assert mods, 'nothing given to test'
        # it has to be tested as per partets
        for i in range(len(mods)):
            module_path = '.'.join(mods[:i + 1])
            if importlib.util.find_spec(module_path) is None:
                return False
        return True
    except AttributeError:
        return False


_APEX_AVAILABLE = _module_available("apex.amp")
_NATIVE_AMP_AVAILABLE = _module_available("torch.cuda.amp") and hasattr(torch.cuda.amp, "autocast")
_OMEGACONF_AVAILABLE = _module_available("omegaconf")
_HYDRA_AVAILABLE = _module_available("hydra")
_HYDRA_EXPERIMENTAL_AVAILABLE = _module_available("hydra.experimental")
_HOROVOD_AVAILABLE = _module_available("horovod.torch")
_TORCHTEXT_AVAILABLE = _module_available("torchtext")
_XLA_AVAILABLE = _module_available("torch_xla")
_FAIRSCALE_AVAILABLE = platform.system() != 'Windows' and _module_available('fairscale.nn.data_parallel')
_RPC_AVAILABLE = platform.system() != 'Windows' and _module_available('torch.distributed.rpc')
_GROUP_AVAILABLE = platform.system() != 'Windows' and _module_available('torch.distributed.group')
_FAIRSCALE_PIPE_AVAILABLE = _FAIRSCALE_AVAILABLE and LooseVersion(
    torch.__version__
) >= LooseVersion("1.6.0") and LooseVersion(pkg_resources.get_distribution('fairscale').version
                                            ) <= LooseVersion("0.1.3")
_BOLTS_AVAILABLE = _module_available('pl_bolts')
<<<<<<< HEAD
_PYTORCH_GREATER_EQUAL_1_6_0 = LooseVersion(torch.__version__) >= LooseVersion("1.6.0")
_PYTORCH_PRUNE_AVAILABLE = _module_available('torch.nn.utils.prune')
=======
>>>>>>> a028171f
_TORCHVISION_AVAILABLE = _module_available('torchvision')<|MERGE_RESOLUTION|>--- conflicted
+++ resolved
@@ -58,9 +58,5 @@
 ) >= LooseVersion("1.6.0") and LooseVersion(pkg_resources.get_distribution('fairscale').version
                                             ) <= LooseVersion("0.1.3")
 _BOLTS_AVAILABLE = _module_available('pl_bolts')
-<<<<<<< HEAD
 _PYTORCH_GREATER_EQUAL_1_6_0 = LooseVersion(torch.__version__) >= LooseVersion("1.6.0")
-_PYTORCH_PRUNE_AVAILABLE = _module_available('torch.nn.utils.prune')
-=======
->>>>>>> a028171f
 _TORCHVISION_AVAILABLE = _module_available('torchvision')