--- conflicted
+++ resolved
@@ -11,11 +11,8 @@
 # WITHOUT WARRANTIES OR CONDITIONS OF ANY KIND, either express or implied.
 # See the License for the specific language governing permissions and
 # limitations under the License.
-<<<<<<< HEAD
 
 import inspect
-=======
->>>>>>> b5fa8192
 from copy import deepcopy
 from dataclasses import dataclass, field
 from functools import partial, wraps
@@ -35,7 +32,7 @@
 )
 
 import pytorch_lightning as pl
-from pytorch_lightning.utilities.enums import AutoRestartBatchKeys
+from pytorch_lightning.utilities.enums import _FaultTolerantMode, AutoRestartBatchKeys
 from pytorch_lightning.utilities.exceptions import MisconfigurationException
 from pytorch_lightning.utilities.imports import _fault_tolerant_training
 
@@ -452,7 +449,9 @@
     return {"num_workers": num_workers, "previous_worker": previous_worker}
 
 
-def _capture_metadata_collate(samples: List, dataset: Dataset, default_collate: Callable) -> Dict:
+def _capture_metadata_collate(
+    samples: List, dataset: Dataset, default_collate: Callable, fault_tolerant_mode: _FaultTolerantMode
+) -> Dict:
     """A collate function that adds the state dict of a :class:`CaptureIterableDataset` or
     :class:`CaptureMapDataset` used in the worker processes. This function gets executed within the worker
     processes. The structure will be:
@@ -465,9 +464,25 @@
         }
     """
     data = default_collate(samples)
-    if not isinstance(dataset, (CaptureIterableDataset, CaptureMapDataset)):
+    fault_tolerant_mode
+    if not fault_tolerant_mode.is_enabled:
         return data
-    metadata = dataset.state_dict()
+    metadata = None
+    if fault_tolerant_mode.is_automatic:
+        metadata = dataset.state_dict()
+    else:
+        state_dict_fn = getattr(dataset, "state_dict", None)
+        info = get_worker_info()
+        worker_id = info.id if info else 0
+        if state_dict_fn:
+            metadata = state_dict_fn()
+            if worker_id not in metadata:
+                raise MisconfigurationException(
+                    f"The state_dict returned by {dataset} needs to be indexed by `worker_id` integer keys."
+                )
+        if metadata is None:
+            metadata = {worker_id: {}}
+
     return {"data": data, AutoRestartBatchKeys.PL_RESTART_META: metadata}
 
 
@@ -496,6 +511,9 @@
     as part of the sample and then a special collate function :func:`_capture_metadata_collate`
     will extract the current iteration as part of the metadata returned by a custom batch.
     """
+
+    if not _FaultTolerantMode.detect_current_mode().is_automatic:
+        return
 
     assert isinstance(dataloader.dataset, (CaptureMapDataset, CaptureIterableDataset))
 
@@ -545,7 +563,10 @@
 def _add_capture_metadata_collate(dataloader: DataLoader) -> None:
     """Wrap default collate function to retrive captured dataset state dict when fault tolerant is enabled."""
     dataloader.collate_fn = partial(
-        _capture_metadata_collate, dataset=dataloader.dataset, default_collate=dataloader.collate_fn
+        _capture_metadata_collate,
+        dataset=dataloader.dataset,
+        default_collate=dataloader.collate_fn,
+        fault_tolerant_mode=_FaultTolerantMode.detect_current_mode(),
     )
 
 
