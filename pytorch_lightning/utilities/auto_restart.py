--- conflicted
+++ resolved
@@ -20,17 +20,15 @@
 
 import numpy as np
 import torch
-from torch.utils.data import Dataset, get_worker_info, Sampler
-<<<<<<< HEAD
-from torch.utils.data.dataloader import _MultiProcessingDataLoaderIter, DataLoader, IterableDataset
-from torch.utils.data.distributed import DistributedSampler
-from torch.utils.data.sampler import BatchSampler, RandomSampler, SequentialSampler
-
-import pytorch_lightning as pl
-from pytorch_lightning.trainer.states import RunningStage
-from pytorch_lightning.utilities.apply_func import apply_to_collection
-from pytorch_lightning.utilities.enums import AutoRestartBatchKeys
-=======
+from torch.utils.data import (
+    BatchSampler,
+    Dataset,
+    DistributedSampler,
+    get_worker_info,
+    RandomSampler,
+    Sampler,
+    SequentialSampler,
+)
 from torch.utils.data.dataloader import (
     _BaseDataLoaderIter,
     _MultiProcessingDataLoaderIter,
@@ -41,8 +39,8 @@
 from typing_extensions import Protocol, runtime_checkable
 
 import pytorch_lightning as pl
+from pytorch_lightning.utilities.apply_func import apply_to_collection
 from pytorch_lightning.utilities.enums import _FaultTolerantMode, AutoRestartBatchKeys
->>>>>>> 0066ff01
 from pytorch_lightning.utilities.exceptions import MisconfigurationException
 
 
@@ -727,8 +725,27 @@
     if self.num_workers == 0:
         return _SingleProcessDataLoaderIterStateful(self)
     else:
-<<<<<<< HEAD
-        raise MisconfigurationException("This shouldn't happen. Please, open an issue on PyTorch Lightning Github.")
+        if hasattr(self, "check_worker_number_rationality"):
+            self.check_worker_number_rationality()
+        return _MultiProcessingDataLoaderIterStateful(self)
+
+
+def _patch_dataloader_get_iterators() -> None:
+    """This function is used to replace the DataLoader iterator by their stateful version."""
+    if not _FaultTolerantMode.detect_current_mode().is_manual:
+        return
+    if not hasattr(DataLoader, "_ori_get_iterator"):
+        DataLoader._ori_get_iterator = DataLoader._get_iterator
+    DataLoader._get_iterator = _get_iterator
+
+
+def _teardown_dataloader_get_iterators() -> None:
+    """This function is used to restore the DataLoader `get_iterator` with its original one."""
+    # cleanup the get_iterator replacement in case of Fault Tolerant Training.
+    get_iterator = getattr(DataLoader, "_ori_get_iterator", None)
+    if get_iterator:
+        DataLoader._get_iterator = get_iterator
+        del DataLoader._ori_get_iterator
 
 
 def _validate_iterable_dataset(dataloader: DataLoader) -> Tuple[bool, str]:
@@ -751,7 +768,7 @@
             "Fault Tolerant Training doesn't support an IterableDataset without a sampler as attribute."
         )
 
-    sampler = [v for v in samplers.values() if v.__class__ in SUPPORTED_SAMPLERS]
+    sampler = [v for v in samplers.values() if type(v) in SUPPORTED_SAMPLERS]
 
     if not sampler:
         raise MisconfigurationException(f"Fault Tolerant Training supports only {SUPPORTED_SAMPLERS}.")
@@ -759,10 +776,10 @@
     if len(sampler) > 1:
         raise MisconfigurationException(f"A single sampler is supported within an Iterable Dataset. Found {sampler}.")
 
-    if sampler[0].__class__ == DistributedSampler:
+    if type(sampler[0]) is DistributedSampler:
         return not sampler.shuffle, "A `DistributedSampler` sampler shuffle attribute is set to True."
 
-    return sampler[0].__class__ == SequentialSampler, ""
+    return type(sampler[0]) is SequentialSampler, ""
 
 
 def _validate_map_dataset(dataloader: DataLoader) -> Tuple[bool, str]:
@@ -773,20 +790,20 @@
         raise MisconfigurationException(f"Fault Tolerant Training supports only {SUPPORTED_SAMPLERS}.")
 
     batch_sampler = getattr(dataloader, "batch_sampler", None)
-    if batch_sampler is not None and batch_sampler.__class__ is not BatchSampler:
+    if batch_sampler is not None and type(batch_sampler) is not BatchSampler:
         raise MisconfigurationException("Fault Tolerant Training supports only a BatchSampler.")
 
-    if sampler.__class__ == DistributedSampler:
+    if type(sampler) is DistributedSampler:
         return not sampler.shuffle, "A `DistributedSampler` sampler shuffle attribute is set to True."
 
-    return sampler.__class__ == SequentialSampler, ""
-
-
-def _validate_fault_tolerant_training(dataloader: Iterable, stage: RunningStage) -> None:
+    return type(sampler) is SequentialSampler, ""
+
+
+def _validate_fault_tolerant_training(dataloader: Iterable, stage: "pl.trainer.states.RunningStage") -> None:
     """This function is used to validate that fault tolerant training is possible with the user data."""
     from pytorch_lightning.trainer.supporters import CombinedLoader, CycleIterator
 
-    if not _fault_tolerant_training():
+    if not _FaultTolerantMode.detect_current_mode().is_enabled:
         return
 
     if isinstance(dataloader, CombinedLoader):
@@ -804,10 +821,8 @@
 
     apply_to_collection(dataloaders, (DataLoader, CycleIterator), flatten_dataloader)
 
-    if len(dl_loaders) > 1 and stage == RunningStage.TRAINING:
-        # Fixme: Find a better API or refactor the auto_restart test.
-        if not all(getattr(dl.dataset, "_deterministic", False) for dl in dl_loaders):
-            raise MisconfigurationException("Fault Tolerant Training supports only a single dataloader.")
+    if len(dl_loaders) > 1 and stage == pl.trainer.states.RunningStage.TRAINING:
+        raise MisconfigurationException("Fault Tolerant Training supports only a single dataloader.")
 
     supported = []
     messages = []
@@ -821,27 +836,4 @@
         messages.append(message)
 
     if len(dl_loaders) > 1 and sum(supported) != len(dl_loaders):
-        raise MisconfigurationException(f"The current combinaison of DataLoaders isn't supported. Messages: {messages}")
-=======
-        if hasattr(self, "check_worker_number_rationality"):
-            self.check_worker_number_rationality()
-        return _MultiProcessingDataLoaderIterStateful(self)
-
-
-def _patch_dataloader_get_iterators() -> None:
-    """This function is used to replace the DataLoader iterator by their stateful version."""
-    if not _FaultTolerantMode.detect_current_mode().is_manual:
-        return
-    if not hasattr(DataLoader, "_ori_get_iterator"):
-        DataLoader._ori_get_iterator = DataLoader._get_iterator
-    DataLoader._get_iterator = _get_iterator
-
-
-def _teardown_dataloader_get_iterators() -> None:
-    """This function is used to restore the DataLoader `get_iterator` with its original one."""
-    # cleanup the get_iterator replacement in case of Fault Tolerant Training.
-    get_iterator = getattr(DataLoader, "_ori_get_iterator", None)
-    if get_iterator:
-        DataLoader._get_iterator = get_iterator
-        del DataLoader._ori_get_iterator
->>>>>>> 0066ff01
+        raise MisconfigurationException(f"The current combinaison of DataLoaders isn't supported. Messages: {messages}")