--- conflicted
+++ resolved
@@ -24,26 +24,12 @@
         self.device = device
 
     def broadcast(self, obj: Any, group=_group.WORLD):
-<<<<<<< HEAD
-        is_list = isinstance(obj, list)
-
-        if not is_list:
-            obj = [obj]
-=======
         # always wrap into a list so list can be brodcasted.
         obj = [obj]
->>>>>>> 562173dd
 
         if self.rank != 0:
             obj = [None for _ in range(len(obj))]
 
         broadcast_object_list(obj, 0, group=group or _group.WORLD)
 
-<<<<<<< HEAD
-        if not is_list:
-            obj = obj[0]
-
-        return obj
-=======
-        return obj[0]
->>>>>>> 562173dd
+        return obj[0]