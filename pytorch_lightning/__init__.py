--- conflicted
+++ resolved
@@ -23,12 +23,9 @@
     sys.stderr.write('Partial import of `torchlightning` during the build process.\n')  # pragma: no-cover
     # We are not importing the rest of the lightning during the build process, as it may not be compiled yet
 else:
-<<<<<<< HEAD
-=======
     from logging import getLogger
     _logger = getLogger("lightning")
 
->>>>>>> 4f10599b
     from pytorch_lightning.core import LightningModule
     from pytorch_lightning.trainer import Trainer
     from pytorch_lightning.callbacks import Callback
