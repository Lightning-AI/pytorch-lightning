--- conflicted
+++ resolved
@@ -11,12 +11,8 @@
 # WITHOUT WARRANTIES OR CONDITIONS OF ANY KIND, either express or implied.
 # See the License for the specific language governing permissions and
 # limitations under the License.
-<<<<<<< HEAD
+from collections import OrderedDict
 from typing import Any, Dict, List, Optional, Tuple, Union
-from collections import OrderedDict
-=======
-from typing import Any, List, Optional, Tuple, Union
->>>>>>> 651f93a6
 
 from torch.utils.data import DataLoader
 
