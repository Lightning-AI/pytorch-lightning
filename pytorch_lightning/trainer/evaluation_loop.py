--- conflicted
+++ resolved
@@ -12,14 +12,9 @@
 # See the License for the specific language governing permissions and
 # limitations under the License.
 from typing import Any, Dict, List, Optional, Tuple, Union
-
-<<<<<<< HEAD
 from collections import OrderedDict
 
-import torch
-=======
 from torch.utils.data import DataLoader
->>>>>>> d1529c28
 
 import pytorch_lightning as pl
 from pytorch_lightning.core.step_result import Result
@@ -138,11 +133,7 @@
         else:
             self.trainer.call_hook('on_validation_epoch_start', *args, **kwargs)
 
-<<<<<<< HEAD
-    def _build_kwargs(self, batch, batch_idx, dataloader_idx):
-=======
-    def _build_args(self, batch: Any, batch_idx: int, dataloader_idx: int) -> List[Union[Any, int]]:
->>>>>>> d1529c28
+    def _build_kwargs(self, batch: Any, batch_idx: int, dataloader_idx: int) -> Dict[str, Union[Any, int]]:
         # make dataloader_idx arg in validation_step optional
         kwargs = OrderedDict([('batch', batch), ('batch_idx', batch_idx)])
 
@@ -167,15 +158,9 @@
         else:
             return 0
 
-<<<<<<< HEAD
-    def evaluation_step(self, batch, batch_idx, dataloader_idx):
+    def evaluation_step(self, batch: Any, batch_idx: int, dataloader_idx: int) -> Optional[STEP_OUTPUT]:
         # configure kwargs
         kwargs = self._build_kwargs(batch, batch_idx, dataloader_idx)
-=======
-    def evaluation_step(self, batch: Any, batch_idx: int, dataloader_idx: int) -> Optional[STEP_OUTPUT]:
-        # configure args
-        args = self._build_args(batch, batch_idx, dataloader_idx)
->>>>>>> d1529c28
 
         model_ref = self.trainer.lightning_module
         model_ref._results = Result()
