--- conflicted
+++ resolved
@@ -70,21 +70,12 @@
     num_training_batches: Union[int, float]
     val_check_batch: ...
     val_dataloaders: List[DataLoader]
-<<<<<<< HEAD
-    num_val_batches: List[int]
-    test_dataloaders: List[DataLoader]
-    num_test_batches: List[int]
-    train_percent_check: float
-    val_percent_check: float
-    test_percent_check: float
-=======
     num_val_batches: List[Union[int, float]]
     test_dataloaders: List[DataLoader]
     num_test_batches: List[Union[int, float]]
     limit_train_batches: Union[int, float]
     limit_val_batches: Union[int, float]
     limit_test_batches: Union[int, float]
->>>>>>> 62029c17
     replace_sampler_ddp: bool
     num_nodes: int
     num_processes: int
@@ -286,12 +277,7 @@
         # add samplers
         dataloaders = [self.auto_add_sampler(dl, train=False) for dl in dataloaders if dl is not None]
 
-<<<<<<< HEAD
-        num_batches = [float('inf')] * len(dataloaders)
-        percent_check = getattr(self, f'{mode}_percent_check')
-=======
         loader_num_batches = []
->>>>>>> 62029c17
 
         # determine number of batches
         # datasets could be none, 1 or 2+
@@ -300,18 +286,6 @@
                 num_batches = 0
                 self._worker_check(dataloader, f'{mode} dataloader {i}')
 
-<<<<<<< HEAD
-                if _has_len(dataloader):
-                    self._percent_range_check(f'{mode}_percent_check')
-                    num_batches[i] = int(len(dataloader) * percent_check)
-                elif percent_check not in (0.0, 1.0):
-                    raise MisconfigurationException(
-                        'When using an infinite DataLoader (e.g. with an IterableDataset'
-                        f' or when DataLoader does not implement `__len__`) for `{mode}_dataloader`,'
-                        f' `Trainer({mode}_percent_check)` must be `0.0` or `1.0`.')
-
-        return num_batches, dataloaders
-=======
                 # percent or num_steps
                 limit_eval_batches = getattr(self, f'limit_{mode}_batches')
 
@@ -343,7 +317,6 @@
                 loader_num_batches.append(num_batches)
 
         return loader_num_batches, dataloaders
->>>>>>> 62029c17
 
     def reset_val_dataloader(self, model: LightningModule) -> None:
         """Resets the validation dataloader and determines the number of batches.
