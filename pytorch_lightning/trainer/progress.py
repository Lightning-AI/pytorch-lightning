--- conflicted
+++ resolved
@@ -191,13 +191,8 @@
 
     is_last_batch: bool = False
 
-<<<<<<< HEAD
     def reset_on_run(self) -> None:
         super().reset_on_run()
-=======
-    def reset_on_epoch(self) -> None:
-        super().reset_on_epoch()
->>>>>>> 8dcba38e
         self.is_last_batch = False
 
 
@@ -228,15 +223,9 @@
     step: Progress = field(default_factory=lambda: Progress.from_defaults(ReadyCompletedTracker))
     zero_grad: Progress = field(default_factory=lambda: Progress.from_defaults(StartedTracker))
 
-<<<<<<< HEAD
     def reset_on_run(self) -> None:
         self.step.reset_on_run()
         self.zero_grad.reset_on_run()
-=======
-    def reset_on_epoch(self) -> None:
-        self.step.reset_on_epoch()
-        self.zero_grad.reset_on_epoch()
->>>>>>> 8dcba38e
 
     def reset_on_restart(self) -> None:
         self.step.reset_on_restart()
