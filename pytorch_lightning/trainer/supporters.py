--- conflicted
+++ resolved
@@ -18,15 +18,12 @@
 
 import torch
 from torch import Tensor
-<<<<<<< HEAD
 import numpy as np
-=======
 from torch.utils.data import Dataset
 
 from pytorch_lightning.utilities.apply_func import apply_to_collection
 from pytorch_lightning.utilities.cloud_io import get_filesystem
 from pytorch_lightning.utilities.data import get_len
->>>>>>> c7f30a20
 from pytorch_lightning.utilities.exceptions import MisconfigurationException
 
 
@@ -183,7 +180,6 @@
                 torch.save(outputs, fp)
 
 
-<<<<<<< HEAD
 class AverageValueMeter:
     '''
     This class is taken from https://github.com/pytorch/tnt/blob/master/torchnet/meter/averagevaluemeter.py#L6
@@ -305,7 +301,7 @@
         grad_norm_dic = self._grad_norm_dic
         self._grad_norm_dic = {}
         return grad_norm_dic
-=======
+
 class CycleIterator(object):
     """
     Iterator for restarting a dataloader if it runs out of samples
@@ -647,5 +643,4 @@
         else:
             new_data.append(x)
 
-    return compute_func(new_data)
->>>>>>> c7f30a20
+    return compute_func(new_data)