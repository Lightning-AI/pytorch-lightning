# Copyright The PyTorch Lightning team.
#
# Licensed under the Apache License, Version 2.0 (the "License");
# you may not use this file except in compliance with the License.
# You may obtain a copy of the License at
#
#     http://www.apache.org/licenses/LICENSE-2.0
#
# Unless required by applicable law or agreed to in writing, software
# distributed under the License is distributed on an "AS IS" BASIS,
# WITHOUT WARRANTIES OR CONDITIONS OF ANY KIND, either express or implied.
# See the License for the specific language governing permissions and
# limitations under the License.

import os
from collections.abc import Iterable, Iterator, Mapping, Sequence
from typing import Any, Callable, Dict, Generator, Optional, Tuple, Union

import torch
from torch import Tensor
from torch.utils.data import Dataset
from torch.utils.data.dataloader import _BaseDataLoaderIter, _MultiProcessingDataLoaderIter, DataLoader
from torch.utils.data.dataset import IterableDataset

from pytorch_lightning.utilities.apply_func import apply_to_collection, apply_to_collections
from pytorch_lightning.utilities.auto_restart import (
    CaptureIterableDataset,
    cycle_to_next_worker_and_reset,
    find_current_worker,
)
from pytorch_lightning.utilities.cloud_io import get_filesystem
from pytorch_lightning.utilities.data import get_len
from pytorch_lightning.utilities.exceptions import MisconfigurationException
from pytorch_lightning.utilities.imports import _fault_tolerant_enabled


class TensorRunningAccum(object):
    """Tracks a running accumulation values (min, max, mean) without graph
    references.
    Examples:
        >>> accum = TensorRunningAccum(5)
        >>> accum.last(), accum.mean()
        (None, None)
        >>> accum.append(torch.tensor(1.5))
        >>> accum.last(), accum.mean()
        (tensor(1.5000), tensor(1.5000))
        >>> accum.append(torch.tensor(2.5))
        >>> accum.last(), accum.mean()
        (tensor(2.5000), tensor(2.))
        >>> accum.reset()
        >>> _= [accum.append(torch.tensor(i)) for i in range(13)]
        >>> accum.last(), accum.mean(), accum.min(), accum.max()
        (tensor(12.), tensor(10.), tensor(8.), tensor(12.))
    """

    def __init__(self, window_length: int):
        self.window_length = window_length
        self.memory = None
        self.current_idx: int = 0
        self.last_idx: Optional[int] = None
        self.rotated: bool = False

    def reset(self) -> None:
        """Empty the accumulator."""
        self.__init__(self.window_length)

    def last(self):
        """Get the last added element."""
        if self.last_idx is not None:
            return self.memory[self.last_idx]

    def append(self, x):
        """Add an element to the accumulator."""
        if self.memory is None:
            self.memory = torch.zeros(self.window_length, *x.shape)

        # ensure same device and type
        if self.memory.device != x.device or self.memory.type() != x.type():
            x = x.to(self.memory)

        # store without grads
        with torch.no_grad():
            self.memory[self.current_idx] = x
            self.last_idx = self.current_idx

        # increase index
        self.current_idx += 1

        # reset index when hit limit of tensor
        self.current_idx = self.current_idx % self.window_length
        if self.current_idx == 0:
            self.rotated = True

    def mean(self):
        """Get mean value from stored elements."""
        return self._agg_memory('mean')

    def max(self):
        """Get maximal value from stored elements."""
        return self._agg_memory('max')

    def min(self):
        """Get minimal value from stored elements."""
        return self._agg_memory('min')

    def _agg_memory(self, how: str):
        if self.last_idx is not None:
            if self.rotated:
                return getattr(self.memory, how)()
            return getattr(self.memory[:self.current_idx], how)()


class PredictionCollection(object):

    def __init__(self, global_rank: int, world_size: int):
        self.global_rank = global_rank
        self.world_size = world_size
        self.predictions = {}
        self.num_predictions = 0

    def _add_prediction(self, name, values, filename):
        if filename not in self.predictions:
            self.predictions[filename] = {name: values}
        elif name not in self.predictions[filename]:
            self.predictions[filename][name] = values
        elif isinstance(values, Tensor):
            self.predictions[filename][name] = torch.cat((self.predictions[filename][name], values))
        elif isinstance(values, list):
            self.predictions[filename][name].extend(values)

    def add(self, predictions):

        if predictions is None:
            return

        for filename, pred_dict in predictions.items():
            for feature_name, values in pred_dict.items():
                self._add_prediction(feature_name, values, filename)

    def to_disk(self) -> None:
        """Write predictions to file(s).
        """
        for filepath, predictions in self.predictions.items():
            fs = get_filesystem(filepath)
            # normalize local filepaths only
            if fs.protocol == "file":
                filepath = os.path.realpath(filepath)
            if self.world_size > 1:
                stem, extension = os.path.splitext(filepath)
                filepath = f"{stem}_rank_{self.global_rank}{extension}"
            dirpath = os.path.split(filepath)[0]
            fs.mkdirs(dirpath, exist_ok=True)

            # Convert any tensor values to list
            predictions = {k: v if not isinstance(v, Tensor) else v.tolist() for k, v in predictions.items()}

            # Check if all features for this file add up to same length
            feature_lens = {k: len(v) for k, v in predictions.items()}
            if len(set(feature_lens.values())) != 1:
                raise ValueError("Mismatching feature column lengths found in stored EvalResult predictions.")

            # Switch predictions so each entry has its own dict
            outputs = []
            for values in zip(*predictions.values()):
                output_element = dict(zip(predictions.keys(), values))
                outputs.append(output_element)

            # Write predictions for current file to disk
            with fs.open(filepath, "wb") as fp:
                torch.save(outputs, fp)


class CycleIterator(object):
    """
    Iterator for restarting a dataloader if it runs out of samples
    """

    def __init__(self, loader: Any, length: Optional[int] = None):
        """
        Args:
            loader: the loader to restart for cyclic (and optionally infinite) sampling
            length: the number of batches to sample (with restarted loaders if necessary) before raising StopIteration
                if None: infinite
        """
        if length is None:
            length = float('inf')

        self.length = length
        self.loader = loader
        self._loader_iter = None
        self.counter = 0

    def __iter__(self) -> Any:
        """
        Creates the internal iterator and returns self
        Returns:
            CycleIterator: self
        """
        self.counter = 0
        self._loader_iter = iter(self.loader)
        return self

    def __next__(self) -> Any:
        """
        Fetches the next batch from internal dataloader and restarts
        it if necessary
        Returns:
            Any: the resulting batch
        Raises:
            StopIteration: if more then :attr:`length` batches have been returned
        """
        # Note: if self.length is `inf`, then the iterator will never stop
        if self.counter >= self.__len__():
            raise StopIteration

        try:
            return next(self._loader_iter)

        except StopIteration:
            self._loader_iter = iter(self.loader)
            return next(self._loader_iter)

        finally:
            self.counter += 1

    def __len__(self) -> Union[int, float]:
        return self.length


class CombinedDataset(object):
    """
    Combine multiple datasets and compute their statistics
    """
    COMPUTE_FUNCS = {'min_size': min, 'max_size_cycle': max}

    def __init__(self, datasets: Union[Sequence, Mapping], mode: str = 'min_size'):
        """
        Args:
            datasets: a sequence/mapping datasets. Can be a collections of torch.utils.Dataset,
                Iterable or even None.
            mode: whether to use the minimum number of batches in all samples or the maximum
                number of batches in all samples.
        """
        self.datasets = datasets
        if mode not in self.COMPUTE_FUNCS.keys():
            raise MisconfigurationException(
                f'You have selected unsupported mode "{mode}",'
                f' please select one the: {list(self.COMPUTE_FUNCS.keys())}.'
            )
        self.mode = mode

    @property
    def max_len(self) -> Union[int, float]:
        return self._calc_num_data(self.datasets, 'max_size_cycle')

    @property
    def min_len(self) -> Union[int, float]:
        return self._calc_num_data(self.datasets, 'min_size')

    def _calc_num_data(self, datasets: Union[Sequence, Mapping], mode: str) -> Union[int, float]:
        """
        Compute the length of `CombinedDataset` according to the `mode`.
        Args:
            datasets: a sequence/mapping datasets. Can be a collections of torch.utils.data.Dataset,
                Iterable or even None.
            mode: Determine `CombinedDataset`'s length is the maximum or minimum of
                the datasets.
        Returns:
            length: the length of `CombinedDataset`
        """
        if mode not in CombinedDataset.COMPUTE_FUNCS.keys():
            raise MisconfigurationException(f"Invalid Mode: {mode}")

        # extract the lengths
        all_lengths = self._get_len_recursive(datasets)

        compute_func = CombinedDataset.COMPUTE_FUNCS[mode]

        if isinstance(all_lengths, (int, float)):
            length = all_lengths
        else:
            length = _nested_calc_num_data(all_lengths, compute_func)

        return length

    def _get_len_recursive(self, data) -> int:
        if isinstance(data, Dataset):
            return len(data)

        if isinstance(data, (float, int)):
            return data

        if isinstance(data, Mapping):
            if any(isinstance(v, (Mapping, Sequence, Dataset, Iterable)) for v in data.values()):
                return {k: self._get_len_recursive(v) for k, v in data.items()}
        elif isinstance(data, Sequence):
            data = list(data)
            if any(isinstance(v, (Mapping, Sequence, Dataset, Iterable)) for v in data):
                return [self._get_len_recursive(v) for v in data]

        return self._get_len(data)

    @staticmethod
    def _get_len(dataset) -> int:
        try:
            return len(dataset)
        except (TypeError, NotImplementedError):
            return float('inf')

    def __len__(self) -> int:
        """Return the minimum length of the datasets."""
        return self._calc_num_data(self.datasets, self.mode)


class DataLoaderDict(Dict):
<<<<<<< HEAD
=======
    # behaves exactly like a dict, just necessary for more specific typechecks.
>>>>>>> 09c08aca
    pass


class CombinedLoader(object):
    """
    Combines different dataloaders and allows sampling in parallel.
    Supported modes are 'min_size', which raises StopIteration after the shortest loader
    (the one with the lowest number of batches) is done, and 'max_size_cycle` which raises
    StopIteration after the longest loader (the one with most batches) is done, while cycling
    through the shorter loaders.
    Examples:
        >>> loaders = {'a': torch.utils.data.DataLoader(range(6), batch_size=4),
        ...            'b': torch.utils.data.DataLoader(range(15), batch_size=5)}
        >>> combined_loader = CombinedLoader(loaders, 'max_size_cycle')
        >>> for item in combined_loader:
        ...     print(item)
        {'a': tensor([0, 1, 2, 3]), 'b': tensor([0, 1, 2, 3, 4])}
        {'a': tensor([4, 5]), 'b': tensor([5, 6, 7, 8, 9])}
        {'a': tensor([0, 1, 2, 3]), 'b': tensor([10, 11, 12, 13, 14])}
        >>> combined_loader = CombinedLoader(loaders, 'min_size')
        >>> for item in combined_loader:
        ...     print(item)
        {'a': tensor([0, 1, 2, 3]), 'b': tensor([0, 1, 2, 3, 4])}
        {'a': tensor([4, 5]), 'b': tensor([5, 6, 7, 8, 9])}
    """
    SUPPORTED_MODES = ('min_size', 'max_size_cycle')

    def __init__(self, loaders: Any, mode: str = 'min_size'):
        """
        Args:
            loaders: the loaders to sample from. Can be all kind of collection
            mode: the mode. Supported are 'min_size' which stops if the shortest loader is exhausted and
                'max_size_cycle' which stops if the longest loader is exhausted and cycles through the smaller ones.
        """
        if mode not in self.SUPPORTED_MODES:
            raise MisconfigurationException(f"Invalid Mode: {mode}")

        self.loaders = loaders

        datasets = apply_to_collection(
            self.loaders, Iterable, getattr, 'dataset', None, wrong_dtype=(Sequence, Mapping)
        )
        # could be multiple datasets, but use self.dataset to follow the name convention in DataLoader
        self.dataset = CombinedDataset(datasets, mode)

        self.mode = mode

        if self.mode == 'max_size_cycle':
            self._wrap_loaders_max_size_cycle()

<<<<<<< HEAD
        self.loaders_iter_state_dict = None

    def state_dict(self, num_batches_processed: int):
        if not _fault_tolerant_enabled():
            return {}

        def state_dict_fn(dataloader: DataLoader, iterator: Iterator) -> Dict:
            nonlocal num_batches_processed
            # find next worker if multiple workers were used
            state = find_current_worker(iterator)
            if isinstance(dataloader.dataset, CaptureIterableDataset):
                # the sampler state dict are extracted in ``CombinedLoaderIterator``
=======
        self._loaders_iter_state_dict = None
        self._iterator = None  # assigned in __iter__

    def state_dict(self, num_batches_processed: int):
        """
        The state dict includes all states from wrapped dataloaders and their samplers through the
        ``CaptureIterableDataset`` and fast-forward samplers.

        Args:
            num_batches_processed: The number of batches processed so far, needed because the individual dataloaders
                may have already prefetched more batches by the time a state dict is requrested.
        """
        if not _fault_tolerant_enabled():
            return DataLoaderDict()

        def state_dict_fn(dataloader: DataLoader, iterator: Iterator) -> Dict:
            # find next worker if multiple workers were used
            state = find_current_worker(iterator)
            if isinstance(dataloader.dataset, CaptureIterableDataset):
                # the sampler state dict are extracted in `CombinedLoaderIterator`
>>>>>>> 09c08aca
                if iterator is not None and getattr(iterator, "_sampler_state_dict", None) is not None:
                    state.update(iterator._sampler_state_dict[0])
            else:
                # fetch directly from fast forward sampler
                state.update(dataloader.fast_forward_sampler.state_dict(num_batches_processed))
            return DataLoaderDict(state)

        return apply_to_collections(self.loaders, self._iterator.loader_iters, (Iterator, DataLoader), state_dict_fn)

    def load_state_dict(self, state_dict):
<<<<<<< HEAD
        self.loaders_iter_state_dict = state_dict
=======
        self._loaders_iter_state_dict = state_dict
>>>>>>> 09c08aca

        def mock_reset_fn(self, *_, **__):
            pass

<<<<<<< HEAD
        # delay reset call.
        _MultiProcessingDataLoaderIter._ori_reset = _MultiProcessingDataLoaderIter._reset
        _MultiProcessingDataLoaderIter._reset = mock_reset_fn

    def on_restart(self, iterator: Iterator):
        if self.loaders_iter_state_dict:

            def create_loader_iters(dataloader: DataLoader, state_dict: DataLoaderDict):
                if isinstance(dataloader.dataset, CaptureIterableDataset):
                    dataloader.dataset.load_state_dict(state_dict)
                else:
                    dataloader.fast_forward_sampler.load_state_dict(state_dict)
                iterator = cycle_to_next_worker_and_reset(dataloader, state_dict)
                if isinstance(dataloader.dataset, CaptureIterableDataset):
                    state_dict = {k: v for k, v in state_dict.items() if k not in ("num_worker", "previous_worker")}
                    # need to re-attach the ``state dict`` into the iterator for future collection.
                    iterator._sampler_state_dict = [state_dict]
                return iterator

            iterator._loader_iters = apply_to_collections(
                self.loaders, self.loaders_iter_state_dict, (DataLoader, DataLoaderDict), create_loader_iters
            )
=======
        # delay reset call, will be reset in on_restart
        _MultiProcessingDataLoaderIter._original_reset = _MultiProcessingDataLoaderIter._reset
        _MultiProcessingDataLoaderIter._reset = mock_reset_fn

    def on_restart(self, iterator: Iterator):
        if not self._loaders_iter_state_dict:
            return

        def create_loader_iters(dataloader: DataLoader, state_dict: DataLoaderDict):
            if isinstance(dataloader.dataset, CaptureIterableDataset):
                dataloader.dataset.load_state_dict(state_dict)
            else:
                dataloader.fast_forward_sampler.load_state_dict(state_dict)
            iterator = cycle_to_next_worker_and_reset(dataloader, state_dict)
            if isinstance(dataloader.dataset, CaptureIterableDataset):
                state_dict = {k: v for k, v in state_dict.items() if k not in ("num_worker", "previous_worker")}
                # need to re-attach the state dict into the iterator for future collection.
                iterator._sampler_state_dict = [state_dict]
            return iterator

        iterator._loader_iters = apply_to_collections(
            self.loaders, self._loaders_iter_state_dict, (DataLoader, DataLoaderDict), create_loader_iters
        )
>>>>>>> 09c08aca

    @property
    def sampler(self) -> Union[Iterable, Sequence, Mapping]:
        """Return a collections of samplers extracting from loaders."""
        return apply_to_collection(self.loaders, (DataLoader, IterableDataset), getattr, 'sampler', None)

    def _wrap_loaders_max_size_cycle(self) -> Any:
        """
        Wraps all loaders to make sure they are cycled until the longest loader is exhausted
        Returns:
            the wrapped loaders
        """
        all_lengths = apply_to_collection(self.loaders, Iterable, get_len, wrong_dtype=(Sequence, Mapping))

        length = _nested_calc_num_data(all_lengths, max)

        # multiple loaders
        if isinstance(self.loaders, (Sequence, Mapping)):
            self.loaders = apply_to_collection(
                self.loaders, Iterable, CycleIterator, length=length, wrong_dtype=(Sequence, Mapping)
            )

    def __iter__(self) -> Any:
        """
        Create and return an iterator, `CombinedLoaderIterator`, for the combined loader.
        """

        # prevent ``NotImplementedError`` from PyTorch:
<<<<<<< HEAD
        #  https://github.com/pytorch/pytorch/blob/master/torch/utils/data/dataloader.py#L541
=======
        # https://github.com/pytorch/pytorch/blob/v1.9.0/torch/utils/data/dataloader.py#L541
>>>>>>> 09c08aca
        def __getstate__patch__(*_):
            return {}

        _BaseDataLoaderIter.__getstate__ = __getstate__patch__
        iterator = CombinedLoaderIterator(self.loaders)
        self.on_restart(iterator)
        self._iterator = iterator
        return iterator

    @staticmethod
    def _calc_num_batches(loaders: Any) -> Union[int, float]:
        """
        Compute the length (aka the number of batches) of `CombinedLoader`.
        Args:
            loaders: a collections of loaders.
        Returns:
            length: the minimum length of loaders
        """
        all_lengths = apply_to_collection(loaders, Iterable, get_len, wrong_dtype=(Sequence, Mapping))

        if isinstance(all_lengths, (int, float)):
            return all_lengths
        return _nested_calc_num_data(all_lengths, min)

    def __len__(self) -> int:
        return self._calc_num_batches(self.loaders)


class CombinedLoaderIterator(object):
    """
    Custom Iterator returning data from multple loaders, and allows sampling in parallel
    """

    def __init__(self, loaders: Any):
        """
        Args:
            loaders: the loaders to sample from. Can be all kind of collection
        """
        self.loaders = loaders
        self._loader_iters = None

    @property
    def loader_iters(self) -> Any:
        """
        Get the `_loader_iters` and create one if it is None.
        """
        if self._loader_iters is None:
            self._loader_iters = self.create_loader_iters(self.loaders)

        return self._loader_iters

    def __iter__(self) -> Any:
        return self

    def __next__(self) -> Any:
        """
        Fetches the next batch from multiple data loaders
        Returns:
            a collections of batch data
        """
        batch = self.request_next_batch(self.loader_iters)
        return batch

    @staticmethod
    def request_next_batch(loader_iters: Union[Iterator, Sequence, Mapping]) -> Any:
        """
        Return the batch of data from multiple iterators.
        Args:
            loader_iters: a collections of iterators
        Returns
            Any: a collections of batch data
        """

        def next_fn(iterator: Iterator):
            batch = next(iterator)
            if not _fault_tolerant_enabled():
                return batch
            batch, samplers_state_dict = CaptureIterableDataset.extract_samplers_state_dict_from_batch(batch)
            CaptureIterableDataset.store_samplers_state_dict(iterator, samplers_state_dict)
            return batch

        return apply_to_collection(loader_iters, Iterator, next_fn)

    @staticmethod
    def create_loader_iters(
        loaders: Union[Any, Iterator, Sequence, Mapping]
    ) -> Union[Any, Iterator, Sequence, Mapping]:
        """
        Create and return a collection of iterators from loaders.
        Args:
            loaders: a collections of loaders
        Returns
            a collections of iterators
        """
        # dataloaders are Iterable but not Sequences. Need this to specifically exclude sequences
        return apply_to_collection(loaders, Iterable, iter, wrong_dtype=(Sequence, Mapping))


def _nested_calc_num_data(data: Union[Mapping, Sequence], compute_func: Callable):

    if isinstance(data, (float, int)):
        return data

    if isinstance(data, Mapping):
        data = list(data.values())

    if not isinstance(data, Sequence):
        raise TypeError(f'Expected data to be int, Sequence or Mapping, but got {type(data).__name__}')

    new_data = []

    for x in data:
        if isinstance(x, (Mapping, Sequence)):
            new_data.append(_nested_calc_num_data(x, compute_func))
        else:
            new_data.append(x)

    return compute_func(new_data)


def prefetch_iterator(iterable: Iterable) -> Generator[Tuple[Any, bool], None, None]:
    """
    Returns an iterator that pre-fetches and caches the next item.
    The values are passed through from the given iterable with an added boolean indicating if this is the last item.
    See `https://stackoverflow.com/a/1630350 <https://stackoverflow.com/a/1630350>`_
    """
    it = iter(iterable)

    try:
        # the iterator may be empty from the beginning
        last = next(it)
    except StopIteration:
        return

    for val in it:
        # yield last and has next
        yield last, False
        last = val
    # yield last, no longer has next
    yield last, True<|MERGE_RESOLUTION|>--- conflicted
+++ resolved
@@ -37,6 +37,7 @@
 class TensorRunningAccum(object):
     """Tracks a running accumulation values (min, max, mean) without graph
     references.
+
     Examples:
         >>> accum = TensorRunningAccum(5)
         >>> accum.last(), accum.mean()
@@ -193,6 +194,7 @@
     def __iter__(self) -> Any:
         """
         Creates the internal iterator and returns self
+
         Returns:
             CycleIterator: self
         """
@@ -204,8 +206,10 @@
         """
         Fetches the next batch from internal dataloader and restarts
         it if necessary
+
         Returns:
             Any: the resulting batch
+
         Raises:
             StopIteration: if more then :attr:`length` batches have been returned
         """
@@ -260,11 +264,13 @@
     def _calc_num_data(self, datasets: Union[Sequence, Mapping], mode: str) -> Union[int, float]:
         """
         Compute the length of `CombinedDataset` according to the `mode`.
+
         Args:
             datasets: a sequence/mapping datasets. Can be a collections of torch.utils.data.Dataset,
                 Iterable or even None.
             mode: Determine `CombinedDataset`'s length is the maximum or minimum of
                 the datasets.
+
         Returns:
             length: the length of `CombinedDataset`
         """
@@ -313,10 +319,7 @@
 
 
 class DataLoaderDict(Dict):
-<<<<<<< HEAD
-=======
     # behaves exactly like a dict, just necessary for more specific typechecks.
->>>>>>> 09c08aca
     pass
 
 
@@ -327,6 +330,7 @@
     (the one with the lowest number of batches) is done, and 'max_size_cycle` which raises
     StopIteration after the longest loader (the one with most batches) is done, while cycling
     through the shorter loaders.
+
     Examples:
         >>> loaders = {'a': torch.utils.data.DataLoader(range(6), batch_size=4),
         ...            'b': torch.utils.data.DataLoader(range(15), batch_size=5)}
@@ -367,20 +371,6 @@
         if self.mode == 'max_size_cycle':
             self._wrap_loaders_max_size_cycle()
 
-<<<<<<< HEAD
-        self.loaders_iter_state_dict = None
-
-    def state_dict(self, num_batches_processed: int):
-        if not _fault_tolerant_enabled():
-            return {}
-
-        def state_dict_fn(dataloader: DataLoader, iterator: Iterator) -> Dict:
-            nonlocal num_batches_processed
-            # find next worker if multiple workers were used
-            state = find_current_worker(iterator)
-            if isinstance(dataloader.dataset, CaptureIterableDataset):
-                # the sampler state dict are extracted in ``CombinedLoaderIterator``
-=======
         self._loaders_iter_state_dict = None
         self._iterator = None  # assigned in __iter__
 
@@ -401,7 +391,6 @@
             state = find_current_worker(iterator)
             if isinstance(dataloader.dataset, CaptureIterableDataset):
                 # the sampler state dict are extracted in `CombinedLoaderIterator`
->>>>>>> 09c08aca
                 if iterator is not None and getattr(iterator, "_sampler_state_dict", None) is not None:
                     state.update(iterator._sampler_state_dict[0])
             else:
@@ -412,39 +401,11 @@
         return apply_to_collections(self.loaders, self._iterator.loader_iters, (Iterator, DataLoader), state_dict_fn)
 
     def load_state_dict(self, state_dict):
-<<<<<<< HEAD
-        self.loaders_iter_state_dict = state_dict
-=======
         self._loaders_iter_state_dict = state_dict
->>>>>>> 09c08aca
 
         def mock_reset_fn(self, *_, **__):
             pass
 
-<<<<<<< HEAD
-        # delay reset call.
-        _MultiProcessingDataLoaderIter._ori_reset = _MultiProcessingDataLoaderIter._reset
-        _MultiProcessingDataLoaderIter._reset = mock_reset_fn
-
-    def on_restart(self, iterator: Iterator):
-        if self.loaders_iter_state_dict:
-
-            def create_loader_iters(dataloader: DataLoader, state_dict: DataLoaderDict):
-                if isinstance(dataloader.dataset, CaptureIterableDataset):
-                    dataloader.dataset.load_state_dict(state_dict)
-                else:
-                    dataloader.fast_forward_sampler.load_state_dict(state_dict)
-                iterator = cycle_to_next_worker_and_reset(dataloader, state_dict)
-                if isinstance(dataloader.dataset, CaptureIterableDataset):
-                    state_dict = {k: v for k, v in state_dict.items() if k not in ("num_worker", "previous_worker")}
-                    # need to re-attach the ``state dict`` into the iterator for future collection.
-                    iterator._sampler_state_dict = [state_dict]
-                return iterator
-
-            iterator._loader_iters = apply_to_collections(
-                self.loaders, self.loaders_iter_state_dict, (DataLoader, DataLoaderDict), create_loader_iters
-            )
-=======
         # delay reset call, will be reset in on_restart
         _MultiProcessingDataLoaderIter._original_reset = _MultiProcessingDataLoaderIter._reset
         _MultiProcessingDataLoaderIter._reset = mock_reset_fn
@@ -468,7 +429,6 @@
         iterator._loader_iters = apply_to_collections(
             self.loaders, self._loaders_iter_state_dict, (DataLoader, DataLoaderDict), create_loader_iters
         )
->>>>>>> 09c08aca
 
     @property
     def sampler(self) -> Union[Iterable, Sequence, Mapping]:
@@ -478,6 +438,7 @@
     def _wrap_loaders_max_size_cycle(self) -> Any:
         """
         Wraps all loaders to make sure they are cycled until the longest loader is exhausted
+
         Returns:
             the wrapped loaders
         """
@@ -497,11 +458,7 @@
         """
 
         # prevent ``NotImplementedError`` from PyTorch:
-<<<<<<< HEAD
-        #  https://github.com/pytorch/pytorch/blob/master/torch/utils/data/dataloader.py#L541
-=======
         # https://github.com/pytorch/pytorch/blob/v1.9.0/torch/utils/data/dataloader.py#L541
->>>>>>> 09c08aca
         def __getstate__patch__(*_):
             return {}
 
@@ -515,8 +472,10 @@
     def _calc_num_batches(loaders: Any) -> Union[int, float]:
         """
         Compute the length (aka the number of batches) of `CombinedLoader`.
+
         Args:
             loaders: a collections of loaders.
+
         Returns:
             length: the minimum length of loaders
         """
@@ -559,18 +518,20 @@
     def __next__(self) -> Any:
         """
         Fetches the next batch from multiple data loaders
+
         Returns:
             a collections of batch data
         """
-        batch = self.request_next_batch(self.loader_iters)
-        return batch
+        return self.request_next_batch(self.loader_iters)
 
     @staticmethod
     def request_next_batch(loader_iters: Union[Iterator, Sequence, Mapping]) -> Any:
         """
         Return the batch of data from multiple iterators.
+
         Args:
             loader_iters: a collections of iterators
+
         Returns
             Any: a collections of batch data
         """
@@ -591,8 +552,10 @@
     ) -> Union[Any, Iterator, Sequence, Mapping]:
         """
         Create and return a collection of iterators from loaders.
+
         Args:
             loaders: a collections of loaders
+
         Returns
             a collections of iterators
         """
