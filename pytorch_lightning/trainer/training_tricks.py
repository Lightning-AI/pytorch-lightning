--- conflicted
+++ resolved
@@ -12,12 +12,7 @@
 # See the License for the specific language governing permissions and
 # limitations under the License.
 
-<<<<<<< HEAD
-from abc import ABC, abstractmethod
-import logging
-=======
 from abc import ABC
->>>>>>> 863a70c2
 
 import torch
 from torch import Tensor
