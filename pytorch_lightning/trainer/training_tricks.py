<<<<<<< HEAD
import logging as log
import math
import sys
from abc import ABC, abstractmethod

import torch
from torch import Tensor
=======
import math
from abc import ABC, abstractmethod

import torch
>>>>>>> 73a91189

from pytorch_lightning import _logger as log
from pytorch_lightning.callbacks import GradientAccumulationScheduler

EPSILON = 1e-6
EPSILON_FP16 = 1e-5


class TrainerTrainingTricksMixin(ABC):

    # this is just a summary on variables used in this abstract class,
    #  the proper values/initialisation should be done in child class
    gradient_clip_val: ...
    precision: ...

    @abstractmethod
    def get_model(self):
        """Warning: this is just empty shell for code implemented in other class."""

    def clip_gradients(self):
        # this code is a modification of torch.nn.utils.clip_grad_norm_
        # with TPU support based on https://github.com/pytorch/xla/blob/master/TROUBLESHOOTING.md
        if self.gradient_clip_val > 0:
            model = self.get_model()
            parameters = model.parameters()
            max_norm = float(self.gradient_clip_val)
            norm_type = float(2.0)
            if isinstance(parameters, torch.Tensor):
                parameters = [parameters]
            parameters = list(filter(lambda p: p.grad is not None, parameters))
            if norm_type == math.inf:
                total_norm = max(p.grad.data.abs().max() for p in parameters)
            else:
                device = parameters[0].device
                total_norm = torch.zeros([], device=device if parameters else None)
                for p in parameters:
                    param_norm = p.grad.data.norm(norm_type) ** norm_type
                total_norm.add_(param_norm)
                total_norm = (total_norm ** (1. / norm_type))
            eps = EPSILON_FP16 if self.precision == 16 else EPSILON
            clip_coef = torch.tensor(max_norm, device=device) / (total_norm + eps)
            for p in parameters:
                p.grad.data.mul_(torch.where(clip_coef < 1, clip_coef, torch.tensor(1., device=device)))

    def print_nan_gradients(self) -> None:
        model = self.get_model()
        for param in model.parameters():
            if (param.grad is not None) and torch.isnan(param.grad.float()).any():
                log.info(param, param.grad)

    def detect_nan_tensors(self, loss: Tensor) -> None:
        model = self.get_model()

        # check if loss is nan
        if not torch.isfinite(loss).all():
            sys.exit(
                'The loss returned in `training_step` is nan or inf.'
                ' Will stop training.'
            )
        # check if a network weight is nan
        for name, param in model.named_parameters():
            if not torch.isfinite(param).all():
                self.print_nan_gradients()
                sys.exit(
                    f'Detected nan and/or inf values in `{name}`.'
                    ' Check your forward pass for numerically unstable operations.'
                    ' Will stop training.',
                )

    def configure_accumulated_gradients(self, accumulate_grad_batches):
        if isinstance(accumulate_grad_batches, dict):
            self.accumulation_scheduler = GradientAccumulationScheduler(accumulate_grad_batches)
        elif isinstance(accumulate_grad_batches, int):
            schedule = {1: accumulate_grad_batches}
            self.accumulation_scheduler = GradientAccumulationScheduler(schedule)
        else:
            raise TypeError("Gradient accumulation supports only int and dict types")<|MERGE_RESOLUTION|>--- conflicted
+++ resolved
@@ -1,17 +1,9 @@
-<<<<<<< HEAD
-import logging as log
 import math
 import sys
 from abc import ABC, abstractmethod
 
 import torch
 from torch import Tensor
-=======
-import math
-from abc import ABC, abstractmethod
-
-import torch
->>>>>>> 73a91189
 
 from pytorch_lightning import _logger as log
 from pytorch_lightning.callbacks import GradientAccumulationScheduler
