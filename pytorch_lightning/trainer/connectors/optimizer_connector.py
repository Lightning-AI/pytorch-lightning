# Copyright The PyTorch Lightning team.
#
# Licensed under the Apache License, Version 2.0 (the "License");
# you may not use this file except in compliance with the License.
# You may obtain a copy of the License at
#
#     http://www.apache.org/licenses/LICENSE-2.0
#
# Unless required by applicable law or agreed to in writing, software
# distributed under the License is distributed on an "AS IS" BASIS,
# WITHOUT WARRANTIES OR CONDITIONS OF ANY KIND, either express or implied.
# See the License for the specific language governing permissions and
# limitations under the License.
from typing import List, Optional
from weakref import proxy

import pytorch_lightning as pl
from pytorch_lightning.utilities import rank_zero_warn
from pytorch_lightning.utilities.exceptions import MisconfigurationException


class OptimizerConnector:

    def __init__(self, trainer: 'pl.Trainer') -> None:
        self.trainer = proxy(trainer)

    def on_trainer_init(self) -> None:
        self.trainer.lr_schedulers = []
        self.trainer.optimizers = []
        self.trainer.optimizer_frequencies = []

    def update_learning_rates(
        self, interval: str, update_plateau_schedulers: bool, opt_indices: Optional[List[int]] = None
    ) -> None:
        """Update learning rates.

        Args:
            interval: either 'epoch' or 'step'.
            update_plateau_schedulers: control whether ``ReduceLROnPlateau`` or non-plateau schedulers get updated.
                This is used so non-plateau schedulers can be updated before running validation. Checkpoints are
                commonly saved during validation, however, on-plateau schedulers might monitor a validation metric
                so they have to be updated separately.
            opt_indices: indices of the optimizers to update.
        """
        if not self.trainer.lr_schedulers or not self.trainer.lightning_module.automatic_optimization:
            return

        if opt_indices is None:
            opt_indices = []

        for scheduler_idx, lr_scheduler in enumerate(self.trainer.lr_schedulers):
            if isinstance(lr_scheduler['opt_idx'], int) and lr_scheduler['opt_idx'] not in opt_indices:
                continue

<<<<<<< HEAD
            current_idx = self.trainer.fit_loop.batch_idx if interval == 'step' else self.trainer.current_epoch
=======
            if update_plateau_schedulers ^ lr_scheduler["reduce_on_plateau"]:
                continue

            current_idx = self.trainer.train_loop.batch_idx if interval == 'step' else self.trainer.current_epoch
>>>>>>> dd340a65
            current_idx += 1  # account for both batch and epoch starts from 0
            # Take step if call to update_learning_rates matches the interval key and
            # the current step modulo the schedulers frequency is zero
            if lr_scheduler['interval'] == interval and current_idx % lr_scheduler['frequency'] == 0:
                # If instance of ReduceLROnPlateau, we need a monitor
                monitor_key, monitor_val = None, None
                if lr_scheduler['reduce_on_plateau']:
                    monitor_key = lr_scheduler['monitor']
                    monitor_val = self.trainer.logger_connector.callback_metrics.get(monitor_key)
                    if monitor_val is None:
                        if lr_scheduler.get('strict', True):
                            avail_metrics = list(self.trainer.logger_connector.callback_metrics.keys())
                            raise MisconfigurationException(
                                f'ReduceLROnPlateau conditioned on metric {monitor_key}'
                                f' which is not available. Available metrics are: {avail_metrics}.'
                                ' Condition can be set using `monitor` key in lr scheduler dict'
                            )
                        rank_zero_warn(
                            f'ReduceLROnPlateau conditioned on metric {monitor_key}'
                            ' which is not available but strict is set to `False`.'
                            ' Skipping learning rate update.',
                            RuntimeWarning,
                        )
                        continue
                # update LR
                old_lr = lr_scheduler['scheduler'].optimizer.param_groups[0]['lr']

                if lr_scheduler['reduce_on_plateau']:
                    lr_scheduler['scheduler'].step(monitor_val)
                else:
                    lr_scheduler['scheduler'].step()

                new_lr = lr_scheduler['scheduler'].optimizer.param_groups[0]['lr']

                if self.trainer.dev_debugger.enabled:
                    self.trainer.dev_debugger.track_lr_schedulers_update(
                        self.trainer.fit_loop.batch_idx,
                        interval,
                        scheduler_idx,
                        old_lr,
                        new_lr,
                        monitor_key=monitor_key,
                        monitor_val=monitor_val
                    )<|MERGE_RESOLUTION|>--- conflicted
+++ resolved
@@ -52,14 +52,10 @@
             if isinstance(lr_scheduler['opt_idx'], int) and lr_scheduler['opt_idx'] not in opt_indices:
                 continue
 
-<<<<<<< HEAD
-            current_idx = self.trainer.fit_loop.batch_idx if interval == 'step' else self.trainer.current_epoch
-=======
             if update_plateau_schedulers ^ lr_scheduler["reduce_on_plateau"]:
                 continue
 
-            current_idx = self.trainer.train_loop.batch_idx if interval == 'step' else self.trainer.current_epoch
->>>>>>> dd340a65
+            current_idx = self.trainer.fit_loop.batch_idx if interval == 'step' else self.trainer.current_epoch
             current_idx += 1  # account for both batch and epoch starts from 0
             # Take step if call to update_learning_rates matches the interval key and
             # the current step modulo the schedulers frequency is zero
