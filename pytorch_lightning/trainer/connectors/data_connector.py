--- conflicted
+++ resolved
@@ -13,12 +13,7 @@
 # limitations under the License.
 
 import os
-<<<<<<< HEAD
 from pytorch_lightning.utilities.signature_utils import is_param_in_hook_signature
-=======
-from typing import Callable, Iterable, Optional, Union
-
->>>>>>> fc6b6605
 import pytorch_lightning as pl
 from pytorch_lightning.utilities import rank_zero_deprecation
 from pytorch_lightning.utilities.exceptions import MisconfigurationException
@@ -26,6 +21,7 @@
 from pytorch_lightning.utilities.model_helpers import is_overridden
 from pytorch_lightning.utilities.types import EVAL_DATALOADERS, TRAIN_DATALOADERS
 import logging
+from typing import Iterable
 
 
 log = logging.getLogger(__name__)
@@ -76,7 +72,6 @@
         return contains_datalaoder_iter and use_manual_optimization and self.trainer.training
 
     def _select_data_fetcher(self) -> AbstractDataFetcher:
-<<<<<<< HEAD
         if self._check_if_dataloader_iter_data_fetcher():
             log.warning(
                 "Found `dataloader_iter` argument in the `training_step`. Note that the support for "
@@ -84,9 +79,6 @@
             )
             return DataLoaderIterDataFetcher()
         elif os.getenv("PL_INTER_BATCH_PARALLELISM", '0') == '1':
-=======
-        if os.getenv("PL_INTER_BATCH_PARALLELISM", "0") == "1":
->>>>>>> fc6b6605
             return InterBatchParallelismDataFetcher()
         else:
            return DataFetcher()
@@ -104,9 +96,6 @@
         profiled_dl = self.trainer.profiler.profile_iterable(enumerate(prefetcher_iter), f"get_{stage}_batch")
         return profiled_dl
 
-    def get_profiled_evaluation_dataloader(self, evalution_dataloader: Iterable) -> Iterable:
-        return self.get_profiled_dataloader(evalution_dataloader, "train")
-
     def prepare_data(self) -> None:
         # on multi-gpu jobs we only want to manipulate (download, etc) on node_rank=0, local_rank=0
         # or in the case where each node needs to do its own manipulation in which case just local_rank=0
