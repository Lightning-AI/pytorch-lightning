# Copyright The PyTorch Lightning team.
#
# Licensed under the Apache License, Version 2.0 (the "License");
# you may not use this file except in compliance with the License.
# You may obtain a copy of the License at
#
#     http://www.apache.org/licenses/LICENSE-2.0
#
# Unless required by applicable law or agreed to in writing, software
# distributed under the License is distributed on an "AS IS" BASIS,
# WITHOUT WARRANTIES OR CONDITIONS OF ANY KIND, either express or implied.
# See the License for the specific language governing permissions and
# limitations under the License.
import os
from collections import defaultdict
from copy import deepcopy
from enum import Enum
from typing import Union, Tuple, Any, Dict
from pytorch_lightning.utilities.exceptions import MisconfigurationException
from pytorch_lightning.core.step_result import Result


# used to map boolean to right LoggerStage values
class FrozenDict(dict):
    def __init__(self, *args, **kwargs):
        self._hash = None
        super(FrozenDict, self).__init__(*args, **kwargs)

    def __hash__(self):
        if self._hash is None:
            self._hash = hash(tuple(sorted(self.items())))  # iteritems() on py2
        return self._hash

    def _immutable(self, *args, **kws):
        raise TypeError('cannot change object - object is immutable')

    __setitem__ = _immutable
    __delitem__ = _immutable
    pop = _immutable
    popitem = _immutable
    clear = _immutable
    update = _immutable
    setdefault = _immutable


LOOKUP_TABLE = FrozenDict({"1": "test", "0": "validation", "True": "test", "False": "validation"})


class LoggerStages(Enum):
    TRAIN = "train"
    VAL = "validation"
    TEST = "test"


class ResultStoreType(Enum):
    INSIDE_BATCH_TRAIN_LOOP = "inside_batch_train_loop"
    OUTSIDE_BATCH_TRAIN_LOOP = "outside_batch_train_loop"


class HookResultStore:
    """
    This class is defined for internal usage.
    It holds all metrics logged using the self.log function
    in the scope of ModelHooks or Callback functions.

    We need to differiante 3 different scenarios:
        - (1): We are outside of a batch loop
            * It means no dataloader_idx, no optimizer idx, etc..
        - (2): We are inside the training batch loop
            * We have an optimizer idx and split idx to track
        - (3): We are inside the evaluation loop
            * We have a dataloader_idx to track

    The data store `Result` objects for those 3 scenarios in `self._internals`.

    (1): self._internals = {"dataloader_idx": [Result(), ..., Result()]}
        * dataloader_idx not being defined, it is set to 0 b default
    (2): self._internals = {"dataloader_idx":
                                    {"optimizer_idx":
                                        {"batch_idx":
                                            [Result(), Result()]
                                        }
                                    }
                                }
    (3): Same as (1) for simplicity

    Those data structures enables us to reduce properly Result object when batch loop is finished.
    """
    def __init__(self, fx_name):
        self._fx_name = fx_name
        self._internals = {}
        self._internals_reduced = {}
        self._internal_type = None
        self.has_reduced = False

    def get_reduced_metrics(self):
        return self._internals_reduced

    @property
    def add_dataloader_idx(self) -> bool:
        return self.num_dataloaders > 1

    @property
    def num_dataloaders(self) -> int:
        _inter = self._internals_reduced if self.has_reduced else self._internals
        return len(_inter)

    def get_latest_from_dict(self, dl_idx: str) -> Result:
        num_opt_idx = len(self._internals[dl_idx]) - 1
        assert num_opt_idx >= 0
        num_opt_idx = str(num_opt_idx)
        num_batch_idx = len(self._internals[dl_idx][num_opt_idx]) - 1
        batch_indexes = [*self._internals[dl_idx][num_opt_idx].keys()]
        # sort them by increasing order
        batch_indexes.sort(key=float)
        assert num_batch_idx >= 0
        return self._internals[dl_idx][num_opt_idx][batch_indexes[-1]][-1]

    def check_dataloader_idx(self, result: Result) -> bool:
        add_dataloader_idx = False
        try:
            if len(result.keys()) > 1:
                random_key = [*result.keys()][-1]
                add_dataloader_idx = result["meta"][random_key]["dataloader_idx"] is not None
                return add_dataloader_idx
            return add_dataloader_idx
        except Exception:
            return add_dataloader_idx

<<<<<<< HEAD
    def get_lastest_from_func_name(self, func_name: str, *args, latest=True, **kwargs) -> Dict:
=======
    def get_lastest_from_func_name(self, func_name: str, *args, latest: bool = True, **kwargs) -> Dict:
>>>>>>> 3921725b
        results = {}
        if latest:
            for dl_idx in range(self.num_dataloaders):
                dl_idx = str(dl_idx)
                if self._internal_type == ResultStoreType.OUTSIDE_BATCH_TRAIN_LOOP:
                    latest_result = self._internals[dl_idx][-1]
                else:
                    latest_result = self.get_latest_from_dict(dl_idx)
                add_dataloader_idx = self.check_dataloader_idx(latest_result)
                func = getattr(latest_result, func_name)
                results.update(func(*args, add_dataloader_idx=add_dataloader_idx, **kwargs))
            return results
        raise NotImplementedError

    def get_batch_pbar_metrics(self, latest=True, *args, **kwargs):
        return self.get_lastest_from_func_name("get_batch_pbar_metrics", *args, latest=latest, **kwargs)

    def get_batch_log_metrics(self, latest=True, *args, **kwargs):
        return self.get_lastest_from_func_name("get_batch_log_metrics", *args, latest=latest, **kwargs)

    def run_epoch_func(self, results, opt_metric, func_name, *args, **kwargs) -> None:
        if isinstance(opt_metric, Result):
            func = getattr(opt_metric, func_name)
            metrics_to_log = func(
                *args,
                add_dataloader_idx=self.add_dataloader_idx,
                **kwargs)
            results.update(metrics_to_log)
        else:
            raise Exception("The provided opt_metric should be a Result Object. Something is wrong")

    def get_epoch_from_func_name(self, func_name, *args, **kwargs) -> Dict:
        results = {}
        for dl_idx in range(self.num_dataloaders):
            dl_idx = str(dl_idx)
            opt_metrics = self._internals_reduced[dl_idx]
            if isinstance(opt_metrics, defaultdict):
                for opt_metric in opt_metrics.values():
                    self.run_epoch_func(results, opt_metric, func_name, *args, **kwargs)
            else:
                self.run_epoch_func(results, opt_metrics, func_name, *args, **kwargs)
        return results

    def get_epoch_pbar_metrics(self, *args, **kwargs) -> Dict:
        return self.get_epoch_from_func_name("get_epoch_pbar_metrics")

    def get_epoch_log_metrics(self, *args, **kwargs) -> Dict:
        return self.get_epoch_from_func_name("get_epoch_log_metrics")

    def get_forked_metrics(self, *args, **kwargs) -> Dict:
        return self.get_epoch_from_func_name("get_forked_metrics")

    @staticmethod
    def _append_to_structure(primary_dict, opt_idx, batch_idx, result) -> None:
        if opt_idx not in primary_dict:
            primary_dict[opt_idx] = {}

        if batch_idx not in primary_dict[opt_idx]:
            primary_dict[opt_idx][batch_idx] = []

        primary_dict[opt_idx][batch_idx].append(result)

    def append(self, result, dataloader_idx=None, extra_info: dict = {}) -> None:

        assert isinstance(result, Result)

        if dataloader_idx is None:
            dataloader_idx = 0

        primary_key = f"{dataloader_idx}"

        # [dataloader_idx][optimizer_idx][training_step_idx] is a list
        if len(extra_info) > 0:
            self._internal_type = ResultStoreType.INSIDE_BATCH_TRAIN_LOOP
            # initialize dictionary
            if primary_key not in self._internals:
                self._internals[primary_key] = {}
                self._internals_reduced[primary_key] = defaultdict(dict)

            # extract infos
            opt_idx = str(extra_info["opt_idx"])
            batch_idx = str(extra_info["batch_idx"])

            self._append_to_structure(self._internals[primary_key], opt_idx, batch_idx, result)

        # [dataloader_idx] is a list
        else:
            self._internal_type = ResultStoreType.OUTSIDE_BATCH_TRAIN_LOOP
            if primary_key not in self._internals:
                self._internals[primary_key] = []
            self._internals[primary_key].append(result)

    def auto_reduce_results_on_epoch_end(self) -> None:
        """
        This function is called to reduce `self._internals` Result object.
        The reduced Result object will be saved into `self._internals_reduced`
        The `self._internals` stored Result objects will be deleted to save memory.
        """
        if not self.has_reduced:
            epoch_log_metrics = {}
            epoch_progress_bar_metrics = {}

            for dl_idx in range(self.num_dataloaders):
                dl_idx = str(dl_idx)
                epoch_metrics = self._internals[dl_idx]

                if self._internal_type == ResultStoreType.INSIDE_BATCH_TRAIN_LOOP:

                    num_opt_idx = len(self._internals[dl_idx]) - 1

                    # Make sure we didn't create key
                    assert num_opt_idx >= 0

                    for opt_idx in range(num_opt_idx + 1):
                        opt_idx = str(opt_idx)
                        # TODO: Figure out to reduce memory
                        # TODO: How to start training in middle of epoch
                        opt_outputs = epoch_metrics[opt_idx]

                        num_batch_idx = len(self._internals[dl_idx][str(num_opt_idx)]) - 1
                        assert num_batch_idx >= 0
                        batch_indexes = self._internals[dl_idx][str(num_opt_idx)].keys()

                        # reduce across time first
                        time_reduced_outputs = []
                        for batch_idx in batch_indexes:
                            batch_idx = str(batch_idx)
                            tbptt_outs = opt_outputs[str(batch_idx)]
                            tbptt_outs = tbptt_outs[0].__class__.reduce_across_time(tbptt_outs)
                            if len(tbptt_outs) > 1:
                                time_reduced_outputs.append(tbptt_outs)

                        if len(time_reduced_outputs) == 0:
                            continue

                        # reduce across training steps
                        opt_outputs = time_reduced_outputs[0].__class__.reduce_on_epoch_end(time_reduced_outputs)

                        # with manual opt need 1 + metrics because meta is always there
                        if opt_outputs.minimize is not None:
                            opt_outputs.minimize = opt_outputs.minimize.mean()

                        self._internals_reduced[dl_idx][str(opt_idx)] = opt_outputs

                        # free memory
                        del self._internals[dl_idx][opt_idx]
                else:
                    # no need to reduce as called only once
                    if len(epoch_metrics) == 1:
                        reduced_epoch_metrics = epoch_metrics[0]
                    else:
                        reduced_epoch_metrics = epoch_metrics[0].__class__.reduce_on_epoch_end(epoch_metrics)

                    self._internals_reduced[dl_idx] = reduced_epoch_metrics

                    # free memory
                    del self._internals[dl_idx]

            self.has_reduced = True

    def __getitem__(self, key: str) -> Any:
        try:
            if key in self._internals:
                return self._internals[key]
            return self[key]
        except KeyError:
            return None

    def __repr__(self):
        return self._internals.__repr__()


class EpochResultStore:
    """
    This class is defined for internal usage.
    It holds all metrics logged using the self.log function using `HookResultStore` object.
    The internal datastructure is as follow:
    self._internals = {"fx_name_0": HookResultStore(), ..., "fx_name_n": HookResultStore()}
    Pseudo Code Example:
    ```
    model._current_fx_name = 'something'
    model._results = Result()
    model.log('a', ...)
    epoch_result_store.cache_result()
    ```
    """
    def __init__(self, trainer, stage):
        self.trainer = trainer
        self._stage = stage
        self.reset()

    def __getitem__(self, key: str) -> Any:
        try:
            if key in self._internals:
                return self._internals[key]
            return None
        except KeyError:
            return None

    @property
    def has_split_and_opt_idx(self):
        """
        This function informs if we are running within training batch loop
        """
        if self._split_idx is not None and self._opt_idx is not None:
            return True
        return False

    @property
    def extra_info(self):
        """
        This function provides necessary parameters to properly configure HookResultStore obj
        """
        return {"batch_idx": self.trainer.batch_idx,
                "split_idx": self._split_idx,
                "opt_idx": self._opt_idx}

    def reset_model(self):
        """
        This function is used to reset model state at the end of the capture
        """
        model_ref = self.trainer.get_model()
        model_ref._results = Result()
        model_ref._current_hook_fx_name = None
        model_ref._current_fx_name = ''

    def current_model_info(self):
        """
        This function is used to extract
        information related to current function scoping `self.log` call.
        """
        model_ref = self.trainer.get_model()
        # extract hook information
        fx_name = model_ref._current_hook_fx_name
        if fx_name is None:
            fx_name = model_ref._current_fx_name
        dataloader_idx = model_ref._current_dataloader_idx
        return fx_name, dataloader_idx

    def cache_result(self) -> None:
        """
        This function is called after every hook
        and store the result object
        """
        model_ref = self.trainer.get_model()

        # extract hook results
        hook_result = model_ref._results

        # extract model information
        fx_name, dataloader_idx = self.current_model_info()

        # add only if anything as been logged
        # default len is 1 due to _internals
        if len(hook_result) > 1:

            if fx_name not in self._internals:
                self._internals[fx_name] = HookResultStore(fx_name)

            extra_info = {}
            if self.has_split_and_opt_idx:
                extra_info = self.extra_info

            # attach capture batch_size
            Result.attach_batch_size(self._batch_size, hook_result)

            self._internals[fx_name].append(
                deepcopy(hook_result),
                dataloader_idx=dataloader_idx,
                extra_info=extra_info)

            # update logged_metrics, progress_bar_metrics, callback_metrics
            self.update_logger_connector(fx_name)

        # reset _results, fx_name
        self.reset_model()

    def update_logger_connector(self, fx_name: str = None) -> None:
        """
        This function is called every time we capture a hook
        It automatically updates the logger_connector followings:
            -  progress_bar_metrics with pbar_metrics
            -  logged_metrics with log_metrics
            -  callback_metrics with progress_bar_metrics + logged_metrics
        """

        logger_connector = self.trainer.logger_connector

        callback_metrics = {}

        if not self._has_batch_loop_finished:
            # get pbar
            batch_pbar_metrics = self.get_latest_batch_pbar_metrics()
            logger_connector.add_progress_bar_metrics(batch_pbar_metrics)

            if self._stage in LoggerStages.TRAIN.value:
                # Only log and add to callback epoch step during evaluation, test.
                batch_log_metrics = self.get_latest_batch_log_metrics()
                logger_connector.logged_metrics.update(batch_log_metrics)

                callback_metrics.update(batch_pbar_metrics)
                callback_metrics.update(batch_log_metrics)
        else:
            epoch_dict = {"epoch": self.trainer.current_epoch}

            # get pbar
            epoch_pbar_metrics = self.get_epoch_pbar_metrics()
            logger_connector.add_progress_bar_metrics(epoch_pbar_metrics)

            # get logged_metrics
            epoch_log_metrics = self.get_epoch_log_metrics()
            logger_connector.logged_metrics.update(epoch_log_metrics)
            logger_connector.logged_metrics.update(epoch_dict)

            # get forked_metrics
            forked_metrics = self.get_forked_metrics()

            callback_metrics.update(epoch_pbar_metrics)
            callback_metrics.update(epoch_log_metrics)
            callback_metrics.update(forked_metrics)

        # update callback_metrics
        logger_connector.callback_metrics.update(callback_metrics)
        logger_connector.callback_metrics.pop("epoch", None)

    def run_batch_from_func_name(self, func_name) -> Dict:
        results = {}
        for fx_name, hook_result in self._internals.items():
            func = getattr(hook_result, func_name)
            results.update(func(latest=True, include_forked_originals=False))
        return results

    def get_latest_batch_log_metrics(self) -> Dict:
        batch_log_metrics: Dict = self.run_batch_from_func_name("get_batch_log_metrics")
        batch_log_metrics.update(self.legacy_batch_log_metrics)
        return batch_log_metrics

    def get_latest_batch_pbar_metrics(self) -> Dict:
        batch_pbar_metrics: Dict = self.run_batch_from_func_name("get_batch_pbar_metrics")
        batch_pbar_metrics.update(self.legacy_batch_pbar_metrics)
        return batch_pbar_metrics

    @property
    def has_reduced(self) -> bool:
        hook_results = self._internals.values()
        return len(hook_results) == sum([h.has_reduced for h in hook_results])

    def auto_reduce_results_on_epoch_end(self) -> None:
        if not self.has_reduced:
            for fx_name, hook_result in self._internals.items():
                hook_result.auto_reduce_results_on_epoch_end()

    @property
    def has_batch_loop_finished(self) -> bool:
        return self._has_batch_loop_finished

    @has_batch_loop_finished.setter
    def has_batch_loop_finished(self, has_batch_loop_finished):
        if has_batch_loop_finished:
            # If batch loop has finished, reduce metrics
            self.auto_reduce_results_on_epoch_end()

            # batch_size should be none as we finished batch loop
            self._batch_size = None

        self._has_batch_loop_finished = has_batch_loop_finished
        self.update_logger_connector()

    def run_epoch_by_func_name(self, func_name) -> Dict:
        if not self.has_reduced:
            self.auto_reduce_results_on_epoch_end()
        results = {}
        for fx_name, hook_result in self._internals.items():
            func = getattr(hook_result, func_name)
            results.update(func())
        return results

    def get_epoch_pbar_metrics(self) -> Dict:
        return self.run_epoch_by_func_name("get_epoch_pbar_metrics")

    def get_epoch_log_metrics(self) -> Dict:
        return self.run_epoch_by_func_name("get_epoch_log_metrics")

    def get_forked_metrics(self) -> Dict:
        return self.run_epoch_by_func_name("get_forked_metrics")

    def get_reduced_metrics(self) -> Dict:
        return self.run_epoch_by_func_name("get_reduced_metrics")

    def reset(self):
        self._internals = {}
        self._dataloader_idx: Union[int, None] = None
        self._split_idx: Union[int, None] = None
        self._opt_idx: Union[int, None] = None
        self._batch_size: Union[int, None] = None
        self._has_batch_loop_finished = False
        self.legacy_batch_log_metrics = {}
        self.legacy_batch_pbar_metrics = {}

    def __call__(self,
                 fx_name: Union[str, int, None] = None,
                 dl_idx: Union[str, int, None] = None,
                 opt_idx: Union[str, int, None] = None,
                 batch_idx: Union[str, int, None] = None,
                 split_idx: Union[str, int, None] = None,
                 reduced=False):
        """
        This function is used to easily acces saved logged data.
        """

        hook_result = self[str(fx_name)]

        dl_idx = str(dl_idx) if dl_idx is not None else None
        opt_idx = str(opt_idx) if opt_idx is not None else None
        batch_idx = str(batch_idx) if batch_idx is not None else None
        split_idx = int(split_idx) if split_idx is not None else None

        internal_type = hook_result._internal_type
        if internal_type is None:
            return Result()

        if reduced:
            result = hook_result._internals_reduced
        else:
            result = hook_result._internals

        if internal_type == ResultStoreType.INSIDE_BATCH_TRAIN_LOOP:
            if not reduced:
                if dl_idx is not None:
                    result = result[dl_idx]
                    if opt_idx is not None:
                        result = result[opt_idx]
                        if batch_idx is not None:
                            result = result[batch_idx]
                            if split_idx is not None:
                                result = result[split_idx]
            else:
                if dl_idx is not None:
                    result = result[dl_idx]
                    if opt_idx is not None:
                        result = result[opt_idx]
        else:
            if dl_idx is not None:
                result = result[dl_idx]

        return result

    def __repr__(self):
        return f"{self.__class__.__name__}(stage={self._stage}, internals={self._internals})"<|MERGE_RESOLUTION|>--- conflicted
+++ resolved
@@ -127,11 +127,7 @@
         except Exception:
             return add_dataloader_idx
 
-<<<<<<< HEAD
-    def get_lastest_from_func_name(self, func_name: str, *args, latest=True, **kwargs) -> Dict:
-=======
     def get_lastest_from_func_name(self, func_name: str, *args, latest: bool = True, **kwargs) -> Dict:
->>>>>>> 3921725b
         results = {}
         if latest:
             for dl_idx in range(self.num_dataloaders):
