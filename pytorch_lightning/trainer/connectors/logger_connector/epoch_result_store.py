--- conflicted
+++ resolved
@@ -52,12 +52,7 @@
     TEST = "test"
 
 
-<<<<<<< HEAD
 class ResultStoreType(Enum):
-
-=======
-class StorageType(Enum):
->>>>>>> e6043130
     INSIDE_BATCH_TRAIN_LOOP = "inside_batch_train_loop"
     OUTSIDE_BATCH_TRAIN_LOOP = "outside_batch_train_loop"
 
