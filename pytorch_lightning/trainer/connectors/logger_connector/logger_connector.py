# Copyright The PyTorch Lightning team.
#
# Licensed under the Apache License, Version 2.0 (the "License");
# you may not use this file except in compliance with the License.
# You may obtain a copy of the License at
#
#     http://www.apache.org/licenses/LICENSE-2.0
#
# Unless required by applicable law or agreed to in writing, software
# distributed under the License is distributed on an "AS IS" BASIS,
# WITHOUT WARRANTIES OR CONDITIONS OF ANY KIND, either express or implied.
# See the License for the specific language governing permissions and
# limitations under the License.
from copy import deepcopy
import os
from pprint import pprint
from typing import Any, Iterable, Union, Dict

import torch

from pytorch_lightning.core import memory
from pytorch_lightning.core.step_result import EvalResult, Result
from pytorch_lightning.loggers import LoggerCollection, TensorBoardLogger
from pytorch_lightning.trainer.connectors.logger_connector.callback_hook_validator import CallbackHookNameValidator
from pytorch_lightning.trainer.connectors.logger_connector.epoch_result_store import EpochResultStore, LoggerStages
from pytorch_lightning.trainer.connectors.logger_connector.metrics_holder import MetricsHolder
from pytorch_lightning.utilities import flatten_dict
from pytorch_lightning.utilities.exceptions import MisconfigurationException
from pytorch_lightning.utilities.model_helpers import is_overridden


class LoggerConnector:
    def __init__(self, trainer):
        self.trainer = trainer
        self._callback_metrics = MetricsHolder()
        self._evaluation_callback_metrics = MetricsHolder(to_float=True)
        self._logged_metrics = MetricsHolder()
        self._progress_bar_metrics = MetricsHolder()
        self.eval_loop_results = []
        self._cached_results = {stage: EpochResultStore(trainer, stage) for stage in LoggerStages}
        self._callback_hook_validator = CallbackHookNameValidator()
        self._current_stage = None

    @property
    def callback_metrics(self) -> Dict:
        return self.get_metrics("callback_metrics")

    @callback_metrics.setter
    def callback_metrics(self, callback_metrics: Dict) -> None:
        self.set_metrics("callback_metrics", callback_metrics)

    @property
    def evaluation_callback_metrics(self) -> Dict:
        return self.get_metrics("evaluation_callback_metrics")

    @evaluation_callback_metrics.setter
    def evaluation_callback_metrics(self, evaluation_callback_metrics: Dict) -> None:
        self.set_metrics("evaluation_callback_metrics", evaluation_callback_metrics)

    @property
    def logged_metrics(self) -> Dict:
        return self.get_metrics("logged_metrics")

    @logged_metrics.setter
    def logged_metrics(self, logged_metrics: Dict) -> None:
        self.set_metrics("logged_metrics", logged_metrics)

    @property
    def progress_bar_metrics(self) -> Dict:
        return self.get_metrics("progress_bar_metrics")

    @progress_bar_metrics.setter
    def progress_bar_metrics(self, progress_bar_metrics: Dict) -> None:
        self.set_metrics("progress_bar_metrics", progress_bar_metrics)

    @property
    def cached_results(self) -> Union[EpochResultStore, None]:
        return self._cached_results.get(self._current_stage)    # type: ignore

    def get_metrics(self, key: str) -> Dict:
        metrics_holder = getattr(self, f"_{key}", None)
        model_ref = self.trainer.get_model()
        metrics_holder.convert(
            self.trainer.use_tpu,
            model_ref.device if model_ref is not None else model_ref
        )
        return metrics_holder.metrics

    def set_metrics(self, key: str, val: Any) -> None:
        metrics_holder = getattr(self, f"_{key}", None)
        metrics_holder.reset(val)

    def set_stage(self, stage_or_testing: Union[str, bool], reset: bool = False) -> None:
        self._current_stage = LoggerStages.determine_stage(stage_or_testing)
        if reset:
            self.cached_results.reset()

    def check_logging_in_callbacks(self, hook_fx_name, on_step: bool = None, on_epoch: bool = None) -> None:
        self._callback_hook_validator.check_logging_in_callbacks(
            current_hook_fx_name=hook_fx_name, on_step=on_step, on_epoch=on_epoch
        )

    def on_evaluation_batch_start(self, testing, batch, dataloader_idx, num_dataloaders):
        # Todo: required argument `testing` is not used
        model = self.trainer.get_model()
        # set dataloader_idx only if multiple ones
        model._current_dataloader_idx = dataloader_idx if num_dataloaders > 1 else None
        # track batch_size
        self.cached_results._batch_size = Result.extract_batch_size(batch)

    def on_train_split_start(self, split_idx: int, opt_idx: int, split_batch) -> None:
        self.cached_results._split_idx = split_idx
        self.cached_results._opt_idx = opt_idx
        self.cached_results._batch_size = Result.extract_batch_size(split_batch)

    def on_train_batch_end(self) -> None:
        self.cached_results._split_idx = None
        self.cached_results._opt_idx = None
        self.cached_results._batch_size = None

    def cache_logged_metrics(self):
        if self._current_stage is not None:
            self._cached_results[self._current_stage].cache_result()

    def on_trainer_init(self, logger, flush_logs_every_n_steps: int, log_every_n_steps: int, move_metrics_to_cpu: bool):
        # logging
        self.configure_logger(logger)
        # todo: IDE is complaining, these shall be initialized in the Trainer init at leas as placeholders
        # and assign here the desired value
        self.trainer.flush_logs_every_n_steps = flush_logs_every_n_steps
        self.trainer.log_every_n_steps = log_every_n_steps
        self.trainer.move_metrics_to_cpu = move_metrics_to_cpu
        self.trainer.split_idx = None

    @property
    def should_flush_logs(self):
        should_flush = (self.trainer.global_step + 1) % self.trainer.flush_logs_every_n_steps == 0
        return should_flush or self.trainer.should_stop

    @property
    def should_update_logs(self):
        should_log_every_n_steps = (self.trainer.global_step + 1) % self.trainer.log_every_n_steps == 0
        return should_log_every_n_steps or self.trainer.should_stop

    def configure_logger(self, logger):
        if logger is True:
            version = os.environ.get('PL_EXP_VERSION', self.trainer.slurm_job_id)

            # default logger
            self.trainer.logger = TensorBoardLogger(
                save_dir=self.trainer.default_root_dir, version=version, name='lightning_logs'
            )
        elif logger is False:
            self.trainer.logger = None
        else:
            if isinstance(logger, Iterable):
                self.trainer.logger = LoggerCollection(logger)
            else:
                self.trainer.logger = logger

    def cache_training_step_metrics(self, opt_closure_result):
        """
        This function is responsible to update
        logger_connector internals metrics holder based for depreceated logging
        """
        using_results_obj = isinstance(opt_closure_result.training_step_output, Result)

        # temporary dict to collect metrics
        logged_metrics_tmp = {}
        pbar_metrics_tmp = {}
        callback_metrics_tmp = {}

        if using_results_obj:
            batch_log_metrics = opt_closure_result.training_step_output.get_batch_log_metrics(
                include_forked_originals=False
            )
            logged_metrics_tmp.update(batch_log_metrics)

            batch_pbar_metrics = opt_closure_result.training_step_output.get_batch_pbar_metrics(
                include_forked_originals=False
            )
            pbar_metrics_tmp.update(batch_pbar_metrics)

            forked_metrics = opt_closure_result.training_step_output.get_forked_metrics()
            callback_metrics_tmp.update(forked_metrics)
            callback_metrics_tmp.update(logged_metrics_tmp)

        else:
            batch_log_metrics = opt_closure_result.training_step_output.log_metrics
            logged_metrics_tmp.update(batch_log_metrics)

            callback_metrics = opt_closure_result.training_step_output.callback_metrics
            callback_metrics_tmp.update(callback_metrics)

            batch_pbar_metrics = opt_closure_result.training_step_output.pbar_on_batch_end
            pbar_metrics_tmp.update(batch_pbar_metrics)

        # track progress bar metrics
        if len(pbar_metrics_tmp) > 0:
            self.add_progress_bar_metrics(pbar_metrics_tmp)

        self._callback_metrics.update(callback_metrics_tmp)

        # save legacy log metrics
        self._logged_metrics.update(logged_metrics_tmp)
        self.cached_results.legacy_batch_log_metrics.update(logged_metrics_tmp)

    def log_metrics(self, metrics, grad_norm_dic, step=None, log_train_step_metrics=False):
        """Logs the metric dict passed in.
        If `step` parameter is None and `step` key is presented is metrics,
        uses metrics["step"] as a step

        Args:
            metrics (dict): Metric values
            grad_norm_dic (dict): Gradient norms
            step (int): Step for which metrics should be logged. Default value corresponds to `self.global_step`
            log_train_step_metrics (bool): Used to track if `log_metrics` function is being called in during training
                steps. In training steps, we will log metrics on step: `total_nb_idx` (for accumulated gradients)
                and global_step for the rest.
        """
        # add gpu memory
        if self.trainer.on_gpu and self.trainer.log_gpu_memory:
            mem_map = memory.get_memory_profile(self.trainer.log_gpu_memory)
            metrics.update(mem_map)

        # add norms
        metrics.update(grad_norm_dic)

        # turn all tensors to scalars
        scalar_metrics = self.trainer.metrics_to_scalars(metrics)

        if "step" in scalar_metrics and step is None:
            step = scalar_metrics.pop("step")

        elif step is None:
            # added metrics by Lightning for convenience
            if log_train_step_metrics:
                step = self.trainer.total_batch_idx
            else:
                scalar_metrics['epoch'] = self.trainer.current_epoch
                step = self.trainer.global_step

        # log actual metrics
        if self.trainer.logger is not None:
            if self.trainer.is_global_zero:
                self.trainer.logger.agg_and_log_metrics(scalar_metrics, step=step)
                self.trainer.logger.save()

            # track the logged metrics
            self.logged_metrics.update(scalar_metrics)
            self.trainer.dev_debugger.track_logged_metrics_history(scalar_metrics)

    def add_progress_bar_metrics(self, metrics):
        for k, v in metrics.items():
            if isinstance(v, torch.Tensor):
                v = v.item()

            self._progress_bar_metrics.metrics[k] = v

        self.trainer.dev_debugger.track_pbar_metrics_history(metrics)

    def track_metrics_deprecated(self, deprecated_eval_results, using_eval_result, test_mode):
        self._track_callback_metrics(deprecated_eval_results, using_eval_result)
        self.__process_eval_epoch_end_results_and_log_legacy(deprecated_eval_results, test_mode)

    def evaluation_epoch_end(self, testing):
        # Todo: required argument `testing` is not used
        # reset dataloader idx
        model_ref = self.trainer.get_model()
        model_ref._current_dataloader_idx = None

        # setting `has_batch_loop_finished` to True
        # will perform Results reduction accross entire epoch.
        self.cached_results.has_batch_loop_finished = True

    def add_to_eval_loop_results(self, dl_idx, has_been_initialized):
        callback_metrics = deepcopy(self.evaluation_callback_metrics)
        for key in list(callback_metrics.keys()):
            if "dataloader_idx" in key:
                if f"dataloader_idx_{dl_idx}" not in key:
                    # remove dl_idx from self.callback_metrics not belonging to this dataset.
                    del callback_metrics[key]
        if has_been_initialized:
            self.eval_loop_results[dl_idx].update(callback_metrics)
        else:
            self.eval_loop_results.append(callback_metrics)

    def prepare_eval_loop_results(self):
        num_dataloaders = self.trainer.evaluation_loop.num_dataloaders
        has_been_initialized = len(self.eval_loop_results) == num_dataloaders
        for dl_idx in range(self.trainer.evaluation_loop.num_dataloaders):
            self.add_to_eval_loop_results(dl_idx, has_been_initialized)

    def get_evaluate_epoch_results(self, test_mode):
        if not self.trainer.running_sanity_check:
            # log all the metrics as a single dict
            metrics_to_log = self.cached_results.get_epoch_log_metrics()
            if len(metrics_to_log) > 0:
                self.log_metrics(metrics_to_log, {})

        self.prepare_eval_loop_results()

        # log results of test
        if test_mode and self.trainer.is_global_zero and self.trainer.verbose_test:
            print('-' * 80)
            for result_idx, results in enumerate(self.eval_loop_results):
                print(f'DATALOADER:{result_idx} TEST RESULTS')
                pprint(results)
                print('-' * 80)

        results = self.eval_loop_results

        # clear mem
        self.eval_loop_results = []
        return results

    def _track_callback_metrics(self, eval_results, using_eval_result):
        if len(eval_results) > 0 and (eval_results[0] is None or not isinstance(eval_results[0], Result)):
            return

        if using_eval_result:
            if isinstance(eval_results, list):
                for eval_result in eval_results:
<<<<<<< HEAD
                    self.trainer.logger_connector._callback_metrics.update(eval_result.callback_metrics)
                    self.trainer.logger_connector._evaluation_callback_metrics.update(eval_result.callback_metrics)
            else:
                self.trainer.logger_connector._callback_metrics.update(eval_results.callback_metrics)
                self.trainer.logger_connector._evaluation_callback_metrics.update(eval_results.callback_metrics)
=======
                    self.trainer.logger_connector.callback_metrics.update(eval_result.callback_metrics)
                    if self.trainer.testing:
                        self.trainer.logger_connector.evaluation_callback_metrics.update(
                            eval_result.callback_metrics)
            else:
                self.trainer.logger_connector.callback_metrics.update(eval_results.callback_metrics)
                if self.trainer.testing:
                    self.trainer.logger_connector.evaluation_callback_metrics.update(eval_results.callback_metrics)
>>>>>>> 8a40e802
        else:
            flat = {}
            if isinstance(eval_results, list):
                for eval_result in eval_results:
                    # with a scalar return, auto set it to "val_loss" for callbacks
                    if isinstance(eval_result, torch.Tensor):
                        flat = {'val_loss': eval_result}
                    elif isinstance(eval_result, dict):
                        flat = flatten_dict(eval_result)

                    # removing val_loss magic word to map to checkpoint + ES callback
                    if 'val_loss' in flat:
                        flat['checkpoint_on'] = flat['val_loss']
                        flat['early_stop_on'] = flat['val_loss']
<<<<<<< HEAD
                    self.trainer.logger_connector._callback_metrics.update(flat)
                    self.trainer.logger_connector._evaluation_callback_metrics.update(flat)
=======
                    self.trainer.logger_connector.callback_metrics.update(flat)
                    if self.trainer.testing:
                        self.trainer.logger_connector.evaluation_callback_metrics.update(flat)
>>>>>>> 8a40e802
            else:
                # with a scalar return, auto set it to "val_loss" for callbacks
                if isinstance(eval_results, torch.Tensor):
                    flat = {'val_loss': eval_results}
                else:
                    flat = flatten_dict(eval_results)

                # removing val_loss magic word to map to checkpoint + ES callback
                if 'val_loss' in flat:
                    flat['checkpoint_on'] = flat['val_loss']
                    flat['early_stop_on'] = flat['val_loss']
<<<<<<< HEAD
                self.trainer.logger_connector._callback_metrics.update(flat)
                self.trainer.logger_connector._evaluation_callback_metrics.update(flat)
=======
                self.trainer.logger_connector.callback_metrics.update(flat)
                if self.trainer.testing:
                    self.trainer.logger_connector.evaluation_callback_metrics.update(flat)
>>>>>>> 8a40e802

    def __process_eval_epoch_end_results_and_log_legacy_update(self, prog_bar_metrics, log_metrics, callback_metrics):
        # eval loop returns all metrics
        dataloader_result_metrics = {**prog_bar_metrics, **log_metrics, **callback_metrics}

        # add metrics to prog bar
        self.trainer.logger_connector.add_progress_bar_metrics(prog_bar_metrics)

        # log metrics
        if len(log_metrics) > 0:
            self.trainer.logger_connector.log_metrics(log_metrics, {})

        # track metrics for callbacks (all prog bar, logged and callback metrics)
        callback_metrics.update(log_metrics)
        callback_metrics.update(prog_bar_metrics)
<<<<<<< HEAD
        self.trainer.logger_connector._callback_metrics.update(callback_metrics)
        self.trainer.logger_connector._evaluation_callback_metrics.update(callback_metrics)
=======
        self.trainer.logger_connector.callback_metrics.update(callback_metrics)
        if self.trainer.testing:
            self.trainer.logger_connector.evaluation_callback_metrics.update(callback_metrics)
>>>>>>> 8a40e802

        if len(dataloader_result_metrics) > 0:
            self.eval_loop_results.append(dataloader_result_metrics)

    def __process_eval_epoch_end_results_and_log_legacy(self, eval_results, test_mode):
        if self.trainer.running_sanity_check:
            return

        if eval_results is not None and len(eval_results) > 0:

            # in eval, the user may return something at every validation step without final reduction
            if not isinstance(eval_results, list):
                eval_results = [eval_results]

            num_loaders: int = self.trainer.evaluation_loop.num_dataloaders
            prog_bar_metrics, log_metrics, callback_metrics = {}, {}, {}

            for result_idx, result in enumerate(eval_results):
                if isinstance(result, EvalResult):
                    prog_bar_metrics = result.epoch_pbar_metrics
                    log_metrics = result.epoch_log_metrics
                    callback_metrics = result.callback_metrics

                    # in testing we don't need the callback metrics
                    if test_mode:
                        callback_metrics = {}
                else:
                    _, prog_bar_metrics, log_metrics, callback_metrics, _ = self.trainer.process_dict_result(result)

                if num_loaders > 1:
                    self.__process_eval_epoch_end_results_and_log_legacy_update(
                        prog_bar_metrics, log_metrics, callback_metrics
                    )

            if num_loaders == 1:
                self.__process_eval_epoch_end_results_and_log_legacy_update(
                    prog_bar_metrics, log_metrics, callback_metrics
                )

    def on_train_epoch_end(self):
        # inform cached logger connector epoch finished
        self.cached_results.has_batch_loop_finished = True

    def log_train_epoch_end_metrics(
        self, epoch_output, checkpoint_accumulator, early_stopping_accumulator, num_optimizers
    ):
        # epoch output is a list. Each item in that list has all the outputs per optimizer
        # epoch_output[optimizer_idx][training_step_idx][tbptt_index]
        # remember that not using truncated backprop is equivalent with truncated back prop of len(1)

        model = self.trainer.get_model()

        epoch_callback_metrics = {}

        # -----------------------
        # Calculate epoch callback values if given
        # -----------------------
        if checkpoint_accumulator.num_values > 0:
            epoch_callback_metrics['checkpoint_on'] = checkpoint_accumulator.mean()

        if early_stopping_accumulator.num_values > 0:
            epoch_callback_metrics['early_stop_on'] = early_stopping_accumulator.mean()

        # ------------------------
        # determine if using a result obj
        # ------------------------
        # [optimizer_idx][training_step_idx][tbptt_index]
        opt_idx_outputs = epoch_output[0]

        # TODO: deprecate 1.0
        try:
            sample_obj = opt_idx_outputs[0][0] if isinstance(opt_idx_outputs[0], list) else opt_idx_outputs[0]
            is_result_obj = len(epoch_output) > 0 and isinstance(sample_obj, Result)
            is_1_0_result = is_result_obj and 'extra' in sample_obj
        except IndexError:
            is_result_obj = False
            is_1_0_result = False

        # ------------------
        # NEW 1.0.0 PATH
        # ------------------
        if is_1_0_result:
            # lightning module hook
            self.training_epoch_end(model, epoch_output, num_optimizers)

            # log/aggregate metrics automatically
            epoch_log_metrics, epoch_progress_bar_metrics = self.__auto_reduce_results_on_epoch_end(epoch_output)

        # TODO: deprecate 1.0
        else:
            out = self.__run_legacy_training_epoch_end(
                num_optimizers, epoch_output, model, is_result_obj, epoch_callback_metrics
            )
            epoch_log_metrics, epoch_progress_bar_metrics, epoch_callback_metrics = out

        # it will perform reduction over epoch and return log metrics
        cached_epoch_log_metrics = self.cached_results.get_epoch_log_metrics()
        cached_epoch_pbar_metrics = self.cached_results.get_epoch_pbar_metrics()

        # update
        epoch_log_metrics.update(cached_epoch_log_metrics)
        epoch_progress_bar_metrics.update(cached_epoch_pbar_metrics)

        # --------------------------
        # track results
        # --------------------------
        # add the metrics to the loggers and callbacks
        if epoch_log_metrics and len(epoch_log_metrics) > 0:
            self.log_metrics(epoch_log_metrics, {})
            self._callback_metrics.update(epoch_log_metrics)

        # add metrics to callbacks
        self._callback_metrics.update(epoch_callback_metrics)

        # add metrics to progress_bar and callbacks
        if len(epoch_progress_bar_metrics) > 0:
            self.add_progress_bar_metrics(epoch_progress_bar_metrics)
            self._callback_metrics.update(epoch_progress_bar_metrics)

        # reset epoch loop result for next epoch
        self.cached_results.reset()

    def training_epoch_end(self, model, epoch_output, num_optimizers):
        if not is_overridden('training_epoch_end', model=model):
            return

        # run training_epoch_end
        # refresh the result for custom logging at the epoch level
        model._current_fx_name = 'training_epoch_end'
        epoch_output = self.__prepare_epoch_end_inputs(epoch_output)

        if num_optimizers == 1 or not self.trainer.train_loop.automatic_optimization:
            epoch_output = epoch_output[0]

        # lightningmodule hook
        epoch_output = model.training_epoch_end(epoch_output)

        if epoch_output is not None:
            raise MisconfigurationException(
                'training_epoch_end expects a return of None. '
                'HINT: remove the return statement in training_epoch_end'
            )
        # capture logging
        self.trainer.logger_connector.cache_logged_metrics()

    def __run_legacy_training_epoch_end(
        self, num_optimizers, epoch_output, model, is_result_obj, epoch_callback_metrics
    ):

        epoch_log_metrics = {}
        epoch_progress_bar_metrics = {}

        # --------------------------
        # EPOCH END STEP IF DEFINED
        # --------------------------
        if is_overridden('training_epoch_end', model=model):
            if is_result_obj:
                # with result object gather across time and training steps so each opt idx has a single result obj
                epoch_output = self.__gather_result_across_time_and_optimizers(epoch_output)

            if num_optimizers == 1:
                epoch_output = epoch_output[0]

            # run training_epoch_end
            # a list with a result per optimizer index
            model._current_fx_name = 'training_epoch_end'
            epoch_output = model.training_epoch_end(epoch_output)

            # capture logging
            self.trainer.logger_connector.cache_logged_metrics()

            if isinstance(epoch_output, Result):
                epoch_log_metrics = epoch_output.epoch_log_metrics
                epoch_progress_bar_metrics = epoch_output.epoch_pbar_metrics
            else:
                _processed_outputs = self.trainer.process_dict_result(epoch_output)
                epoch_progress_bar_metrics = _processed_outputs[1]
                epoch_log_metrics = _processed_outputs[2]
                epoch_callback_metrics = _processed_outputs[3]

        # --------------------------
        # Structured Result (auto epoch end)
        # --------------------------
        elif is_result_obj:
            epoch_log_metrics, epoch_progress_bar_metrics = self.__auto_reduce_results_on_epoch_end(epoch_output)

        return epoch_log_metrics, epoch_progress_bar_metrics, epoch_callback_metrics

    def __auto_reduce_results_on_epoch_end(self, epoch_output):
        epoch_log_metrics = {}
        epoch_progress_bar_metrics = {}
        for opt_outputs in epoch_output:
            # reduce across time first
            time_reduced_outputs = []
            for tbptt_outs in opt_outputs:
                tbptt_outs = tbptt_outs[0].__class__.reduce_across_time(tbptt_outs)
                if len(tbptt_outs) > 1:
                    time_reduced_outputs.append(tbptt_outs)

            if len(time_reduced_outputs) == 0:
                continue

            # reduce across training steps
            opt_outputs = time_reduced_outputs[0].__class__.reduce_on_epoch_end(time_reduced_outputs)

            # with manual opt need 1 + metrics because meta is always there
            if opt_outputs.minimize is not None:
                opt_outputs.minimize = opt_outputs.minimize.mean()
            epoch_log_metrics.update(opt_outputs.epoch_log_metrics)
            epoch_progress_bar_metrics.update(opt_outputs.epoch_pbar_metrics)

        return epoch_log_metrics, epoch_progress_bar_metrics

    def __prepare_epoch_end_inputs(self, epoch_output):
        """
        Pulls out only the "extra" information for epoch end

        Return:
            a single list, each element per optimizer then batch then time
        """
        gathered_epoch_outputs = []
        for opt_outputs in epoch_output:
            # gather across time first
            time_gathered_outputs = []
            for tbptt_outs in opt_outputs:
                result = []
                for x in tbptt_outs:
                    out = x.extra
                    out['loss'] = x.minimize
                    result.append(out)

                # when time = 0, pass in the literal dict instead of array
                if len(result) == 1:
                    result = result[0]
                time_gathered_outputs.append(result)

            gathered_epoch_outputs.append(time_gathered_outputs)

        return gathered_epoch_outputs

    def __gather_result_across_time_and_optimizers(self, epoch_output):
        """
        Gather results into a single padded tensor per metric where each tensor is gathered across
        time and across time steps.

        Returns:
            a list where each element is a Result with the tensors gathered
        """
        gathered_epoch_outputs = []
        for opt_outputs in epoch_output:
            # gather across time first
            time_gathered_outputs = []
            for tbptt_outs in opt_outputs:
                tbptt_outs = tbptt_outs[0].__class__.gather(tbptt_outs)
                time_gathered_outputs.append(tbptt_outs)

            # gather across training steps
            # each metric has dimensions (training_steps, seq_len) (seq_len=1 when no tbptt is used)
            gathered_opt_output = time_gathered_outputs[0].__class__.padded_gather(time_gathered_outputs)
            gathered_epoch_outputs.append(gathered_opt_output)

        return gathered_epoch_outputs

    def log_train_step_metrics(self, batch_output):
        _, batch_log_metrics = self.cached_results.update_logger_connector()
        # when metrics should be logged
        if self.should_update_logs or self.trainer.fast_dev_run is True:
            # logs user requested information to logger
            grad_norm_dic = batch_output.grad_norm_dic
            if grad_norm_dic is None:
                grad_norm_dic = {}
            if len(batch_log_metrics) > 0 or len(grad_norm_dic) > 0:
                self.log_metrics(batch_log_metrics, grad_norm_dic, log_train_step_metrics=True)
                self._callback_metrics.update(batch_log_metrics)<|MERGE_RESOLUTION|>--- conflicted
+++ resolved
@@ -321,13 +321,6 @@
         if using_eval_result:
             if isinstance(eval_results, list):
                 for eval_result in eval_results:
-<<<<<<< HEAD
-                    self.trainer.logger_connector._callback_metrics.update(eval_result.callback_metrics)
-                    self.trainer.logger_connector._evaluation_callback_metrics.update(eval_result.callback_metrics)
-            else:
-                self.trainer.logger_connector._callback_metrics.update(eval_results.callback_metrics)
-                self.trainer.logger_connector._evaluation_callback_metrics.update(eval_results.callback_metrics)
-=======
                     self.trainer.logger_connector.callback_metrics.update(eval_result.callback_metrics)
                     if self.trainer.testing:
                         self.trainer.logger_connector.evaluation_callback_metrics.update(
@@ -336,7 +329,6 @@
                 self.trainer.logger_connector.callback_metrics.update(eval_results.callback_metrics)
                 if self.trainer.testing:
                     self.trainer.logger_connector.evaluation_callback_metrics.update(eval_results.callback_metrics)
->>>>>>> 8a40e802
         else:
             flat = {}
             if isinstance(eval_results, list):
@@ -351,14 +343,9 @@
                     if 'val_loss' in flat:
                         flat['checkpoint_on'] = flat['val_loss']
                         flat['early_stop_on'] = flat['val_loss']
-<<<<<<< HEAD
-                    self.trainer.logger_connector._callback_metrics.update(flat)
-                    self.trainer.logger_connector._evaluation_callback_metrics.update(flat)
-=======
                     self.trainer.logger_connector.callback_metrics.update(flat)
                     if self.trainer.testing:
                         self.trainer.logger_connector.evaluation_callback_metrics.update(flat)
->>>>>>> 8a40e802
             else:
                 # with a scalar return, auto set it to "val_loss" for callbacks
                 if isinstance(eval_results, torch.Tensor):
@@ -370,14 +357,10 @@
                 if 'val_loss' in flat:
                     flat['checkpoint_on'] = flat['val_loss']
                     flat['early_stop_on'] = flat['val_loss']
-<<<<<<< HEAD
-                self.trainer.logger_connector._callback_metrics.update(flat)
-                self.trainer.logger_connector._evaluation_callback_metrics.update(flat)
-=======
+
                 self.trainer.logger_connector.callback_metrics.update(flat)
                 if self.trainer.testing:
                     self.trainer.logger_connector.evaluation_callback_metrics.update(flat)
->>>>>>> 8a40e802
 
     def __process_eval_epoch_end_results_and_log_legacy_update(self, prog_bar_metrics, log_metrics, callback_metrics):
         # eval loop returns all metrics
@@ -393,14 +376,9 @@
         # track metrics for callbacks (all prog bar, logged and callback metrics)
         callback_metrics.update(log_metrics)
         callback_metrics.update(prog_bar_metrics)
-<<<<<<< HEAD
-        self.trainer.logger_connector._callback_metrics.update(callback_metrics)
-        self.trainer.logger_connector._evaluation_callback_metrics.update(callback_metrics)
-=======
         self.trainer.logger_connector.callback_metrics.update(callback_metrics)
         if self.trainer.testing:
             self.trainer.logger_connector.evaluation_callback_metrics.update(callback_metrics)
->>>>>>> 8a40e802
 
         if len(dataloader_result_metrics) > 0:
             self.eval_loop_results.append(dataloader_result_metrics)
