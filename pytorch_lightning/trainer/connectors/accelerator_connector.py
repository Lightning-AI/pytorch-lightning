--- conflicted
+++ resolved
@@ -32,12 +32,9 @@
     DDPSpawnShardedPlugin,
     DeepSpeedPlugin,
     DeepSpeedPrecisionPlugin,
-<<<<<<< HEAD
+    DoublePrecisionPlugin,
     FullyShardedNativeMixedPrecisionPlugin,
     FullyShardedPlugin,
-=======
-    DoublePrecisionPlugin,
->>>>>>> 0ea8f398
     HorovodPlugin,
     NativeMixedPrecisionPlugin,
     PrecisionPlugin,
