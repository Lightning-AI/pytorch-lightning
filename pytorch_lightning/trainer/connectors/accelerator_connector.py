--- conflicted
+++ resolved
@@ -322,13 +322,8 @@
         return self.tpu_cores is not None
 
     @property
-<<<<<<< HEAD
     def use_tpu(self) -> bool:
         return self._accelerator_type == DeviceType.TPU and self.has_tpu
-=======
-    def on_ipu(self) -> bool:
-        return self.ipus is not None or isinstance(self._training_type_plugin, IPUPlugin)
->>>>>>> bca5adf6
 
     @property
     def tpu_id(self) -> Optional[int]:
@@ -340,7 +335,7 @@
     def has_ipu(self) -> bool:
         # Here, we are not checking for IPU availability, but instead if User has passed
         # `ipus` to Trainer for training.
-        return self.ipus is not None
+        return self.ipus is not None or isinstance(self._training_type_plugin, IPUPlugin)
 
     @property
     def use_ipu(self) -> bool:
@@ -417,14 +412,9 @@
             # https://github.com/PyTorchLightning/pytorch-lightning/issues/3169
             if isinstance(self.tpu_cores, int):
                 devices = list(range(self.tpu_cores))
-<<<<<<< HEAD
         elif self.use_ipu:
             if isinstance(self.ipus, int):
                 devices = list(range(self.ipus))
-=======
-        elif self.on_ipu:
-            devices = list(range(self.num_ipus))
->>>>>>> bca5adf6
         else:
             devices = [torch.device("cpu")] * self.num_processes
         return devices
