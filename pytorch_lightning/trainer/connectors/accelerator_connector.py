# Copyright The PyTorch Lightning team.
#
# Licensed under the Apache License, Version 2.0 (the "License");
# you may not use this file except in compliance with the License.
# You may obtain a copy of the License at
#
#     http://www.apache.org/licenses/LICENSE-2.0
#
# Unless required by applicable law or agreed to in writing, software
# distributed under the License is distributed on an "AS IS" BASIS,
# WITHOUT WARRANTIES OR CONDITIONS OF ANY KIND, either express or implied.
# See the License for the specific language governing permissions and
# limitations under the License.

import logging
import os
from typing import List, Optional, Union

import torch

from pytorch_lightning.accelerators.accelerator import Accelerator
from pytorch_lightning.accelerators.cpu import CPUAccelerator
from pytorch_lightning.accelerators.gpu import GPUAccelerator
from pytorch_lightning.accelerators.ipu import IPUAccelerator
from pytorch_lightning.accelerators.tpu import TPUAccelerator
from pytorch_lightning.plugins import (
    ApexMixedPrecisionPlugin,
    CheckpointIO,
    DeepSpeedPrecisionPlugin,
    DoublePrecisionPlugin,
    FullyShardedNativeMixedPrecisionPlugin,
    IPUPrecisionPlugin,
    NativeMixedPrecisionPlugin,
    PLUGIN_INPUT,
    PrecisionPlugin,
    ShardedNativeMixedPrecisionPlugin,
    TPUBf16PrecisionPlugin,
    TPUPrecisionPlugin,
)
from pytorch_lightning.plugins.environments import (
    BaguaEnvironment,
    ClusterEnvironment,
    KubeflowEnvironment,
    LightningEnvironment,
    LSFEnvironment,
    SLURMEnvironment,
    TorchElasticEnvironment,
)
from pytorch_lightning.plugins.layer_sync import LayerSync, NativeSyncBatchNorm
from pytorch_lightning.strategies import (
    DDP2Strategy,
    DDPFullyShardedStrategy,
    DDPShardedStrategy,
    DDPSpawnShardedStrategy,
    DDPSpawnStrategy,
    DDPStrategy,
    DeepSpeedStrategy,
    HorovodStrategy,
    IPUStrategy,
    ParallelStrategy,
    SingleDeviceStrategy,
    SingleTPUStrategy,
    Strategy,
    StrategyRegistry,
    TPUSpawnStrategy,
)
from pytorch_lightning.utilities import (
    _StrategyType,
    AMPType,
    device_parser,
    LightningEnum,
    rank_zero_deprecation,
    rank_zero_info,
    rank_zero_warn,
)
from pytorch_lightning.utilities.exceptions import MisconfigurationException
from pytorch_lightning.utilities.imports import (
    _HOROVOD_AVAILABLE,
    _IPU_AVAILABLE,
    _TORCH_GREATER_EQUAL_1_8,
    _TPU_AVAILABLE,
)

log = logging.getLogger(__name__)

if _HOROVOD_AVAILABLE:
    import horovod.torch as hvd


class AcceleratorConnector:
    def __init__(
        self,
<<<<<<< HEAD
        num_processes,
        devices,
        tpu_cores,
        ipus,
        accelerator,
        strategy: Optional[Union[str, Strategy]],
        gpus,
        gpu_ids,
        num_nodes,
        sync_batchnorm,
        benchmark,
        replace_sampler_ddp,
        deterministic: bool,
        precision,
        amp_type,
        amp_level,
        plugins,
    ):
        # initialization
        self._device_type = _AcceleratorType.CPU
        self._strategy_type = None
        self._accelerator_type = None

        self._strategy_flag = strategy.lower() if isinstance(strategy, str) else strategy
        # TODO: Rename this to something else once all the distributed flags are moved to strategy
        self.distributed_backend = accelerator

        self._init_deterministic(deterministic)

        if num_processes != 1:
            rank_zero_deprecation(
                f"Setting `Trainer(num_processes={num_processes})` is deprecated in v1.6 and will be removed"
                f" in v2.0. Please use `Trainer(accelerator='cpu', devices={num_processes})` instead."
            )
        self.num_processes = num_processes
        self.devices = devices
        # `gpus` is the input passed to the Trainer, whereas `gpu_ids` is a list of parsed gpu ids.
        if gpus:
            rank_zero_deprecation(
                f"Setting `Trainer(gpus={gpus})` is deprecated in v1.6 and will be removed"
                f" in v2.0. Please use `Trainer(accelerator='gpu', devices={gpus})` instead."
            )
        self.gpus = gpus
        self.parallel_device_ids = gpu_ids
        if tpu_cores:
            rank_zero_deprecation(
                f"Setting `Trainer(tpu_cores={tpu_cores})` is deprecated in v1.6 and will be removed"
                f" in v2.0. Please use `Trainer(accelerator='tpu', devices={tpu_cores})` instead."
            )
        self.tpu_cores = tpu_cores
        if ipus:
            rank_zero_deprecation(
                f"Setting `Trainer(ipus={ipus})` is deprecated in v1.6 and will be removed"
                f" in v2.0. Please use `Trainer(accelerator='ipu', devices={ipus})` instead."
            )
        self.ipus = ipus
        self.num_nodes = num_nodes
        self.sync_batchnorm = sync_batchnorm
        self.benchmark = benchmark
        self.replace_sampler_ddp = replace_sampler_ddp
        if not PrecisionType.supported_type(precision):
            raise MisconfigurationException(
                f"Precision {repr(precision)} is invalid. Allowed precision values: {PrecisionType.supported_types()}"
=======
        devices: Optional[Union[List[int], str, int]] = None,
        num_nodes: int = 1,
        accelerator: Optional[Union[str, Accelerator]] = None,
        strategy: Optional[Union[str, Strategy]] = None,
        plugins: Optional[Union[PLUGIN_INPUT, List[PLUGIN_INPUT]]] = None,
        precision: Union[int, str] = 32,
        amp_type: str = "native",
        amp_level: Optional[str] = None,
        sync_batchnorm: bool = False,
        benchmark: Optional[bool] = None,
        replace_sampler_ddp: bool = True,
        deterministic: bool = False,
        num_processes: Optional[int] = None,  # deprecated
        tpu_cores: Optional[Union[List[int], int]] = None,  # deprecated
        ipus: Optional[int] = None,  # deprecated
        gpus: Optional[Union[List[int], str, int]] = None,  # deprecated
        gpu_ids: Optional[List[int]] = None,  # TODO can be removed
    ) -> None:
        """The AcceleratorConnector parses several Trainer arguments and instantiates the Strategy including other
        components such as the Accelerator and Precision plugins.

            A. accelerator flag could be:
                1. strategy class (deprecated in 1.5 will be removed in 1.7)
                2. strategy str (deprecated in 1.5 will be removed in 1.7)
                3. accelerator class
                4. accelerator str
                5. accelerator auto

            B. strategy flag could be :
                1. strategy class
                2. strategy str registered with StrategyRegistry
                3. strategy str in _strategy_type enum which listed in each strategy as
                   backend (registed these too, and _strategy_type could be deprecated)

            C. plugins flag could be:
                1. List of str, which could contain:
                    i. strategy str
                    ii. precision str (Not supported in the old accelerator_connector version)
                    iii. checkpoint_io str (Not supported in the old accelerator_connector version)
                    iv. cluster_environment str (Not supported in the old accelerator_connector version)
                2. List of class, which could contains:
                    i. strategy class (deprecated in 1.5 will be removed in 1.7)
                    ii. precision class (should be removed, and precision flag should allow user pass classes)
                    iii. checkpoint_io class
                    iv. cluster_environment class


        priorities which to take when:
            A. Class > str
            B. Strategy > Accelerator/precision/plugins
            C. TODO When multiple flag set to the same thing
        """
        if benchmark and deterministic:
            rank_zero_warn(
                "You passed `deterministic=True` and `benchmark=True`. Note that PyTorch ignores"
                " torch.backends.cudnn.deterministic=True when torch.backends.cudnn.benchmark=True.",
>>>>>>> 5da065e2
            )
        self.benchmark = not deterministic if benchmark is None else benchmark
        # TODO: move to gpu accelerator
        torch.backends.cudnn.benchmark = self.benchmark
        self.replace_sampler_ddp = replace_sampler_ddp
        self._init_deterministic(deterministic)

        # 1. Parsing flags
        # Get registered strategies, built-in accelerators and precision plugins
        self._registered_strategies = StrategyRegistry.available_strategies()
        self._accelerator_types = ("tpu", "ipu", "gpu", "cpu")
        self._precision_types = ("16", "32", "64", "bf16", "mixed")

        # Raise an exception if there are conflicts between flags
        # Set each valid flag to `self._x_flag` after validation
        # Example: If accelerator is set to a strategy type, set `self._strategy_flag = accelerator`.
        # For devices: Assign gpus, ipus, etc. to the accelerator flag and devices flag
        self._strategy_flag: Optional[Union[Strategy, str]] = None
        self._accelerator_flag: Optional[Union[Accelerator, str]] = None
        self._precision_flag: Optional[Union[int, str]] = None
        self._precision_plugin_flag: Optional[PrecisionPlugin] = None
        self._cluster_environment_flag: Optional[Union[ClusterEnvironment, str]] = None
        self._parallel_devices: List[Union[int, torch.device]] = []
        self._layer_sync: Optional[LayerSync] = NativeSyncBatchNorm() if sync_batchnorm else None
        self.checkpoint_io: Optional[CheckpointIO] = None
        self._amp_type_flag: Optional[LightningEnum] = None
        self._amp_level_flag: Optional[str] = amp_level

        self._check_config_and_set_final_flags(
            strategy=strategy,
            accelerator=accelerator,
            precision=precision,
            plugins=plugins,
            amp_type=amp_type,
            amp_level=amp_level,
            sync_batchnorm=sync_batchnorm,
        )
        self._check_device_config_and_set_final_flags(
            devices=devices, num_nodes=num_nodes, num_processes=num_processes, gpus=gpus, ipus=ipus, tpu_cores=tpu_cores
        )

        # 2. Instantiate Accelerator
        # handle `auto` and `None`
        self._set_accelerator_if_ipu_strategy_is_passed()
        if self._accelerator_flag == "auto" or self._accelerator_flag is None:
            self._accelerator_flag = self._choose_accelerator()
        self._set_parallel_devices_and_init_accelerator()

        # 3. Instantiate ClusterEnvironment
        self.cluster_environment: ClusterEnvironment = self._choose_and_init_cluster_environment()

        # 4. Instantiate Strategy - Part 1
        if self._strategy_flag is None:
            self._strategy_flag = self._choose_strategy()
        # In specific cases, ignore user selection and fall back to a different strategy
        self._check_strategy_and_fallback()
        self._init_strategy()

        # 5. Instantiate Precision Plugin
        self.precision_plugin = self._check_and_init_precision()

        # 6. Instantiate Strategy - Part 2
        self._lazy_init_strategy()

    def _init_deterministic(self, deterministic: bool) -> None:
        self.deterministic = deterministic
        if _TORCH_GREATER_EQUAL_1_8:
            torch.use_deterministic_algorithms(deterministic)
        else:
            torch.set_deterministic(deterministic)
        if deterministic:
            # fixing non-deterministic part of horovod
            # https://github.com/PyTorchLightning/pytorch-lightning/pull/1572/files#r420279383
            os.environ["HOROVOD_FUSION_THRESHOLD"] = "0"

            # https://docs.nvidia.com/cuda/cublas/index.html#cublasApi_reproducibility
            os.environ["CUBLAS_WORKSPACE_CONFIG"] = ":4096:8"

    def _check_config_and_set_final_flags(
        self,
        strategy: Optional[Union[str, Strategy]],
        accelerator: Optional[Union[str, Accelerator]],
        precision: Union[int, str],
        plugins: Optional[Union[PLUGIN_INPUT, List[PLUGIN_INPUT]]],
        amp_type: str,
        amp_level: Optional[str],
        sync_batchnorm: bool,
    ) -> None:
        """This method checks:

        1. strategy: strategy, accelerator and plugin can all be set to strategies
        2. accelerator: if the value of the accelerator argument is a type of accelerator (instance or string),
            set self._accelerator_flag accordingly. If the value is strategy related (instance or string),
            it gets handled by 1.
        3. precision: The final value of the precision flag may be determined either by the precision argument or
            by a plugin instance.
        4. plugins: a plugin could occur as a value of the strategy argument (handled by 1), or the precision
            argument (handled by 3). We also extract the CheckpointIO and ClusterEnvironment plugins.
        """
        if plugins is not None:
            plugins = [plugins] if not isinstance(plugins, list) else plugins

        if strategy is not None:
            self._strategy_flag = strategy
            if strategy == "ddp_cpu":
                raise MisconfigurationException(
                    "`Trainer(strategy='ddp_cpu')` is not a valid strategy,"
                    " you can use `Trainer(strategy='ddp'|'ddp_spawn', accelerator='cpu')` instead."
                )
            if strategy == "tpu_spawn":
                raise MisconfigurationException(
                    "`Trainer(strategy='tpu_spawn')` is not a valid strategy,"
                    " you can use `Trainer(strategy='ddp_spawn', accelerator='tpu')` instead."
                )
            # handle duplications and conflict
            if isinstance(accelerator, Strategy) and strategy != accelerator:
                raise MisconfigurationException(
                    f"Incompatible values set in `strategy` and `accelerator` arguments."
                    f"Received both strategy={strategy} and accelerator={accelerator}"
                )
            if isinstance(accelerator, str) and accelerator in self._registered_strategies and strategy != accelerator:
                raise MisconfigurationException(
                    f"strategy {strategy} already set through `strategy` flag,"
                    f" but have also passed {accelerator} in through the accelerator flag."
                )
            if plugins:
                for plugin in plugins:
                    if isinstance(plugin, Strategy):
                        raise MisconfigurationException(
                            f"You have passed `Trainer(strategy={strategy})`"
                            f" and you can only specify one strategy, but you have passed {plugin} as a plugin."
                        )
                    if isinstance(plugin, str) and plugin in self._registered_strategies:
                        raise MisconfigurationException(
                            f"You have passed `Trainer(strategy={strategy})`"
                            f" and you can only specify one strategy, but you have passed {plugin} as a plugin."
                        )

        if accelerator is not None:
            if accelerator in self._accelerator_types or accelerator == "auto" or isinstance(accelerator, Accelerator):
                self._accelerator_flag = accelerator
            elif accelerator in self._registered_strategies or isinstance(accelerator, Strategy):
                rank_zero_deprecation(
                    f"Passing `Trainer(accelerator={accelerator!r})` has been deprecated"
                    f" in v1.5 and will be removed in v1.7. Use `Trainer(strategy={accelerator!r})` instead."
                )
                self._strategy_flag = accelerator
            elif accelerator == "ddp_cpu" and not self._strategy_flag:
                self._strategy_flag = accelerator

        if precision is not None:
            if str(precision) not in self._precision_types:
                raise MisconfigurationException(
                    f"Precision {repr(precision)} is invalid. Allowed precision values: {self._precision_types}"
                )
            self._precision_flag = precision

        if plugins:
            for plugin in plugins:
                if isinstance(plugin, Strategy) or isinstance(plugin, str) and plugin in self._registered_strategies:
                    self._strategy_flag = plugin
                    rank_zero_deprecation(
                        f"Passing {plugin} `strategy` to the `plugins` flag in Trainer has been deprecated"
                        f" in v1.5 and will be removed in v1.7. Use `Trainer(strategy={plugin})` instead."
                    )

                elif isinstance(plugin, PrecisionPlugin):
                    self._precision_plugin_flag = plugin
                elif isinstance(plugin, str) and plugin in self._precision_types:
                    self._precision_flag = plugin
                elif isinstance(plugin, CheckpointIO):
                    self.checkpoint_io = plugin
                elif isinstance(plugin, ClusterEnvironment):
                    self._cluster_environment_flag = plugin
                elif isinstance(plugin, LayerSync):
                    if sync_batchnorm and not isinstance(plugin, NativeSyncBatchNorm):
                        raise MisconfigurationException(
                            f"You set `Trainer(sync_batchnorm=True)` and provided a `{plugin.__class__.__name__}`"
                            " plugin, but this is not allowed. Choose one or the other."
                        )
                    self._layer_sync = plugin
                else:
                    raise MisconfigurationException(
                        f"Found invalid type for plugin {plugin}. Expected a precision plugin or training strategy."
                    )

        # handle the case when the user passes in a strategy instance which has an accelerator, precision,
        # checkpoint io or cluster env set up
        # TODO: @awaelchli improve the error messages below
        if self._strategy_flag and isinstance(self._strategy_flag, Strategy):
            if self._strategy_flag._accelerator:
                if self._accelerator_flag:
                    raise MisconfigurationException(
                        "accelerator set through both strategy class and accelerator flag, choose one"
                    )
                else:
                    self._accelerator_flag = self._strategy_flag._accelerator
            if self._strategy_flag._precision_plugin:
                # [RFC] handle precision plugin set up conflict?
                if self._precision_plugin_flag:
                    raise MisconfigurationException("precision set through both strategy class and plugins, choose one")
                else:
                    self._precision_plugin_flag = self._strategy_flag._precision_plugin
            if self._strategy_flag._checkpoint_io:
                if self.checkpoint_io:
                    raise MisconfigurationException(
                        "checkpoint_io set through both strategy class and plugins, choose one"
                    )
                else:
                    self.checkpoint_io = self._strategy_flag._checkpoint_io
            if getattr(self._strategy_flag, "cluster_environment", None):
                if self._cluster_environment_flag:
                    raise MisconfigurationException(
                        "cluster_environment set through both strategy class and plugins, choose one"
                    )
                else:
                    self._cluster_environment_flag = getattr(self._strategy_flag, "cluster_environment")

            # TODO: RFC existing accel_conn doesn't handle this, should we add conflict check?
            #   eg: parallel_device is torch.device(cpu) but accelerator=gpu
            if hasattr(self._strategy_flag, "parallel_devices"):
                if self._strategy_flag.parallel_devices:
                    if self._strategy_flag.parallel_devices[0].type == "cpu":
                        self._accelerator_flag = "cpu"
                    if self._strategy_flag.parallel_devices[0].type == "cuda":
                        self._accelerator_flag = "gpu"
                    self._parallel_devices = self._strategy_flag.parallel_devices

        amp_type = amp_type if isinstance(amp_type, str) else None
        self._amp_type_flag = AMPType.from_str(amp_type)

        if amp_level is not None and self._amp_type_flag != AMPType.APEX:
            raise MisconfigurationException(
                f"You have asked for `amp_level={amp_level!r}` but it's only supported with `amp_backend='apex'`."
            )

    def _check_device_config_and_set_final_flags(
        self,
        devices: Optional[Union[List[int], str, int]],
        num_nodes: int,
        num_processes: Optional[int],
        gpus: Optional[Union[List[int], str, int]],
        ipus: Optional[int],
        tpu_cores: Optional[Union[List[int], int]],
    ) -> None:
        self._num_nodes_flag = int(num_nodes) if num_nodes is not None else 1
        self._devices_flag = devices

        # TODO: Delete this method when num_processes, gpus, ipus and tpu_cores gets removed
        self._map_deprecated_devices_specfic_info_to_accelerator_and_device_flag(
            devices, num_processes, gpus, ipus, tpu_cores
        )

        if self._devices_flag in ([], 0, "0"):
            rank_zero_warn(f"You passed `devices={devices}`, switching to `cpu` accelerator")
            self._accelerator_flag = "cpu"

        if self._devices_flag == "auto" and self._accelerator_flag is None:
            raise MisconfigurationException(
                f"You passed `devices={devices}` but haven't specified"
                " `accelerator=('auto'|'tpu'|'gpu'|'ipu'|'cpu')` for the devices mapping"
            )

    def _map_deprecated_devices_specfic_info_to_accelerator_and_device_flag(
        self,
        devices: Optional[Union[List[int], str, int]],
        num_processes: Optional[int],
        gpus: Optional[Union[List[int], str, int]],
        ipus: Optional[int],
        tpu_cores: Optional[Union[List[int], str, int]],
    ) -> None:
        """Sets the `devices_flag` and `accelerator_flag` based on num_processes, gpus, ipus, tpu_cores."""
        self._gpus: Optional[Union[List[int], str, int]] = gpus
        self._tpu_cores: Optional[Union[List[int], str, int]] = tpu_cores
        deprecated_devices_specific_flag = num_processes or gpus or ipus or tpu_cores
        if deprecated_devices_specific_flag and deprecated_devices_specific_flag not in ([], 0, "0"):
            if devices:
                # TODO: @awaelchli improve error message
                rank_zero_warn(
                    f"The flag `devices={devices}` will be ignored, "
                    f"instead the device specific number {deprecated_devices_specific_flag} will be used"
                )

            if [(num_processes is not None), (gpus is not None), (ipus is not None), (tpu_cores is not None)].count(
                True
            ) > 1:
                # TODO: @awaelchli improve error message
                rank_zero_warn("more than one device specific flag has been set")
            self._devices_flag = deprecated_devices_specific_flag

            if self._accelerator_flag is None:
                # set accelerator type based on num_processes, gpus, ipus, tpu_cores
                if ipus:
                    self._accelerator_flag = "ipu"
                if tpu_cores:
                    self._accelerator_flag = "tpu"
                if gpus:
                    self._accelerator_flag = "gpu"
                if num_processes:
                    self._accelerator_flag = "cpu"

    def _set_accelerator_if_ipu_strategy_is_passed(self) -> None:
        # current logic only apply to object config
        # TODO this logic should apply to both str and object config
        if isinstance(self._strategy_flag, IPUStrategy):
            self._accelerator_flag = "ipu"

    def _choose_accelerator(self) -> str:
        """Choose the accelerator type (str) based on availability when ``accelerator='auto'``."""
        if self._accelerator_flag == "auto":
            if _TPU_AVAILABLE:
                return "tpu"
            if _IPU_AVAILABLE:
                return "ipu"
            if torch.cuda.is_available() and torch.cuda.device_count() > 0:
                return "gpu"
        return "cpu"

    def _set_parallel_devices_and_init_accelerator(self) -> None:
        # TODO add device availability check
        if isinstance(self._accelerator_flag, Accelerator):
            self.accelerator: Accelerator = self._accelerator_flag
        else:
            ACCELERATORS = {
                "cpu": CPUAccelerator,
                "gpu": GPUAccelerator,
                "tpu": TPUAccelerator,
                "ipu": IPUAccelerator,
            }
            assert self._accelerator_flag is not None
            self._accelerator_flag = self._accelerator_flag.lower()
            if self._accelerator_flag not in ACCELERATORS:
                raise MisconfigurationException(
                    "When passing string value for the `accelerator` argument of `Trainer`,"
                    f" it can only be one of {list(ACCELERATORS)}."
                )
            accelerator_class = ACCELERATORS[self._accelerator_flag]
            self.accelerator = accelerator_class()  # type: ignore[abstract]

        self._set_devices_flag_if_auto_passed()

        self._gpus = self._devices_flag if not self._gpus else self._gpus
        self._tpu_cores = self._devices_flag if not self._tpu_cores else self._tpu_cores

        self._devices_flag = self.accelerator.parse_devices(self._devices_flag)
        if not self._parallel_devices:
            self._parallel_devices = self.accelerator.get_parallel_devices(self._devices_flag)

    def _set_devices_flag_if_auto_passed(self) -> None:
        if self._devices_flag == "auto" or not self._devices_flag:
            self._devices_flag = self.accelerator.auto_device_count()

    def _choose_and_init_cluster_environment(self) -> ClusterEnvironment:
        if isinstance(self._cluster_environment_flag, ClusterEnvironment):
            return self._cluster_environment_flag
        if self._is_slurm_managing_tasks():
            rank_zero_info("Multiprocessing is handled by SLURM.")
            return SLURMEnvironment()
        for env_type in (BaguaEnvironment, TorchElasticEnvironment, KubeflowEnvironment, LSFEnvironment):
            if env_type.detect():
                return env_type()
        return LightningEnvironment()

    def _is_slurm_managing_tasks(self) -> bool:
        """used by choosing cluster enviroment."""
        if not SLURMEnvironment.detect() or SLURMEnvironment.job_name() == "bash":
            return False

        total_requested_devices = len(self._parallel_devices) * self._num_nodes_flag
        num_slurm_tasks = int(os.environ["SLURM_NTASKS"], 0)
        return num_slurm_tasks == total_requested_devices

    def _choose_strategy(self) -> Union[Strategy, str]:
        if self._accelerator_flag == "ipu":
            return IPUStrategy.strategy_name
        if self._accelerator_flag == "tpu":
            if self._parallel_devices and len(self._parallel_devices) > 1:
                return TPUSpawnStrategy.strategy_name
            else:
                # TODO: lazy initialized device, then here could be self._strategy_flag = "single_tpu_device"
                return SingleTPUStrategy(device=self._parallel_devices[0])  # type: ignore
        if _HOROVOD_AVAILABLE and ("OMPI_COMM_WORLD_RANK" in os.environ or "HOROVOD_RANK" in os.environ):
            return HorovodStrategy.strategy_name
        if self._num_nodes_flag > 1:
            return DDPStrategy.strategy_name
        if len(self._parallel_devices) <= 1:
            device = (
                device_parser.determine_root_gpu_device(self._parallel_devices)  # type: ignore
                if self._accelerator_flag == "gpu"
                else "cpu"
            )
            # TODO: lazy initialized device, then here could be self._strategy_flag = "single_device"
            return SingleDeviceStrategy(device=device)  # type: ignore
        if len(self._parallel_devices) > 1:
            return DDPSpawnStrategy.strategy_name

        return DDPStrategy.strategy_name

    def _check_strategy_and_fallback(self) -> None:
        """Checks edge cases when the strategy selection was a string input, and we need to fall back to a
        different choice depending on other parameters or the environment."""
        # current fallback and check logic only apply to user pass in str config and object config
        # TODO this logic should apply to both str and object config
        strategy_flag = "" if isinstance(self._strategy_flag, Strategy) else self._strategy_flag

        if strategy_flag == "ddp_cpu":
            if _TPU_AVAILABLE:
                raise MisconfigurationException(
                    "`accelerator='ddp_cpu'` is not supported on TPU machines. "
                    "Learn more: https://github.com/PyTorchLightning/pytorch-lightning/issues/7810"
                )
            if self._devices_flag == 1 and self._num_nodes_flag > 1:
                strategy_flag = DDPStrategy.strategy_name
            else:
                strategy_flag = "ddp_spawn"
            if self._accelerator_flag == "gpu":
                rank_zero_warn(
                    "You requested one or more GPUs, but set `accelerator='ddp_cpu'`. Training will not use GPUs."
                )
                self._accelerator_flag = "cpu"
                self.accelerator = CPUAccelerator()
        if strategy_flag in ("ddp_spawn", "ddp_spawn_find_unused_parameters_false") and (
            TorchElasticEnvironment.detect() or KubeflowEnvironment.detect() or self._is_slurm_managing_tasks()
        ):
            strategy_flag = "ddp"
        if strategy_flag in ("dp", "ddp2") and self._accelerator_flag == "cpu":
            rank_zero_warn(f"{strategy_flag!r} is not supported on CPUs, hence setting `strategy='ddp'`.")
            strategy_flag = "ddp"

        if strategy_flag:
            self._strategy_flag = strategy_flag

    def _handle_horovod(self) -> None:
        if self._num_nodes_flag > 1:
            raise MisconfigurationException(
                "Horovod does not support setting num_nodes / num_gpus explicitly. Use "
                "horovodrun / mpirun to configure the number of processes."
            )

        if not _HOROVOD_AVAILABLE:
            raise MisconfigurationException(
                'Requested `accelerator="horovod"`, but Horovod is not installed.'
                "Install with \n $HOROVOD_WITH_PYTORCH=1 pip install horovod[pytorch]"
            )

        hvd.init()
        if isinstance(self.accelerator, GPUAccelerator):
            # Horovod assigns one local GPU per process
            self._parallel_devices = list(range(hvd.local_size()))
        else:
            self._parallel_devices = [torch.device("cpu")] * hvd.local_size()

    def _init_strategy(self) -> None:
        """Instantiate the Strategy given depending on the setting of ``_strategy_flag``."""
        if isinstance(self._strategy_flag, HorovodStrategy) or self._strategy_flag == "horovod":
            # handle horovod has to happen before initialize strategy because HorovodStrategy needs hvd.init() first.
            # TODO lazy initialized and setup horovod strategy `global_rank`
            self._handle_horovod()
        if isinstance(self._strategy_flag, str):
            self.strategy = StrategyRegistry.get(self._strategy_flag)
        elif isinstance(self._strategy_flag, Strategy):
            self.strategy = self._strategy_flag
        else:
            raise RuntimeError(f"{self.strategy} is not valid type: {self.strategy}")

    def _check_and_init_precision(self) -> PrecisionPlugin:
        self._validate_precision_choice()
        if isinstance(self._precision_plugin_flag, PrecisionPlugin):
            return self._precision_plugin_flag

        if isinstance(self.accelerator, IPUAccelerator):
            return IPUPrecisionPlugin(self._precision_flag)  # type: ignore
        if isinstance(self.accelerator, TPUAccelerator):
            if self._precision_flag == 32:
                return TPUPrecisionPlugin()
            elif self._precision_flag in (16, "bf16"):
                if self._precision_flag == 16:
                    rank_zero_warn(
                        "You passed `Trainer(accelerator='tpu', precision=16)` but AMP"
                        " is not supported with TPUs. Using `precision='bf16'` instead."
                    )
                return TPUBf16PrecisionPlugin()
        if isinstance(self.strategy, DeepSpeedStrategy):
            return DeepSpeedPrecisionPlugin(
                self._precision_flag, self._amp_type_flag, self._amp_level_flag  # type: ignore
            )

        if self._precision_flag == 32:
            return PrecisionPlugin()
        if self._precision_flag == 64:
            return DoublePrecisionPlugin()

        if self._precision_flag == 16 and self._accelerator_flag == "cpu":
            rank_zero_warn(
                "You passed `Trainer(accelerator='cpu', precision=16)` but native AMP is not supported on CPU."
                " Using `precision='bf16'` instead."
            )
            self._precision_flag = "bf16"

        if self._precision_flag in (16, "bf16"):
            rank_zero_info(
                f"Using 16bit {self._amp_type_flag.value} Automatic Mixed Precision (AMP)"  # type: ignore
                if self._precision_flag == 16
                else "Using bfloat16 Automatic Mixed Precision (AMP)"
            )

            if self._amp_type_flag == AMPType.NATIVE:
                device = "cpu" if self._accelerator_flag == "cpu" else "cuda"

                if isinstance(self.strategy, (DDPShardedStrategy, DDPSpawnShardedStrategy)):
                    return ShardedNativeMixedPrecisionPlugin(self._precision_flag, device)
                if isinstance(self.strategy, DDPFullyShardedStrategy):
                    return FullyShardedNativeMixedPrecisionPlugin(self._precision_flag, device)
                return NativeMixedPrecisionPlugin(self._precision_flag, device)

            if self._amp_type_flag == AMPType.APEX:
                self._amp_level_flag = self._amp_level_flag or "O2"
                return ApexMixedPrecisionPlugin(self._amp_level_flag)

        raise RuntimeError("No precision set")

    def _validate_precision_choice(self) -> None:
        """Validate the combination of choices for precision, AMP type, and accelerator."""
        # TODO: change exception type to ImpactableConfigurationException
        if isinstance(self.accelerator, IPUAccelerator):
            if self._precision_flag not in (16, 32):
                raise MisconfigurationException(
                    f"`Trainer(accelerator='ipu', precision={self._precision_flag!r})` is not supported."
                )
        if isinstance(self.accelerator, TPUAccelerator):
            if self._precision_flag == 64:
                raise MisconfigurationException(
                    "`Trainer(accelerator='tpu', precision=64)` is not implemented."
                    " Please, open an issue in `https://github.com/PyTorchLightning/pytorch-lightning/issues`"
                    " requesting this feature."
                )
            if self._precision_plugin_flag and not isinstance(
                self._precision_plugin_flag, (TPUPrecisionPlugin, TPUBf16PrecisionPlugin)
            ):
                raise ValueError(
                    f"The `TPUAccelerator` can only be used with a `TPUPrecisionPlugin`,"
                    f" found: {self._precision_plugin_flag}."
                )
        if (
            self._precision_flag == 16
            and isinstance(self.accelerator, CPUAccelerator)
            and self._amp_type_flag == AMPType.APEX
        ):
            raise MisconfigurationException(
                "You passed `Trainer(accelerator='cpu', precision=16, amp_type='apex')`"
                " but apex AMP not supported on CPU."
            )
        if self._precision_flag == "bf16" and self._amp_type_flag != AMPType.NATIVE:
            raise MisconfigurationException(
                f"You passed `Trainer(amp_type={self._amp_type_flag.value!r}, precision='bf16')` but "  # type: ignore
                "it's not supported. Try using `amp_type='native'` instead."
            )
        if self._precision_flag in (16, "bf16") and self._amp_type_flag == AMPType.APEX:
            if isinstance(self.strategy, (DDPShardedStrategy, DDPSpawnShardedStrategy, DDPFullyShardedStrategy)):
                raise MisconfigurationException(
                    "Sharded plugins are not supported with apex, please switch to `amp_backend='native'`."
                )

    def _lazy_init_strategy(self) -> None:
        """Lazily set missing attributes on the previously instantiated strategy."""
        self.strategy.accelerator = self.accelerator
        if self.precision_plugin:
            self.strategy.precision_plugin = self.precision_plugin
        if self.checkpoint_io:
            self.strategy.checkpoint_io = self.checkpoint_io
        if hasattr(self.strategy, "cluster_environment"):
            self.strategy.cluster_environment = self.cluster_environment
        if hasattr(self.strategy, "parallel_devices"):
            if self.strategy.parallel_devices:
                self._parallel_devices = self.strategy.parallel_devices
            else:
                self.strategy.parallel_devices = self._parallel_devices
        if hasattr(self.strategy, "num_nodes"):
            self.strategy._num_nodes = self._num_nodes_flag
        if hasattr(self.strategy, "_layer_sync"):
            self.strategy._layer_sync = self._layer_sync
        if hasattr(self.strategy, "set_world_ranks"):
            self.strategy.set_world_ranks()
        self.strategy._configure_launcher()

        from pytorch_lightning.utilities import _IS_INTERACTIVE

        if _IS_INTERACTIVE and self.strategy.launcher and not self.strategy.launcher.is_interactive_compatible:
            raise MisconfigurationException(
                f"`Trainer(strategy={self.strategy.strategy_name!r})` or"
                f" `Trainer(accelerator={self.strategy.strategy_name!r})` is not compatible with an interactive"
                " environment. Run your code as a script, or choose one of the compatible strategies:"
                f" Trainer(strategy=None|{'|'.join(_StrategyType.interactive_compatible_types())})."
                " In case you are spawning processes yourself, make sure to include the Trainer"
                " creation inside the worker function."
            )

        # TODO: should be moved to _check_strategy_and_fallback().
        # Current test check precision first, so keep this check here to meet error order
        if isinstance(self.accelerator, TPUAccelerator) and not isinstance(
            self.strategy, (SingleTPUStrategy, TPUSpawnStrategy)
        ):
            raise ValueError(
                "The `TPUAccelerator` can only be used with a `SingleTPUStrategy` or `TPUSpawnStrategy`,"
                f" found {self.strategy}."
            )

    """The following properties are here for backward-compatibility and will be deprecated and removed in favor
    of accessing this information through the strategy/accelerator directly."""
    # TODO: deprecate all properties below

    @property
    def parallel_devices(self) -> List[Union[torch.device, int]]:
        return self._parallel_devices

    @property
    def num_processes(self) -> int:
        return self.devices if self.devices is not None else 1

    @property
    def root_gpu(self) -> Optional[int]:
        return (
            self.strategy.root_device.index
            if not isinstance(self.accelerator, (IPUAccelerator, TPUAccelerator))
            else None
        )

    @property
    def devices(self) -> int:
        if isinstance(self.strategy, SingleDeviceStrategy):
            return 1
        elif isinstance(self.strategy, ParallelStrategy):
            return len(self.strategy.parallel_devices)
        return 0

    @property
    def tpu_cores(self) -> Optional[Union[List[int], int]]:
        if isinstance(self.accelerator, TPUAccelerator):
            return self._tpu_cores  # type: ignore
        return 0

    @property
    def tpu_id(self) -> Optional[int]:
        if isinstance(self.accelerator, TPUAccelerator):
            if isinstance(self._tpu_cores, list):
                return self._tpu_cores[0]
        return None

    @property
    def num_ipus(self) -> int:
        if isinstance(self.accelerator, IPUAccelerator):
            return self.devices
        return 0

    @property
    def num_gpus(self) -> int:
        if isinstance(self.accelerator, GPUAccelerator):
            return self.devices
        return 0

    @property
    def gpus(self) -> Optional[Union[List[int], str, int]]:
        return self._gpus

    @property
    def parallel_device_ids(self) -> List[int]:
        return [i for i in range(len(self.parallel_devices))] if isinstance(self.accelerator, GPUAccelerator) else []

    @property
    def is_distributed(self) -> bool:
        # Used for custom plugins.
        # Custom plugins should implement is_distributed property.
        if hasattr(self.strategy, "is_distributed") and not isinstance(self.accelerator, TPUAccelerator):
            return self.strategy.is_distributed
        distributed_strategy = (
            DDP2Strategy,
            DDPStrategy,
            DDPSpawnShardedStrategy,
            DDPShardedStrategy,
            DDPFullyShardedStrategy,
            DDPSpawnStrategy,
            DeepSpeedStrategy,
            TPUSpawnStrategy,
            HorovodStrategy,
        )
        is_distributed = isinstance(self.strategy, distributed_strategy)
        if isinstance(self.accelerator, TPUAccelerator):
            is_distributed |= self.strategy.is_distributed
        return is_distributed<|MERGE_RESOLUTION|>--- conflicted
+++ resolved
@@ -90,71 +90,6 @@
 class AcceleratorConnector:
     def __init__(
         self,
-<<<<<<< HEAD
-        num_processes,
-        devices,
-        tpu_cores,
-        ipus,
-        accelerator,
-        strategy: Optional[Union[str, Strategy]],
-        gpus,
-        gpu_ids,
-        num_nodes,
-        sync_batchnorm,
-        benchmark,
-        replace_sampler_ddp,
-        deterministic: bool,
-        precision,
-        amp_type,
-        amp_level,
-        plugins,
-    ):
-        # initialization
-        self._device_type = _AcceleratorType.CPU
-        self._strategy_type = None
-        self._accelerator_type = None
-
-        self._strategy_flag = strategy.lower() if isinstance(strategy, str) else strategy
-        # TODO: Rename this to something else once all the distributed flags are moved to strategy
-        self.distributed_backend = accelerator
-
-        self._init_deterministic(deterministic)
-
-        if num_processes != 1:
-            rank_zero_deprecation(
-                f"Setting `Trainer(num_processes={num_processes})` is deprecated in v1.6 and will be removed"
-                f" in v2.0. Please use `Trainer(accelerator='cpu', devices={num_processes})` instead."
-            )
-        self.num_processes = num_processes
-        self.devices = devices
-        # `gpus` is the input passed to the Trainer, whereas `gpu_ids` is a list of parsed gpu ids.
-        if gpus:
-            rank_zero_deprecation(
-                f"Setting `Trainer(gpus={gpus})` is deprecated in v1.6 and will be removed"
-                f" in v2.0. Please use `Trainer(accelerator='gpu', devices={gpus})` instead."
-            )
-        self.gpus = gpus
-        self.parallel_device_ids = gpu_ids
-        if tpu_cores:
-            rank_zero_deprecation(
-                f"Setting `Trainer(tpu_cores={tpu_cores})` is deprecated in v1.6 and will be removed"
-                f" in v2.0. Please use `Trainer(accelerator='tpu', devices={tpu_cores})` instead."
-            )
-        self.tpu_cores = tpu_cores
-        if ipus:
-            rank_zero_deprecation(
-                f"Setting `Trainer(ipus={ipus})` is deprecated in v1.6 and will be removed"
-                f" in v2.0. Please use `Trainer(accelerator='ipu', devices={ipus})` instead."
-            )
-        self.ipus = ipus
-        self.num_nodes = num_nodes
-        self.sync_batchnorm = sync_batchnorm
-        self.benchmark = benchmark
-        self.replace_sampler_ddp = replace_sampler_ddp
-        if not PrecisionType.supported_type(precision):
-            raise MisconfigurationException(
-                f"Precision {repr(precision)} is invalid. Allowed precision values: {PrecisionType.supported_types()}"
-=======
         devices: Optional[Union[List[int], str, int]] = None,
         num_nodes: int = 1,
         accelerator: Optional[Union[str, Accelerator]] = None,
@@ -211,7 +146,6 @@
             rank_zero_warn(
                 "You passed `deterministic=True` and `benchmark=True`. Note that PyTorch ignores"
                 " torch.backends.cudnn.deterministic=True when torch.backends.cudnn.benchmark=True.",
->>>>>>> 5da065e2
             )
         self.benchmark = not deterministic if benchmark is None else benchmark
         # TODO: move to gpu accelerator
@@ -461,7 +395,7 @@
         self._devices_flag = devices
 
         # TODO: Delete this method when num_processes, gpus, ipus and tpu_cores gets removed
-        self._map_deprecated_devices_specfic_info_to_accelerator_and_device_flag(
+        self._map_deprecated_devices_specific_info_to_accelerator_and_device_flag(
             devices, num_processes, gpus, ipus, tpu_cores
         )
 
@@ -475,7 +409,7 @@
                 " `accelerator=('auto'|'tpu'|'gpu'|'ipu'|'cpu')` for the devices mapping"
             )
 
-    def _map_deprecated_devices_specfic_info_to_accelerator_and_device_flag(
+    def _map_deprecated_devices_specific_info_to_accelerator_and_device_flag(
         self,
         devices: Optional[Union[List[int], str, int]],
         num_processes: Optional[int],
@@ -483,7 +417,27 @@
         ipus: Optional[int],
         tpu_cores: Optional[Union[List[int], str, int]],
     ) -> None:
-        """Sets the `devices_flag` and `accelerator_flag` based on num_processes, gpus, ipus, tpu_cores."""
+        """Emit deprecation warnings for num_processes, gpus, ipus, tpu_cores and set the `devices_flag` and `accelerator_flag`."""
+        if num_processes:
+            rank_zero_deprecation(
+                f"Setting `Trainer(num_processes={num_processes})` is deprecated in v1.6 and will be removed"
+                f" in v2.0. Please use `Trainer(accelerator='cpu', devices={num_processes})` instead."
+            )
+        if gpus:
+            rank_zero_deprecation(
+                f"Setting `Trainer(gpus={gpus})` is deprecated in v1.6 and will be removed"
+                f" in v2.0. Please use `Trainer(accelerator='gpu', devices={gpus})` instead."
+            )
+        if tpu_cores:
+            rank_zero_deprecation(
+                f"Setting `Trainer(tpu_cores={tpu_cores})` is deprecated in v1.6 and will be removed"
+                f" in v2.0. Please use `Trainer(accelerator='tpu', devices={tpu_cores})` instead."
+            )
+        if ipus:
+            rank_zero_deprecation(
+                f"Setting `Trainer(ipus={ipus})` is deprecated in v1.6 and will be removed"
+                f" in v2.0. Please use `Trainer(accelerator='ipu', devices={ipus})` instead."
+            )
         self._gpus: Optional[Union[List[int], str, int]] = gpus
         self._tpu_cores: Optional[Union[List[int], str, int]] = tpu_cores
         deprecated_devices_specific_flag = num_processes or gpus or ipus or tpu_cores
