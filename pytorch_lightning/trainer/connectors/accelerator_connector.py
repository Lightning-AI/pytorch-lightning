# Copyright The PyTorch Lightning team.
#
# Licensed under the Apache License, Version 2.0 (the "License");
# you may not use this file except in compliance with the License.
# You may obtain a copy of the License at
#
#     http://www.apache.org/licenses/LICENSE-2.0
#
# Unless required by applicable law or agreed to in writing, software
# distributed under the License is distributed on an "AS IS" BASIS,
# WITHOUT WARRANTIES OR CONDITIONS OF ANY KIND, either express or implied.
# See the License for the specific language governing permissions and
# limitations under the License.

import logging
import os
from typing import List, Optional, Sequence, Union
from weakref import proxy

import torch

from pytorch_lightning.accelerators.accelerator import Accelerator
from pytorch_lightning.accelerators.cpu import CPUAccelerator
from pytorch_lightning.accelerators.gpu import GPUAccelerator
from pytorch_lightning.accelerators.ipu import IPUAccelerator
from pytorch_lightning.accelerators.tpu import TPUAccelerator
from pytorch_lightning.plugins import (
    ApexMixedPrecisionPlugin,
    CheckpointIO,
    DataParallelPlugin,
    DDP2Plugin,
    DDPFullyShardedPlugin,
    DDPPlugin,
    DDPShardedPlugin,
    DDPSpawnPlugin,
    DDPSpawnShardedPlugin,
    DeepSpeedPlugin,
    DeepSpeedPrecisionPlugin,
    DoublePrecisionPlugin,
    FullyShardedNativeMixedPrecisionPlugin,
    HorovodPlugin,
    IPUPlugin,
    IPUPrecisionPlugin,
    NativeMixedPrecisionPlugin,
    PrecisionPlugin,
    ShardedNativeMixedPrecisionPlugin,
    SingleDevicePlugin,
    SingleTPUPlugin,
    TPUBf16PrecisionPlugin,
    TPUPrecisionPlugin,
    TPUSpawnPlugin,
    TrainingTypePlugin,
    TrainingTypePluginsRegistry,
)
from pytorch_lightning.plugins.environments import (
    ClusterEnvironment,
    KubeflowEnvironment,
    LightningEnvironment,
    LSFEnvironment,
    SLURMEnvironment,
    TorchElasticEnvironment,
)
from pytorch_lightning.utilities import (
    AMPType,
    device_parser,
    DeviceType,
    DistributedType,
    rank_zero_deprecation,
    rank_zero_info,
    rank_zero_warn,
)
from pytorch_lightning.utilities.enums import PrecisionType
from pytorch_lightning.utilities.exceptions import MisconfigurationException
from pytorch_lightning.utilities.imports import (
    _HOROVOD_AVAILABLE,
    _IPU_AVAILABLE,
    _TORCH_GREATER_EQUAL_1_7,
    _TORCH_GREATER_EQUAL_1_8,
    _TPU_AVAILABLE,
)

if _HOROVOD_AVAILABLE:
    import horovod.torch as hvd

log = logging.getLogger(__name__)


class AcceleratorConnector:
    def __init__(
        self,
        num_processes,
        devices,
        tpu_cores,
        ipus,
        accelerator,
        strategy: Optional[Union[str, TrainingTypePlugin]],
        gpus,
        gpu_ids,
        num_nodes,
        sync_batchnorm,
        benchmark,
        replace_sampler_ddp,
        deterministic: bool,
        precision,
        amp_type,
        amp_level,
        plugins,
    ):
        # initialization
        self._device_type = DeviceType.CPU
        self._distrib_type = None
        self._accelerator_type = None

        self.strategy = strategy.lower() if isinstance(strategy, str) else strategy
        # TODO: Rename this to something else once all the distributed flags are moved to strategy
        self.distributed_backend = accelerator

        self._init_deterministic(deterministic)

        self.num_processes = num_processes
        self.devices = devices
        # `gpus` is the input passed to the Trainer, whereas `gpu_ids` is a list of parsed gpu ids.
        self.gpus = gpus
        self.parallel_device_ids = gpu_ids
        self.tpu_cores = tpu_cores
        self.ipus = ipus
        self.num_nodes = num_nodes
        self.sync_batchnorm = sync_batchnorm
        self.benchmark = benchmark
        self.replace_sampler_ddp = replace_sampler_ddp
        if not PrecisionType.supported_type(precision):
            raise MisconfigurationException(
                f"Precision {repr(precision)} is invalid. Allowed precision values: {PrecisionType.supported_types()}"
            )
        self.precision = precision
        self.amp_type = amp_type.lower() if isinstance(amp_type, str) else None
        self.amp_level = amp_level
        self._is_slurm_managing_tasks = False

        self._precision_plugin: Optional[PrecisionPlugin] = None
        self._training_type_plugin: Optional[TrainingTypePlugin] = None
        self._cluster_environment: Optional[ClusterEnvironment] = None
        self._checkpoint_io: Optional[CheckpointIO] = None

        plugins = plugins if plugins is not None else []

        if isinstance(plugins, str):
            plugins = [plugins]

        if not isinstance(plugins, Sequence):
            plugins = [plugins]

        self.plugins = plugins

        self._handle_accelerator_and_strategy()

        self._validate_accelerator_and_devices()

        self._warn_if_devices_flag_ignored()

        self.select_accelerator_type()

        if self.strategy is not None:
            self._set_training_type_plugin()
        else:
            self.set_distributed_mode()
        self._configure_slurm_ddp()

        self.handle_given_plugins()
        self.update_device_type_if_ipu_plugin()
        self.update_device_type_if_training_type_plugin_passed()

        self._validate_accelerator_type()
        self._set_devices_if_none()

        self._training_type_plugin_resolved = False
        self.accelerator = self.select_accelerator()

        # benchmarking
        # TODO: should this be moved to GPU accelerator?
        torch.backends.cudnn.benchmark = self.benchmark

        self.replace_sampler_ddp = replace_sampler_ddp

    def _init_deterministic(self, deterministic: bool) -> None:
        self.deterministic = deterministic
        if _TORCH_GREATER_EQUAL_1_8:
            torch.use_deterministic_algorithms(deterministic)
        elif _TORCH_GREATER_EQUAL_1_7:
            torch.set_deterministic(deterministic)
        else:  # the minimum version Lightning supports is PyTorch 1.6
            torch._set_deterministic(deterministic)
        if deterministic:
            # fixing non-deterministic part of horovod
            # https://github.com/PyTorchLightning/pytorch-lightning/pull/1572/files#r420279383
            os.environ["HOROVOD_FUSION_THRESHOLD"] = str(0)
            # https://docs.nvidia.com/cuda/cublas/index.html#cublasApi_reproducibility
            os.environ["CUBLAS_WORKSPACE_CONFIG"] = ":4096:8"

    def select_accelerator_type(self) -> None:
        if self.distributed_backend == "auto":
            if self.has_tpu:
                self._accelerator_type = DeviceType.TPU
            elif self.has_ipu:
                self._accelerator_type = DeviceType.IPU
            elif self.has_gpu:
                self._accelerator_type = DeviceType.GPU
            else:
                self._set_devices_to_cpu_num_processes()
                self._accelerator_type = DeviceType.CPU
        elif self.distributed_backend == DeviceType.TPU:
            if not self.has_tpu:
                msg = "TPUs are not available" if not _TPU_AVAILABLE else "you didn't pass `tpu_cores` to `Trainer`"
                raise MisconfigurationException(f"You passed `accelerator='tpu'`, but {msg}.")
            self._accelerator_type = DeviceType.TPU
        elif self.distributed_backend == DeviceType.IPU:
            if not self.has_ipu:
                msg = "IPUs are not available" if not _IPU_AVAILABLE else "you didn't pass `ipus` to `Trainer`"
                raise MisconfigurationException(f"You passed `accelerator='ipu'`, but {msg}.")
            self._accelerator_type = DeviceType.IPU
        elif self.distributed_backend == DeviceType.GPU:
            if not self.has_gpu:
                msg = "you didn't pass `gpus` to `Trainer`" if torch.cuda.is_available() else "GPUs are not available"
                raise MisconfigurationException(f"You passed `accelerator='gpu'`, but {msg}.")
            self._accelerator_type = DeviceType.GPU
        elif self.distributed_backend == DeviceType.CPU:
            self._set_devices_to_cpu_num_processes()
            self._accelerator_type = DeviceType.CPU

        if self.distributed_backend in self.accelerator_types:
            self.distributed_backend = None

    def _validate_accelerator_and_devices(self) -> None:
        if self.distributed_backend not in self.accelerator_types and self.devices is not None:
            raise MisconfigurationException(
                f"You passed `devices={self.devices}` but haven't specified"
                " `accelerator=('auto'|'tpu'|'gpu'|'ipu'|'cpu')` for the devices mapping,"
                f" got `accelerator={self.distributed_backend!r}`."
            )

    def _validate_accelerator_type(self) -> None:
        if self._accelerator_type and self._accelerator_type != self._device_type:
            # internal error: should not happen.
            raise ValueError(
                f"Mismatch between the requested accelerator type ({self._accelerator_type})"
                f" and assigned device type ({self._device_type})."
            )
        self._accelerator_type = self._device_type

    def _warn_if_devices_flag_ignored(self) -> None:
        if self.devices is None:
            return
        devices_warning = f"The flag `devices={self.devices}` will be ignored, as you have set"
        if self.distributed_backend in ("auto", DeviceType.TPU):
            if self.tpu_cores is not None:
                rank_zero_warn(f"{devices_warning} `tpu_cores={self.tpu_cores}`")
        elif self.distributed_backend in ("auto", DeviceType.IPU):
            if self.ipus is not None:
                rank_zero_warn(f"{devices_warning} `ipus={self.ipus}`")
        elif self.distributed_backend in ("auto", DeviceType.GPU):
            if self.gpus is not None:
                rank_zero_warn(f"{devices_warning} `gpus={self.gpus}`")
        elif self.distributed_backend in ("auto", DeviceType.CPU):
            if self.num_processes != 1:
                rank_zero_warn(f"{devices_warning} `num_processes={self.num_processes}`")

    def _set_devices_if_none(self) -> None:
        if self.devices is not None:
            return
        if self._accelerator_type == DeviceType.TPU:
            self.devices = self.tpu_cores
        elif self._accelerator_type == DeviceType.IPU:
            self.devices = self.ipus
        elif self._accelerator_type == DeviceType.GPU:
            self.devices = self.gpus
        elif self._accelerator_type == DeviceType.CPU:
            self.devices = self.num_processes

<<<<<<< HEAD
    def _handle_accelerator_and_distributed_backend(
        self, distributed_backend: Optional[str], accelerator: Optional[Union[str, Accelerator]]
    ) -> None:
        if distributed_backend is not None:
            rank_zero_deprecation(
                f"`Trainer(distributed_backend={distributed_backend!r})` "
                "has been deprecated and will be removed in v1.5."
                f" Use `Trainer(strategy={distributed_backend!r})` instead."
            )
            if self.strategy is not None:
                raise MisconfigurationException(
                    f"You have passed `Trainer(strategy={self.strategy!r})` but have"
                    f" also passed `Trainer(distributed_backend={distributed_backend!r})`."
                    f" HINT: Use just `Trainer(strategy={self.strategy!r})` instead."
                )

        deprecated_accelerators = [
            t for t in DistributedType if t not in (DistributedType.TPU_SPAWN, DistributedType.DDP_CPU)
        ]
        if accelerator is not None and accelerator in deprecated_accelerators:
=======
    def _handle_accelerator_and_strategy(self) -> None:
        if self.distributed_backend is not None and self.distributed_backend in list(DistributedType):
>>>>>>> a0e45dc0
            rank_zero_deprecation(
                f"Passing `Trainer(accelerator={self.distributed_backend!r})` has been deprecated"
                f" in v1.5 and will be removed in v1.7. Use `Trainer(strategy={self.distributed_backend!r})` instead."
            )
            if self.strategy is not None:
                raise MisconfigurationException(
                    f"You have passed `Trainer(strategy={self.strategy!r})` but have"
                    f" also passed `Trainer(accelerator={self.distributed_backend!r})`."
                    f" HINT: Use just `Trainer(strategy={self.strategy!r})` instead."
                )

    def _set_training_type_plugin(self) -> None:
        if isinstance(self.strategy, str) and self.strategy in TrainingTypePluginsRegistry:
            self._training_type_plugin = TrainingTypePluginsRegistry.get(self.strategy)
        if isinstance(self.strategy, str):
            self.set_distributed_mode(self.strategy)
        elif isinstance(self.strategy, TrainingTypePlugin):
            self._training_type_plugin = self.strategy

    def handle_given_plugins(self) -> None:

        for plug in self.plugins:
            if self.strategy is not None and self._is_plugin_training_type(plug):
                raise MisconfigurationException(
                    f"You have passed `Trainer(strategy={self.strategy!r})`"
                    f" and you can only specify one training type plugin, but you have passed {plug} as a plugin."
                )
            if self._is_plugin_training_type(plug):
                rank_zero_deprecation(
                    f"Passing {plug} `strategy` to the `plugins` flag in Trainer has been deprecated"
                    f" in v1.5 and will be removed in v1.7. Use `Trainer(strategy={plug})` instead."
                )

        training_type = self._training_type_plugin or None
        checkpoint = None
        precision = None
        cluster_environment = None

        for plug in self.plugins:
            if isinstance(plug, str) and plug in TrainingTypePluginsRegistry:
                if training_type is None:
                    training_type = TrainingTypePluginsRegistry.get(plug)
                else:
                    raise MisconfigurationException(
                        "You can only specify one precision and one training type plugin."
                        " Found more than 1 training type plugin:"
                        f' {TrainingTypePluginsRegistry[plug]["plugin"]} registered to {plug}'
                    )
            if isinstance(plug, str):
                # Reset the distributed type as the user has overridden training type
                # via the plugins argument
                self._distrib_type = None
                self.set_distributed_mode(plug)

            elif isinstance(plug, TrainingTypePlugin):
                if training_type is None:
                    training_type = plug

                else:
                    raise MisconfigurationException(
                        "You can only specify one training type plugin."
                        f" Available: {type(training_type).__name__}, given: {type(plug).__name__}"
                    )
            elif isinstance(plug, PrecisionPlugin):
                if precision is None:
                    precision = plug
                else:
                    raise MisconfigurationException(
                        "You can only specify one precision plugin."
                        f" Available: {type(precision).__name__}, given: {type(plug).__name__}"
                    )
            elif isinstance(plug, CheckpointIO):
                if checkpoint is None:
                    checkpoint = plug
                else:
                    raise MisconfigurationException(
                        "You can only specify one checkpoint plugin."
                        f" Available: {type(checkpoint).__name__}, given: {type(plug).__name__}"
                    )
            elif isinstance(plug, ClusterEnvironment):
                if cluster_environment is None:
                    cluster_environment = plug
                else:
                    raise MisconfigurationException(
                        "You can only specify one cluster environment. Found more than 1 cluster environment plugin"
                    )
            else:
                raise MisconfigurationException(
                    f"Found invalid type for plugin {plug}. Expected a precision or training type plugin."
                )

        self._training_type_plugin = training_type
        self._precision_plugin = precision
        self._checkpoint_io = checkpoint
        self._cluster_environment = cluster_environment or self.select_cluster_environment()

    @property
    def accelerator_types(self) -> List[str]:
        return ["auto"] + list(DeviceType)

    @property
    def precision_plugin(self) -> PrecisionPlugin:
        if self._precision_plugin is None:
            self._precision_plugin = self.select_precision_plugin()
        return self._precision_plugin

    @property
    def training_type_plugin(self) -> TrainingTypePlugin:
        if self._training_type_plugin_resolved:
            # avoid calling `resolve_training_type_plugin` multiple times
            return self._training_type_plugin
        if self._training_type_plugin is None:
            self._training_type_plugin = self.select_training_type_plugin()
        self._training_type_plugin = self.resolve_training_type_plugin(self._training_type_plugin)
        # attach checkpoint plugin to the training type plugin
        if self._checkpoint_io is not None:
            self._training_type_plugin.checkpoint_io = self._checkpoint_io
        self._training_type_plugin_resolved = True

        return self._training_type_plugin

    @property
    def cluster_environment(self) -> ClusterEnvironment:
        if self._cluster_environment is None:
            self._cluster_environment = self.select_cluster_environment()
        return self._cluster_environment

    @property
    def has_cpu(self) -> bool:
        return True

    @property
    def use_cpu(self) -> bool:
        return self._accelerator_type == DeviceType.CPU

    @property
    def has_gpu(self) -> bool:
        # Here, we are not checking for GPU availability, but instead if User has passed
        # `gpus` to Trainer for training.
        gpus = self.parallel_device_ids
        if gpus is not None and len(gpus) > 0:
            return True
        return self._map_devices_to_accelerator(DeviceType.GPU)

    @property
    def use_gpu(self) -> bool:
        return self._accelerator_type == DeviceType.GPU and self.has_gpu

    @property
    def has_tpu(self) -> bool:
        # Here, we are not checking for TPU availability, but instead if User has passed
        # `tpu_cores` to Trainer for training.
        if self.tpu_cores is not None:
            return True
        return self._map_devices_to_accelerator(DeviceType.TPU)

    @property
    def use_tpu(self) -> bool:
        return self._accelerator_type == DeviceType.TPU and self.has_tpu

    @property
    def tpu_id(self) -> Optional[int]:
        if self.use_tpu and isinstance(self.tpu_cores, list):
            return self.tpu_cores[0]
        return None

    @property
    def has_ipu(self) -> bool:
        # Here, we are not checking for IPU availability, but instead if User has passed
        # `ipus` to Trainer for training.
        if self.ipus is not None or isinstance(self._training_type_plugin, IPUPlugin):
            return True
        return self._map_devices_to_accelerator(DeviceType.IPU)

    @property
    def use_ipu(self) -> bool:
        return self._accelerator_type == DeviceType.IPU and self.has_ipu

    def _set_devices_to_cpu_num_processes(self) -> None:
        if self.num_processes == 1:
            self._map_devices_to_accelerator(DeviceType.CPU)

    def _map_devices_to_accelerator(self, accelerator: str) -> bool:
        if self.devices is None:
            return False
        if accelerator == DeviceType.TPU and _TPU_AVAILABLE:
            self.tpu_cores = device_parser.parse_tpu_cores(self.devices)
            return True
        if accelerator == DeviceType.IPU and _IPU_AVAILABLE:
            self.ipus = self.devices
            return True
        if accelerator == DeviceType.GPU and torch.cuda.is_available():
            self.gpus = self.devices
            self.parallel_device_ids = device_parser.parse_gpu_ids(self.devices)
            return True
        if accelerator == DeviceType.CPU:
            if not isinstance(self.devices, int):
                raise MisconfigurationException(
                    "The flag `devices` must be an int with `accelerator='cpu'`,"
                    f" got `devices={self.devices}` instead."
                )
            self.num_processes = self.devices
            return True
        return False

    @property
    def use_dp(self) -> bool:
        return self._distrib_type == DistributedType.DP

    @property
    def use_ddp(self) -> bool:
        return self._distrib_type in (
            DistributedType.DDP,
            DistributedType.DDP_SPAWN,
            DistributedType.DDP_SHARDED,
            DistributedType.DDP_SHARDED_SPAWN,
            DistributedType.DDP_FULLY_SHARDED,
            DistributedType.DEEPSPEED,
            DistributedType.TPU_SPAWN,
        )

    @property
    def use_ddp2(self) -> bool:
        return self._distrib_type == DistributedType.DDP2

    @property
    def use_horovod(self) -> bool:
        return self._distrib_type == DistributedType.HOROVOD

    @property
    def use_deepspeed(self) -> bool:
        return self._distrib_type == DistributedType.DEEPSPEED

    @property
    def _is_sharded_training_type(self) -> bool:
        return isinstance(self.training_type_plugin, (DDPShardedPlugin, DDPSpawnShardedPlugin))

    @property
    def _is_fully_sharded_training_type(self) -> bool:
        return isinstance(self.training_type_plugin, DDPFullyShardedPlugin)

    @property
    def is_distributed(self) -> bool:
        # Used for custom plugins.
        # Custom plugins should implement is_distributed property.
        if hasattr(self.training_type_plugin, "is_distributed") and not self.use_tpu:
            return self.training_type_plugin.is_distributed
        is_distributed = self.use_ddp or self.use_ddp2 or self.use_horovod
        if self.use_tpu:
            is_distributed |= self.training_type_plugin.is_distributed
        return is_distributed

    @property
    def num_gpus(self) -> int:
        gpus = self.parallel_device_ids
        if gpus is None:
            return 0
        return len(gpus)

    @property
    def num_ipus(self) -> int:
        if isinstance(self.ipus, int):
            return self.ipus
        if isinstance(self._training_type_plugin, IPUPlugin):
            return self._training_type_plugin.replication_factor
        return 0

    @property
    def parallel_devices(self) -> List[Union[torch.device, int]]:
        if self.use_gpu:
            devices = [torch.device("cuda", i) for i in self.parallel_device_ids]
        elif self.use_tpu:
            # explicitly don't make a tpu device here!
            # https://github.com/PyTorchLightning/pytorch-lightning/issues/3169
            if isinstance(self.tpu_cores, int):
                devices = list(range(self.tpu_cores))
        elif self.use_ipu:
            devices = list(range(self.num_ipus))
        else:
            devices = [torch.device("cpu")] * self.num_processes
        return devices

    @property
    def root_gpu(self) -> Optional[int]:
        return (
            self.accelerator.root_device.index
            if not isinstance(self.accelerator, (IPUAccelerator, TPUAccelerator))
            else None
        )

    @staticmethod
    def _is_plugin_training_type(plugin: Union[str, TrainingTypePlugin]) -> bool:
        if isinstance(plugin, str) and (plugin in TrainingTypePluginsRegistry or plugin in list(DistributedType)):
            return True
        return isinstance(plugin, TrainingTypePlugin)

    @property
    def is_training_type_in_plugins(self) -> bool:
        return any(
            (isinstance(plug, str) and plug in TrainingTypePluginsRegistry) or isinstance(plug, TrainingTypePlugin)
            for plug in self.plugins
        )

    def select_precision_plugin(self) -> PrecisionPlugin:
        # set precision type
        self.amp_type = AMPType.from_str(self.amp_type)

        # validation for all plugins
        if self.amp_level is not None and self.amp_type != AMPType.APEX:
            raise MisconfigurationException(
                f"You have asked for `amp_level={self.amp_level!r}` but it's only supported with `amp_backend='apex'`."
            )

        if self.use_ipu:
            if self.precision not in (16, 32):
                raise MisconfigurationException(
                    f"`Trainer(accelerator='ipu', precision={self.precision!r})` is not supported."
                )
            return IPUPrecisionPlugin(self.precision)
        if self.use_tpu:
            if self.precision == 32:
                return TPUPrecisionPlugin()
            elif self.precision == 64:
                raise MisconfigurationException(
                    "`Trainer(accelerator='tpu', precision=64)` is not implemented."
                    " Please, open an issue in `https://github.com/PyTorchLightning/pytorch-lightning/issues`"
                    " requesting this feature."
                )
            elif self.precision in (16, "bf16"):
                if self.precision == 16:
                    # this is not deprecated to ease transition between accelerator environments
                    rank_zero_warn(
                        f"You passed `Trainer(accelerator='tpu', precision=16)` but {self.amp_type.value} AMP"
                        f" is not supported with TPUs. Using `precision='bf16'` instead."
                    )
                return TPUBf16PrecisionPlugin()

        if self._distrib_type == DistributedType.DEEPSPEED or isinstance(self._training_type_plugin, DeepSpeedPlugin):
            return DeepSpeedPrecisionPlugin(self.precision)

        if self.precision == 32:
            return PrecisionPlugin()
        if self.precision == 64:
            return DoublePrecisionPlugin()

        # maybe convert the precision value
        if self.precision == 16 and self.use_cpu:
            if self.amp_type == AMPType.APEX:
                # apex was explicitly passed, not a good idea to silently switch to native AMP
                raise MisconfigurationException(
                    "You passed `Trainer(accelerator='cpu', precision=16, amp_type='apex')`"
                    " but apex AMP not supported on CPU."
                )
            # this automatic switch is to ease transition between accelerator environments
            rank_zero_warn(
                "You passed `Trainer(accelerator='cpu', precision=16)` but native AMP is not supported on CPU."
                " Using `precision='bf16'` instead."
            )
            self.precision = "bf16"

        if self.precision == 16:
            rank_zero_info(f"Using 16bit {self.amp_type.value} Automatic Mixed Precision (AMP)")

            if self.amp_type == AMPType.NATIVE:
                if self._is_sharded_training_type:
                    return ShardedNativeMixedPrecisionPlugin(self.precision, use_cpu=self.use_cpu)
                if self._is_fully_sharded_training_type:
                    return FullyShardedNativeMixedPrecisionPlugin(self.precision, use_cpu=self.use_cpu)

                return NativeMixedPrecisionPlugin(self.precision, use_cpu=self.use_cpu)

            if self.amp_type == AMPType.APEX:
                if self._is_sharded_training_type or self._is_fully_sharded_training_type:
                    raise MisconfigurationException(
                        "Sharded plugins are not supported with apex, please switch to `amp_backend='native'`."
                    )
                self.amp_level = self.amp_level or "O2"
                return ApexMixedPrecisionPlugin(self.amp_level)

        if self.precision == "bf16":
            if self.amp_type != AMPType.NATIVE:
                raise MisconfigurationException(
                    "You passed `Trainer(amp_type='apex', precision='bf16')` but it's not supported."
                    " Try using `amp_type='native'` instead."
                )
            rank_zero_info("Using bfloat16 Automatic Mixed Precision (AMP)")
            if self._is_sharded_training_type:
                return ShardedNativeMixedPrecisionPlugin(self.precision, use_cpu=self.use_cpu)
            if self._is_fully_sharded_training_type:
                return FullyShardedNativeMixedPrecisionPlugin(self.precision, use_cpu=self.use_cpu)
            return NativeMixedPrecisionPlugin(self.precision, use_cpu=self.use_cpu)

        raise RuntimeError("No precision set")

    def select_training_type_plugin(self) -> TrainingTypePlugin:
        if (
            isinstance(self.distributed_backend, Accelerator)
            and self.distributed_backend.training_type_plugin is not None
        ):
            plugin = self.distributed_backend.training_type_plugin
        elif self.use_ddp2:
            plugin = DDP2Plugin(parallel_devices=self.parallel_devices, cluster_environment=self.cluster_environment)
        elif self.use_ddp and self.use_deepspeed:
            plugin = DeepSpeedPlugin(
                cluster_environment=self.select_cluster_environment(), parallel_devices=self.parallel_devices
            )
        elif self.use_ddp:
            use_slurm_ddp = self.use_ddp and self._is_slurm_managing_tasks
            use_torchelastic_ddp = self.use_ddp and TorchElasticEnvironment.is_using_torchelastic()
            use_kubeflow_ddp = self.use_ddp and KubeflowEnvironment.is_using_kubeflow()
            use_ddp_spawn = self._distrib_type == DistributedType.DDP_SPAWN
            use_ddp_cpu_spawn = use_ddp_spawn and self.use_cpu
            use_tpu_spawn = self.use_tpu and self._distrib_type == DistributedType.TPU_SPAWN
            use_ddp_cpu_torch_elastic = use_ddp_cpu_spawn and TorchElasticEnvironment.is_using_torchelastic()
            use_ddp_cpu_kubeflow = use_ddp_cpu_spawn and KubeflowEnvironment.is_using_kubeflow()
            use_ddp_cpu_slurm = use_ddp_cpu_spawn and self._is_slurm_managing_tasks
            use_ddp_sharded = self._distrib_type == DistributedType.DDP_SHARDED
            use_ddp_sharded_spawn = self._distrib_type == DistributedType.DDP_SHARDED_SPAWN
            use_ddp_fully_sharded = self._distrib_type == DistributedType.DDP_FULLY_SHARDED

            if use_tpu_spawn:
                ddp_plugin_cls = TPUSpawnPlugin
            elif use_ddp_sharded:
                ddp_plugin_cls = DDPShardedPlugin
            elif use_ddp_sharded_spawn:
                ddp_plugin_cls = DDPSpawnShardedPlugin
            elif (
                use_ddp_cpu_slurm
                or use_slurm_ddp
                or use_ddp_cpu_torch_elastic
                or use_torchelastic_ddp
                or use_kubeflow_ddp
                or use_ddp_cpu_kubeflow
            ):
                ddp_plugin_cls = DDPPlugin
            elif use_ddp_spawn or use_ddp_cpu_spawn:
                ddp_plugin_cls = DDPSpawnPlugin
            elif use_ddp_fully_sharded:
                ddp_plugin_cls = DDPFullyShardedPlugin
            else:
                ddp_plugin_cls = DDPPlugin

            plugin = ddp_plugin_cls(
                parallel_devices=self.parallel_devices, cluster_environment=self.cluster_environment
            )
        elif self.use_dp:
            plugin = DataParallelPlugin(parallel_devices=self.parallel_devices)
        elif self.use_horovod:
            plugin = HorovodPlugin(parallel_devices=self.parallel_devices)
        elif self.use_tpu and isinstance(self.tpu_cores, list):
            plugin = SingleTPUPlugin(self.tpu_id)
        elif self.use_ipu:
            plugin = IPUPlugin(parallel_devices=self.parallel_devices)
        else:
            single_gpu_ordinal = device_parser.determine_root_gpu_device(self.parallel_device_ids)
            plugin = SingleDevicePlugin(device=torch.device(f"cuda:{single_gpu_ordinal}" if self.use_gpu else "cpu"))
        return plugin

    def resolve_training_type_plugin(self, training_type: TrainingTypePlugin) -> TrainingTypePlugin:
        # necessary for when the user has passed in a plugin
        if hasattr(training_type, "parallel_devices") and getattr(training_type, "parallel_devices") is None:
            training_type.parallel_devices = self.parallel_devices
            if hasattr(training_type, "num_processes"):
                training_type.num_processes = len(self.parallel_devices)

        if hasattr(training_type, "cluster_environment") and getattr(training_type, "cluster_environment") is None:
            # transfer ownership of the cluster environment to the training type
            training_type.cluster_environment = self.cluster_environment
            self._cluster_environment = proxy(self.cluster_environment)

        if hasattr(training_type, "num_nodes"):
            # set num_nodes for training_type from trainer setting
            training_type.num_nodes = self.num_nodes

        if hasattr(training_type, "sync_batchnorm"):
            # set sync_batchnorm for training_type from trainer setting
            training_type.sync_batchnorm = self.sync_batchnorm

        return training_type

    def select_accelerator(self) -> Accelerator:
        if isinstance(self.distributed_backend, Accelerator):
            # custom accelerator from user
            if self._precision_plugin is not None or self._training_type_plugin is not None:
                # plugins also specified by user
                rank_zero_warn(
                    "Specified `Precision` and `TrainingType` plugins will be ignored,"
                    " since an `Accelerator` instance was provided."
                )
            return self.distributed_backend

        if self.use_gpu:
            acc_cls = GPUAccelerator
        elif self.use_tpu:
            acc_cls = TPUAccelerator
        elif self.use_ipu:
            acc_cls = IPUAccelerator
        else:
            acc_cls = CPUAccelerator
        # as precision_plugin is dependent on training_type_plugin, make sure
        # that we first select training_type_plugin, then precision_plugin
        accelerator = acc_cls(training_type_plugin=self.training_type_plugin, precision_plugin=self.precision_plugin)
        # transfer ownership of the plugins to the accelerator
        self._training_type_plugin = proxy(self.training_type_plugin)
        self._precision_plugin = proxy(self.precision_plugin)

        return accelerator

    def select_cluster_environment(self) -> ClusterEnvironment:
        if self._cluster_environment is not None:
            return self._cluster_environment
        if self._is_slurm_managing_tasks:
            env = SLURMEnvironment()
        elif TorchElasticEnvironment.is_using_torchelastic():
            env = TorchElasticEnvironment()
        elif KubeflowEnvironment.is_using_kubeflow():
            env = KubeflowEnvironment()
        elif LSFEnvironment.is_using_lsf():
            env = LSFEnvironment()
        else:
            env = LightningEnvironment()
        return env

    def set_distributed_mode(self, strategy: Optional[str] = None):

        if strategy is None and self.is_training_type_in_plugins:
            return

        if strategy is not None and strategy in TrainingTypePluginsRegistry:
            self.distributed_backend = TrainingTypePluginsRegistry[strategy]["distributed_backend"]
        elif strategy is not None:
            self.distributed_backend = strategy

        if isinstance(self.distributed_backend, Accelerator):
            return

        is_cpu_accelerator_type = self._accelerator_type and self._accelerator_type == DeviceType.CPU
        _use_cpu = is_cpu_accelerator_type or self.distributed_backend and "cpu" in self.distributed_backend

        if self.distributed_backend is None:
            if self.has_horovodrun():
                self._set_horovod_backend()
            elif self.num_gpus == 0 and self.num_nodes > 1:
                self._distrib_type = DistributedType.DDP
            elif self.num_gpus == 0 and self.num_processes > 1:
                self.distributed_backend = DistributedType.DDP_SPAWN
            elif self.num_gpus > 1 and not _use_cpu:
                rank_zero_warn(
                    "You requested multiple GPUs but did not specify a backend, e.g."
                    ' `Trainer(strategy="dp"|"ddp"|"ddp2")`. Setting `strategy="ddp_spawn"` for you.'
                )
                self.distributed_backend = DistributedType.DDP_SPAWN

        # special case with DDP on CPUs
        if self.distributed_backend == DistributedType.DDP_CPU:
            if _TPU_AVAILABLE:
                raise MisconfigurationException(
                    "`accelerator='ddp_cpu'` is not supported on TPU machines. "
                    "Learn more: https://github.com/PyTorchLightning/pytorch-lightning/issues/7810"
                )
            if self.num_processes == 1 and self.num_nodes > 1:
                self._distrib_type = DistributedType.DDP
            else:
                self._distrib_type = DistributedType.DDP_SPAWN
            if self.num_gpus > 0:
                rank_zero_warn(
                    "You requested one or more GPUs, but set `accelerator='ddp_cpu'`. Training will not use GPUs."
                )
                self.parallel_device_ids = None
            if self.num_processes is None:
                # define the max CPU available
                self.num_processes = os.cpu_count()
        # special case with TPUs
        elif self.has_tpu and not _use_cpu:
            self._device_type = DeviceType.TPU
            if isinstance(self.tpu_cores, int):
                self._distrib_type = DistributedType.TPU_SPAWN
        elif self.has_ipu and not _use_cpu:
            self._device_type = DeviceType.IPU
        elif self.distributed_backend and self._distrib_type is None:
            self._distrib_type = DistributedType(self.distributed_backend)

        if self.num_gpus > 0 and not _use_cpu:
            self._device_type = DeviceType.GPU

        _gpu_distrib_types = (DistributedType.DP, DistributedType.DDP, DistributedType.DDP_SPAWN, DistributedType.DDP2)
        # DP and DDP2 cannot run without GPU
        if self.num_gpus == 0 and self._distrib_type in _gpu_distrib_types and not _use_cpu:

            if (self.num_nodes and self.num_nodes > 1) or (self.num_processes and self.num_processes > 1):
                if self._distrib_type in (DistributedType.DP, DistributedType.DDP2):
                    rank_zero_warn(
                        f"{self._distrib_type.value!r} is not supported on CPUs, hence setting `strategy='ddp'`."
                    )
                    self._distrib_type = DistributedType.DDP
            else:
                rank_zero_warn("You are running on single node with no parallelization, so distributed has no effect.")
                self._distrib_type = None

        # finished configuring self._distrib_type, check ipython environment
        self.check_interactive_compatibility()

        # for DDP overwrite nb processes by requested GPUs
        if self._device_type == DeviceType.GPU and self._distrib_type in (
            DistributedType.DDP,
            DistributedType.DDP_SPAWN,
        ):
            self.num_processes = self.num_gpus

        if self._device_type == DeviceType.GPU and self._distrib_type == DistributedType.DDP2:
            self.num_processes = self.num_nodes

        # Horovod is an extra case...
        if self.distributed_backend == DistributedType.HOROVOD:
            self._set_horovod_backend()

        using_valid_distributed = self.use_ddp or self.use_ddp2
        if self.num_nodes > 1 and not using_valid_distributed:
            # throw error to force user to choose a supported distributed type such as ddp or ddp2
            raise MisconfigurationException(
                "Your chosen strategy does not support `num_nodes > 1`. Please set `strategy=('ddp'|'ddp2')`."
            )

    def _set_horovod_backend(self):
        self.check_horovod()
        self._distrib_type = DistributedType.HOROVOD

        # Initialize Horovod to get rank / size info
        hvd.init()
        if self.has_gpu:
            # Horovod assigns one local GPU per process
            self.parallel_device_ids = list(range(hvd.local_size()))
        else:
            self.num_processes = hvd.local_size()

    def check_interactive_compatibility(self):
        """Raises a `MisconfigurationException` if the accelerator and/or plugin is not compatible with an
        interactive environment."""
        from pytorch_lightning.utilities import _IS_INTERACTIVE

        if _IS_INTERACTIVE and self._distrib_type is not None and not self._distrib_type.is_interactive_compatible():
            raise MisconfigurationException(
                f"`Trainer(strategy={self._distrib_type.value!r})` or"
                f" `Trainer(accelerator={self._distrib_type.value!r})` is not compatible with an interactive"
                " environment. Run your code as a script, or choose one of the compatible backends:"
                f" {', '.join(DistributedType.interactive_compatible_types())}."
                " In case you are spawning processes yourself, make sure to include the Trainer"
                " creation inside the worker function."
            )

    def check_horovod(self):
        """Raises a `MisconfigurationException` if the Trainer is not configured correctly for Horovod."""
        if not _HOROVOD_AVAILABLE:
            raise MisconfigurationException(
                'Requested `accelerator="horovod"`, but Horovod is not installed.'
                "Install with \n $HOROVOD_WITH_PYTORCH=1 pip install horovod[pytorch]"
            )

        if self.num_gpus > 1 or self.num_nodes > 1:
            raise MisconfigurationException(
                "Horovod does not support setting num_nodes / num_gpus explicitly. Use "
                "horovodrun / mpirun to configure the number of processes."
            )

    @staticmethod
    def has_horovodrun() -> bool:
        """Returns True if running with `horovodrun` using Gloo or OpenMPI."""
        return _HOROVOD_AVAILABLE and ("OMPI_COMM_WORLD_RANK" in os.environ or "HOROVOD_RANK" in os.environ)

    def update_device_type_if_ipu_plugin(self) -> None:
        # This allows the poptorch.Options that are passed into the IPUPlugin to be the source of truth,
        # which gives users the flexibility to not have to pass `ipus` flag directly to Trainer
        if isinstance(self._training_type_plugin, IPUPlugin) and self._device_type != DeviceType.IPU:
            self._device_type = DeviceType.IPU

    def update_device_type_if_training_type_plugin_passed(self) -> None:
        if isinstance(self.strategy, TrainingTypePlugin) or any(
            isinstance(plug, TrainingTypePlugin) for plug in self.plugins
        ):
            if self._accelerator_type is not None:
                if self.use_ipu:
                    self._device_type = DeviceType.IPU
                elif self.use_tpu:
                    self._device_type = DeviceType.TPU
                elif self.use_gpu:
                    self._device_type = DeviceType.GPU
            else:
                if self.has_ipu:
                    self._device_type = DeviceType.IPU
                elif self.has_tpu:
                    self._device_type = DeviceType.TPU
                elif self.has_gpu:
                    self._device_type = DeviceType.GPU

    @property
    def is_slurm_managing_tasks(self) -> bool:
        rank_zero_deprecation(
            "`AcceleratorConnector.is_slurm_managing_tasks` was deprecated in v1.5 and will be removed in v1.6."
        )
        return self._is_slurm_managing_tasks

    @is_slurm_managing_tasks.setter
    def is_slurm_managing_tasks(self, value: bool) -> bool:
        rank_zero_deprecation(
            "`AcceleratorConnector.is_slurm_managing_tasks` was deprecated in v1.5 and will be removed in v1.6."
        )
        self._is_slurm_managing_tasks = value

    def configure_slurm_ddp(self) -> None:
        rank_zero_deprecation(
            "`AcceleratorConnector.configure_slurm_ddp()` was deprecated in v1.5 and will be removed in v1.6."
        )
        self._configure_slurm_ddp()

    def _configure_slurm_ddp(self):
        # extract SLURM flag vars
        # whenever we have the correct number of tasks, we let slurm manage processes
        # otherwise we launch the required number of processes
        if self.use_ddp or self.use_ddp2:
            num_requested_gpus = self.num_gpus * self.num_nodes
            num_slurm_tasks = 0
            try:
                num_slurm_tasks = int(os.environ["SLURM_NTASKS"])
                self._is_slurm_managing_tasks = num_slurm_tasks == num_requested_gpus

                # enable slurm cpu
                if num_requested_gpus == 0:
                    self._is_slurm_managing_tasks = num_slurm_tasks == self.num_processes

                # in interactive mode we don't manage tasks
                job_name = os.environ["SLURM_JOB_NAME"]
                if job_name == "bash":
                    self._is_slurm_managing_tasks = False

            except Exception:
                # likely not on slurm, so set the slurm managed flag to false
                self._is_slurm_managing_tasks = False

        # notify user the that slurm is managing tasks
        if self._is_slurm_managing_tasks:
            rank_zero_info("Multi-processing is handled by Slurm.")<|MERGE_RESOLUTION|>--- conflicted
+++ resolved
@@ -276,31 +276,9 @@
         elif self._accelerator_type == DeviceType.CPU:
             self.devices = self.num_processes
 
-<<<<<<< HEAD
-    def _handle_accelerator_and_distributed_backend(
-        self, distributed_backend: Optional[str], accelerator: Optional[Union[str, Accelerator]]
-    ) -> None:
-        if distributed_backend is not None:
-            rank_zero_deprecation(
-                f"`Trainer(distributed_backend={distributed_backend!r})` "
-                "has been deprecated and will be removed in v1.5."
-                f" Use `Trainer(strategy={distributed_backend!r})` instead."
-            )
-            if self.strategy is not None:
-                raise MisconfigurationException(
-                    f"You have passed `Trainer(strategy={self.strategy!r})` but have"
-                    f" also passed `Trainer(distributed_backend={distributed_backend!r})`."
-                    f" HINT: Use just `Trainer(strategy={self.strategy!r})` instead."
-                )
-
-        deprecated_accelerators = [
-            t for t in DistributedType if t not in (DistributedType.TPU_SPAWN, DistributedType.DDP_CPU)
-        ]
-        if accelerator is not None and accelerator in deprecated_accelerators:
-=======
     def _handle_accelerator_and_strategy(self) -> None:
-        if self.distributed_backend is not None and self.distributed_backend in list(DistributedType):
->>>>>>> a0e45dc0
+        deprecated_types = [t for t in DistributedType if t not in (DistributedType.TPU_SPAWN, DistributedType.DDP_CPU)]
+        if self.distributed_backend is not None and self.distributed_backend in deprecated_types:
             rank_zero_deprecation(
                 f"Passing `Trainer(accelerator={self.distributed_backend!r})` has been deprecated"
                 f" in v1.5 and will be removed in v1.7. Use `Trainer(strategy={self.distributed_backend!r})` instead."
