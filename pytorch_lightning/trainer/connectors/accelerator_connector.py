# Copyright The PyTorch Lightning team.
#
# Licensed under the Apache License, Version 2.0 (the "License");
# you may not use this file except in compliance with the License.
# You may obtain a copy of the License at
#
#     http://www.apache.org/licenses/LICENSE-2.0
#
# Unless required by applicable law or agreed to in writing, software
# distributed under the License is distributed on an "AS IS" BASIS,
# WITHOUT WARRANTIES OR CONDITIONS OF ANY KIND, either express or implied.
# See the License for the specific language governing permissions and
# limitations under the License.

import os
from typing import List, Optional, Sequence, Union
from weakref import proxy

import torch

from pytorch_lightning.accelerators.accelerator import Accelerator
from pytorch_lightning.accelerators.cpu import CPUAccelerator
from pytorch_lightning.accelerators.gpu import GPUAccelerator
from pytorch_lightning.accelerators.ipu import IPUAccelerator
from pytorch_lightning.accelerators.tpu import TPUAccelerator
from pytorch_lightning.plugins import (
    ApexMixedPrecisionPlugin,
    Bf16PrecisionPlugin,
    CheckpointIO,
    DataParallelPlugin,
    DDP2Plugin,
    DDPFullyShardedPlugin,
    DDPPlugin,
    DDPShardedPlugin,
    DDPSpawnPlugin,
    DDPSpawnShardedPlugin,
    DeepSpeedPlugin,
    DeepSpeedPrecisionPlugin,
    DoublePrecisionPlugin,
    FullyShardedBf16PrecisionPlugin,
    FullyShardedNativeMixedPrecisionPlugin,
    HorovodPlugin,
    IPUPlugin,
    IPUPrecisionPlugin,
    NativeMixedPrecisionPlugin,
    PrecisionPlugin,
    ShardedBf16PrecisionPlugin,
    ShardedNativeMixedPrecisionPlugin,
    SingleDevicePlugin,
    SingleTPUPlugin,
    TPUBf16PrecisionPlugin,
    TPUPrecisionPlugin,
    TPUSpawnPlugin,
    TrainingTypePlugin,
    TrainingTypePluginsRegistry,
)
from pytorch_lightning.plugins.environments import (
    ClusterEnvironment,
    KubeflowEnvironment,
    LightningEnvironment,
    LSFEnvironment,
    SLURMEnvironment,
    TorchElasticEnvironment,
)
from pytorch_lightning.utilities import (
    AMPType,
    device_parser,
    DeviceType,
    DistributedType,
    rank_zero_deprecation,
    rank_zero_info,
    rank_zero_warn,
)
from pytorch_lightning.utilities.enums import PrecisionType
from pytorch_lightning.utilities.exceptions import MisconfigurationException
from pytorch_lightning.utilities.imports import (
    _HOROVOD_AVAILABLE,
    _IPU_AVAILABLE,
    _TORCH_GREATER_EQUAL_1_7,
    _TORCH_GREATER_EQUAL_1_8,
    _TPU_AVAILABLE,
)

if _HOROVOD_AVAILABLE:
    import horovod.torch as hvd


class AcceleratorConnector:
    def __init__(
        self,
        num_processes,
        devices,
        tpu_cores,
        ipus,
        accelerator,
        strategy: Optional[Union[str, TrainingTypePlugin]],
        gpus,
        gpu_ids,
        num_nodes,
        sync_batchnorm,
        benchmark,
        replace_sampler_ddp,
        deterministic: bool,
        precision,
        amp_type,
        amp_level,
        plugins,
    ):
        # initialization
        self._device_type = DeviceType.CPU
        self._distrib_type = None
        self._accelerator_type = None

        self.strategy = strategy.lower() if isinstance(strategy, str) else strategy
        # TODO: Rename this to something else once all the distributed flags are moved to strategy
        self.distributed_backend = accelerator

        self._init_deterministic(deterministic)

        self.num_processes = num_processes
        self.devices = devices
        # `gpus` is the input passed to the Trainer, whereas `gpu_ids` is a list of parsed gpu ids.
        self.gpus = gpus
        self.parallel_device_ids = gpu_ids
        self.tpu_cores = tpu_cores
        self.ipus = ipus
        self.num_nodes = num_nodes
        self.sync_batchnorm = sync_batchnorm
        self.benchmark = benchmark
        self.replace_sampler_ddp = replace_sampler_ddp
        if not PrecisionType.supported_type(precision):
            raise MisconfigurationException(
                f"Precision {repr(precision)} is invalid. Allowed precision values: {PrecisionType.supported_types()}"
            )
        self.precision = precision
        self.amp_type = amp_type.lower() if isinstance(amp_type, str) else None
        self.amp_level = amp_level
        self.is_slurm_managing_tasks = False

        self._precision_plugin: Optional[PrecisionPlugin] = None
        self._training_type_plugin: Optional[TrainingTypePlugin] = None
        self._cluster_environment: Optional[ClusterEnvironment] = None
        self._checkpoint_io: Optional[CheckpointIO] = None

        plugins = plugins if plugins is not None else []

        if isinstance(plugins, str):
            plugins = [plugins]

        if not isinstance(plugins, Sequence):
            plugins = [plugins]

        self.plugins = plugins

        self._handle_accelerator_and_strategy()

        self._validate_accelerator_and_devices()

        self._warn_if_devices_flag_ignored()

        self.select_accelerator_type()

        if self.strategy is not None:
            self._set_training_type_plugin()
        else:
            self.set_distributed_mode()
        self.configure_slurm_ddp()

        self.handle_given_plugins()
        self.update_device_type_if_ipu_plugin()
        self.update_device_type_if_training_type_plugin_passed()

        self._validate_accelerator_type()
        self._set_devices_if_none()

        self._training_type_plugin_resolved = False
        self.accelerator = self.select_accelerator()

        # init flags for SLURM+DDP to work
        self.world_size = 1
        self.interactive_ddp_procs = []
        self.global_rank = 0

        # benchmarking
        # TODO: should this be moved to GPU accelerator?
        torch.backends.cudnn.benchmark = self.benchmark

        self.replace_sampler_ddp = replace_sampler_ddp

    def _init_deterministic(self, deterministic: bool) -> None:
        self.deterministic = deterministic
        if _TORCH_GREATER_EQUAL_1_8:
            torch.use_deterministic_algorithms(deterministic)
        elif _TORCH_GREATER_EQUAL_1_7:
            torch.set_deterministic(deterministic)
        else:  # the minimum version Lightning supports is PyTorch 1.6
            torch._set_deterministic(deterministic)
        if deterministic:
            # fixing non-deterministic part of horovod
            # https://github.com/PyTorchLightning/pytorch-lightning/pull/1572/files#r420279383
            os.environ["HOROVOD_FUSION_THRESHOLD"] = str(0)
            # https://docs.nvidia.com/cuda/cublas/index.html#cublasApi_reproducibility
            os.environ["CUBLAS_WORKSPACE_CONFIG"] = ":4096:8"

    def select_accelerator_type(self) -> None:
        if self.distributed_backend == "auto":
            if self.has_tpu:
                self._accelerator_type = DeviceType.TPU
            elif self.has_ipu:
                self._accelerator_type = DeviceType.IPU
            elif self.has_gpu:
                self._accelerator_type = DeviceType.GPU
            else:
                self._set_devices_to_cpu_num_processes()
                self._accelerator_type = DeviceType.CPU
        elif self.distributed_backend == DeviceType.TPU:
            if not self.has_tpu:
                msg = "TPUs are not available" if not _TPU_AVAILABLE else "you didn't pass `tpu_cores` to `Trainer`"
                raise MisconfigurationException(f"You passed `accelerator='tpu'`, but {msg}.")
            self._accelerator_type = DeviceType.TPU
        elif self.distributed_backend == DeviceType.IPU:
            if not self.has_ipu:
                msg = "IPUs are not available" if not _IPU_AVAILABLE else "you didn't pass `ipus` to `Trainer`"
                raise MisconfigurationException(f"You passed `accelerator='ipu'`, but {msg}.")
            self._accelerator_type = DeviceType.IPU
        elif self.distributed_backend == DeviceType.GPU:
            if not self.has_gpu:
                msg = "you didn't pass `gpus` to `Trainer`" if torch.cuda.is_available() else "GPUs are not available"
                raise MisconfigurationException(f"You passed `accelerator='gpu'`, but {msg}.")
            self._accelerator_type = DeviceType.GPU
        elif self.distributed_backend == DeviceType.CPU:
            self._set_devices_to_cpu_num_processes()
            self._accelerator_type = DeviceType.CPU

        if self.distributed_backend in self.accelerator_types:
            self.distributed_backend = None

    def _validate_accelerator_and_devices(self) -> None:
        if self.distributed_backend not in self.accelerator_types and self.devices is not None:
            raise MisconfigurationException(
                f"You passed `devices={self.devices}` but haven't specified"
                " `accelerator=('auto'|'tpu'|'gpu'|'ipu'|'cpu')` for the devices mapping,"
                f" got `accelerator={self.distributed_backend!r}`."
            )

    def _validate_accelerator_type(self) -> None:
        if self._accelerator_type and self._accelerator_type != self._device_type:
            # internal error: should not happen.
            raise ValueError(
                f"Mismatch between the requested accelerator type ({self._accelerator_type})"
                f" and assigned device type ({self._device_type})."
            )
        self._accelerator_type = self._device_type

    def _warn_if_devices_flag_ignored(self) -> None:
        if self.devices is None:
            return
        devices_warning = f"The flag `devices={self.devices}` will be ignored, as you have set"
        if self.distributed_backend in ("auto", DeviceType.TPU):
            if self.tpu_cores is not None:
                rank_zero_warn(f"{devices_warning} `tpu_cores={self.tpu_cores}`")
        elif self.distributed_backend in ("auto", DeviceType.IPU):
            if self.ipus is not None:
                rank_zero_warn(f"{devices_warning} `ipus={self.ipus}`")
        elif self.distributed_backend in ("auto", DeviceType.GPU):
            if self.gpus is not None:
                rank_zero_warn(f"{devices_warning} `gpus={self.gpus}`")
        elif self.distributed_backend in ("auto", DeviceType.CPU):
            if self.num_processes != 1:
                rank_zero_warn(f"{devices_warning} `num_processes={self.num_processes}`")

    def _set_devices_if_none(self) -> None:
        if self.devices is not None:
            return
        if self._accelerator_type == DeviceType.TPU:
            self.devices = self.tpu_cores
        elif self._accelerator_type == DeviceType.IPU:
            self.devices = self.ipus
        elif self._accelerator_type == DeviceType.GPU:
            self.devices = self.gpus
        elif self._accelerator_type == DeviceType.CPU:
            self.devices = self.num_processes

    def _handle_accelerator_and_strategy(self) -> None:
        if self.distributed_backend is not None and self.distributed_backend in list(DistributedType):
            rank_zero_deprecation(
                f"Passing `Trainer(accelerator={self.distributed_backend!r})` has been deprecated"
                f" in v1.5 and will be removed in v1.7. Use `Trainer(strategy={self.distributed_backend!r})` instead."
            )
            if self.strategy is not None:
                raise MisconfigurationException(
                    f"You have passed `Trainer(strategy={self.strategy!r})` but have"
                    f" also passed `Trainer(accelerator={self.distributed_backend!r})`."
                    f" HINT: Use just `Trainer(strategy={self.strategy!r})` instead."
                )

    def _set_training_type_plugin(self) -> None:
        if isinstance(self.strategy, str) and self.strategy in TrainingTypePluginsRegistry:
            self._training_type_plugin = TrainingTypePluginsRegistry.get(self.strategy)
        if isinstance(self.strategy, str):
            self.set_distributed_mode(self.strategy)
        elif isinstance(self.strategy, TrainingTypePlugin):
            self._training_type_plugin = self.strategy

    def handle_given_plugins(self) -> None:

        for plug in self.plugins:
            if self.strategy is not None and self._is_plugin_training_type(plug):
                raise MisconfigurationException(
                    f"You have passed `Trainer(strategy={self.strategy!r})`"
                    f" and you can only specify one training type plugin, but you have passed {plug} as a plugin."
                )
            if self._is_plugin_training_type(plug):
                rank_zero_deprecation(
                    f"Passing {plug} `strategy` to the `plugins` flag in Trainer has been deprecated"
                    f" in v1.5 and will be removed in v1.7. Use `Trainer(strategy={plug})` instead."
                )

        training_type = self._training_type_plugin or None
        checkpoint = None
        precision = None
        cluster_environment = None

        for plug in self.plugins:
            if isinstance(plug, str) and plug in TrainingTypePluginsRegistry:
                if training_type is None:
                    training_type = TrainingTypePluginsRegistry.get(plug)
                else:
                    raise MisconfigurationException(
                        "You can only specify one precision and one training type plugin."
                        " Found more than 1 training type plugin:"
                        f' {TrainingTypePluginsRegistry[plug]["plugin"]} registered to {plug}'
                    )
            if isinstance(plug, str):
                # Reset the distributed type as the user has overridden training type
                # via the plugins argument
                self._distrib_type = None
                self.set_distributed_mode(plug)

            elif isinstance(plug, TrainingTypePlugin):
                if training_type is None:
                    training_type = plug

                else:
                    raise MisconfigurationException(
                        "You can only specify one training type plugin."
                        f" Available: {type(training_type).__name__}, given: {type(plug).__name__}"
                    )
            elif isinstance(plug, PrecisionPlugin):
                if precision is None:
                    precision = plug
                else:
                    raise MisconfigurationException(
                        "You can only specify one precision plugin."
                        f" Available: {type(precision).__name__}, given: {type(plug).__name__}"
                    )
            elif isinstance(plug, CheckpointIO):
                if checkpoint is None:
                    checkpoint = plug
                else:
                    raise MisconfigurationException(
                        "You can only specify one checkpoint plugin."
                        f" Available: {type(checkpoint).__name__}, given: {type(plug).__name__}"
                    )
            elif isinstance(plug, ClusterEnvironment):
                if cluster_environment is None:
                    cluster_environment = plug
                else:
                    raise MisconfigurationException(
                        "You can only specify one cluster environment. Found more than 1 cluster environment plugin"
                    )
            else:
                raise MisconfigurationException(
                    f"Found invalid type for plugin {plug}. Expected a precision or training type plugin."
                )

        self._training_type_plugin = training_type
        self._precision_plugin = precision
        self._checkpoint_io = checkpoint
        self._cluster_environment = cluster_environment or self.select_cluster_environment()

    @property
    def accelerator_types(self) -> List[str]:
        return ["auto"] + list(DeviceType)

    @property
    def precision_plugin(self) -> PrecisionPlugin:
        if self._precision_plugin is None:
            self._precision_plugin = self.select_precision_plugin()
        return self._precision_plugin

    @property
    def training_type_plugin(self) -> TrainingTypePlugin:
        if self._training_type_plugin_resolved:
            # avoid calling `resolve_training_type_plugin` multiple times
            return self._training_type_plugin
        if self._training_type_plugin is None:
            self._training_type_plugin = self.select_training_type_plugin()
        self._training_type_plugin = self.resolve_training_type_plugin(self._training_type_plugin)
        # attach checkpoint plugin to the training type plugin
        if self._checkpoint_io is not None:
            self._training_type_plugin.checkpoint_io = self._checkpoint_io
        self._training_type_plugin_resolved = True

        return self._training_type_plugin

    @property
    def cluster_environment(self) -> ClusterEnvironment:
        if self._cluster_environment is None:
            self._cluster_environment = self.select_cluster_environment()
        return self._cluster_environment

    @property
    def has_cpu(self) -> bool:
        return True

    @property
    def use_cpu(self) -> bool:
        return self._accelerator_type == DeviceType.CPU

    @property
    def has_gpu(self) -> bool:
        # Here, we are not checking for GPU availability, but instead if User has passed
        # `gpus` to Trainer for training.
        gpus = self.parallel_device_ids
        if gpus is not None and len(gpus) > 0:
            return True
        return self._map_devices_to_accelerator(DeviceType.GPU)

    @property
    def use_gpu(self) -> bool:
        return self._accelerator_type == DeviceType.GPU and self.has_gpu

    @property
    def has_tpu(self) -> bool:
        # Here, we are not checking for TPU availability, but instead if User has passed
        # `tpu_cores` to Trainer for training.
        if self.tpu_cores is not None:
            return True
        return self._map_devices_to_accelerator(DeviceType.TPU)

    @property
    def use_tpu(self) -> bool:
        return self._accelerator_type == DeviceType.TPU and self.has_tpu

    @property
    def tpu_id(self) -> Optional[int]:
        if self.use_tpu and isinstance(self.tpu_cores, list):
            return self.tpu_cores[0]
        return None

    @property
    def has_ipu(self) -> bool:
        # Here, we are not checking for IPU availability, but instead if User has passed
        # `ipus` to Trainer for training.
        if self.ipus is not None or isinstance(self._training_type_plugin, IPUPlugin):
            return True
        return self._map_devices_to_accelerator(DeviceType.IPU)

    @property
    def use_ipu(self) -> bool:
        return self._accelerator_type == DeviceType.IPU and self.has_ipu

    def _set_devices_to_cpu_num_processes(self) -> None:
        if self.num_processes == 1:
            self._map_devices_to_accelerator(DeviceType.CPU)

    def _map_devices_to_accelerator(self, accelerator: str) -> bool:
        if self.devices is None:
            return False
        if accelerator == DeviceType.TPU and _TPU_AVAILABLE:
            self.tpu_cores = device_parser.parse_tpu_cores(self.devices)
            return True
        if accelerator == DeviceType.IPU and _IPU_AVAILABLE:
            self.ipus = self.devices
            return True
        if accelerator == DeviceType.GPU and torch.cuda.is_available():
            self.gpus = self.devices
            self.parallel_device_ids = device_parser.parse_gpu_ids(self.devices)
            return True
        if accelerator == DeviceType.CPU:
            if not isinstance(self.devices, int):
                raise MisconfigurationException(
                    "The flag `devices` must be an int with `accelerator='cpu'`,"
                    f" got `devices={self.devices}` instead."
                )
            self.num_processes = self.devices
            return True
        return False

    @property
    def use_dp(self) -> bool:
        return self._distrib_type == DistributedType.DP

    @property
    def use_ddp(self) -> bool:
        return self._distrib_type in (
            DistributedType.DDP,
            DistributedType.DDP_SPAWN,
            DistributedType.DDP_SHARDED,
            DistributedType.DDP_SHARDED_SPAWN,
            DistributedType.DDP_FULLY_SHARDED,
            DistributedType.DEEPSPEED,
            DistributedType.TPU_SPAWN,
        )

    @property
    def use_ddp2(self) -> bool:
        return self._distrib_type == DistributedType.DDP2

    @property
    def use_horovod(self) -> bool:
        return self._distrib_type == DistributedType.HOROVOD

    @property
    def use_deepspeed(self) -> bool:
        return self._distrib_type == DistributedType.DEEPSPEED

    @property
    def _is_sharded_training_type(self) -> bool:
        return isinstance(self.training_type_plugin, (DDPShardedPlugin, DDPSpawnShardedPlugin))

    @property
    def _is_fully_sharded_training_type(self) -> bool:
        return isinstance(self.training_type_plugin, DDPFullyShardedPlugin)

    @property
    def is_distributed(self) -> bool:
        # Used for custom plugins.
        # Custom plugins should implement is_distributed property.
        if hasattr(self.training_type_plugin, "is_distributed") and not self.use_tpu:
            return self.training_type_plugin.is_distributed
        is_distributed = self.use_ddp or self.use_ddp2 or self.use_horovod
        if self.use_tpu:
            is_distributed |= self.training_type_plugin.is_distributed
        return is_distributed

    @property
    def num_gpus(self) -> int:
        gpus = self.parallel_device_ids
        if gpus is None:
            return 0
        return len(gpus)

    @property
    def num_ipus(self) -> int:
        if isinstance(self.ipus, int):
            return self.ipus
        if isinstance(self._training_type_plugin, IPUPlugin):
            return self._training_type_plugin.replication_factor
        return 0

    @property
    def parallel_devices(self) -> List[Union[torch.device, int]]:
        if self.use_gpu:
            devices = [torch.device("cuda", i) for i in self.parallel_device_ids]
        elif self.use_tpu:
            # explicitly don't make a tpu device here!
            # https://github.com/PyTorchLightning/pytorch-lightning/issues/3169
            if isinstance(self.tpu_cores, int):
                devices = list(range(self.tpu_cores))
        elif self.use_ipu:
            devices = list(range(self.num_ipus))
        else:
            devices = [torch.device("cpu")] * self.num_processes
        return devices

    @property
    def root_gpu(self) -> Optional[int]:
        return (
            self.accelerator.root_device.index
            if not isinstance(self.accelerator, (IPUAccelerator, TPUAccelerator))
            else None
        )

    @staticmethod
    def _is_plugin_training_type(plugin: Union[str, TrainingTypePlugin]) -> bool:
        if isinstance(plugin, str) and (plugin in TrainingTypePluginsRegistry or plugin in list(DistributedType)):
            return True
        return isinstance(plugin, TrainingTypePlugin)

    @property
    def is_training_type_in_plugins(self) -> bool:
        return any(
            (isinstance(plug, str) and plug in TrainingTypePluginsRegistry) or isinstance(plug, TrainingTypePlugin)
            for plug in self.plugins
        )

    def select_precision_plugin(self) -> PrecisionPlugin:
        # set precision type
        self.amp_type = AMPType.from_str(self.amp_type)

        # validation for all plugins
        if self.amp_level is not None and self.amp_type != AMPType.APEX:
            raise MisconfigurationException(
                f"You have asked for `amp_level={self.amp_level!r}` but it's only supported with `amp_backend='apex'`."
            )

        if self.use_ipu:
            if self.precision not in (16, 32):
                raise MisconfigurationException(
                    f"`Trainer(accelerator='ipu', precision={self.precision!r})` is not supported."
                )
            return IPUPrecisionPlugin(self.precision)
        if self.use_tpu:
            if self.precision == 32:
                return TPUPrecisionPlugin()
            elif self.precision == 64:
                raise MisconfigurationException(
                    "`Trainer(accelerator='tpu', precision=64)` is not implemented."
                    " Please, open an issue in `https://github.com/PyTorchLightning/pytorch-lightning/issues`"
                    " requesting this feature."
                )
            elif self.precision in (16, "bf16"):
                if self.precision == 16:
                    # this is not deprecated to ease transition between accelerator environments
                    rank_zero_warn(
                        f"You passed `Trainer(accelerator='tpu', precision=16)` but {self.amp_type.value} AMP"
                        f" is not supported with TPUs. Using `precision='bf16'` instead."
                    )
                return TPUBf16PrecisionPlugin()

        if self._distrib_type == DistributedType.DEEPSPEED or isinstance(self._training_type_plugin, DeepSpeedPlugin):
            return DeepSpeedPrecisionPlugin(self.precision)

        if self.precision == 32:
            return PrecisionPlugin()
        if self.precision == 64:
            return DoublePrecisionPlugin()

<<<<<<< HEAD
        # these plugins are only supported on GPU
        if self.precision == 16 and self.use_gpu:
            rank_zero_info(f"Using 16bit {self.amp_type.value} Mixed Precision (AMP)")
=======
        # maybe convert the precision value
        if self.precision == 16 and self.use_cpu:
            if self.amp_type == AMPType.APEX:
                # apex was explicitly passed, not a good idea to silently switch to native AMP
                raise MisconfigurationException(
                    "You passed `Trainer(accelerator='cpu', precision=16, amp_type='apex')`"
                    " but apex AMP not supported on CPU."
                )
            # this automatic switch is to ease transition between accelerator environments
            rank_zero_warn(
                "You passed `Trainer(accelerator='cpu', precision=16)` but native AMP is not supported on CPU."
                " Using `precision='bf16'` instead."
            )
            self.precision = "bf16"

        if self.precision == 16:
            rank_zero_info(f"Using 16bit {self.amp_type.value} Automatic Mixed Precision (AMP)")
>>>>>>> 6aeebf1b

            if self.amp_type == AMPType.NATIVE:
                if self._is_sharded_training_type:
                    return ShardedNativeMixedPrecisionPlugin()
                if self._is_fully_sharded_training_type:
                    return FullyShardedNativeMixedPrecisionPlugin()
                return NativeMixedPrecisionPlugin()

            if self.amp_type == AMPType.APEX:
                if self._is_sharded_training_type or self._is_fully_sharded_training_type:
                    raise MisconfigurationException(
                        "Sharded plugins are not supported with apex, please switch to `amp_backend='native'`."
                    )
                self.amp_level = self.amp_level or "O2"
                return ApexMixedPrecisionPlugin(self.amp_level)

<<<<<<< HEAD
        if self.precision in (16, "bf16"):
            if self.precision == 16:
                assert self.use_cpu
                rank_zero_warn(
                    f"You passed `Trainer(accelerator='cpu', precision=16)` but {self.amp_type.value} AMP"
                    f" is not supported on CPU. Using `precision='bf16` instead."
                )
            rank_zero_info("Using bfloat16 precision")

            if self._is_sharded_training_type:
                return ShardedBf16PrecisionPlugin(use_cpu=self.use_cpu)
            if self._is_fully_sharded_training_type:
                return FullyShardedBf16PrecisionPlugin(use_cpu=self.use_cpu)
            return Bf16PrecisionPlugin(use_cpu=self.use_cpu)
=======
        if self.precision == "bf16":
            if self.amp_type != AMPType.NATIVE:
                raise MisconfigurationException(
                    "You passed `Trainer(amp_type='apex', precision='bf16')` but it's not supported."
                    " Try using `amp_type='native'` instead."
                )
            rank_zero_info("Using bfloat16 Automatic Mixed Precision (AMP)")
            if self._is_sharded_training_type:
                return ShardedNativeMixedPrecisionPlugin(self.precision, use_cpu=self.use_cpu)
            if self._is_fully_sharded_training_type:
                return FullyShardedNativeMixedPrecisionPlugin(self.precision, use_cpu=self.use_cpu)
            return NativeMixedPrecisionPlugin(self.precision, use_cpu=self.use_cpu)

        raise RuntimeError("No precision set")
>>>>>>> 6aeebf1b

    def select_training_type_plugin(self) -> TrainingTypePlugin:
        if (
            isinstance(self.distributed_backend, Accelerator)
            and self.distributed_backend.training_type_plugin is not None
        ):
            plugin = self.distributed_backend.training_type_plugin
        elif self.use_ddp2:
            plugin = DDP2Plugin(parallel_devices=self.parallel_devices, cluster_environment=self.cluster_environment)
        elif self.use_ddp and self.use_deepspeed:
            plugin = DeepSpeedPlugin(
                cluster_environment=self.select_cluster_environment(), parallel_devices=self.parallel_devices
            )
        elif self.use_ddp:
            use_slurm_ddp = self.use_ddp and self.is_slurm_managing_tasks
            use_torchelastic_ddp = self.use_ddp and TorchElasticEnvironment.is_using_torchelastic()
            use_kubeflow_ddp = self.use_ddp and KubeflowEnvironment.is_using_kubeflow()
            use_ddp_spawn = self._distrib_type == DistributedType.DDP_SPAWN
            use_ddp_cpu_spawn = use_ddp_spawn and self.use_cpu
            use_tpu_spawn = self.use_tpu and self._distrib_type == DistributedType.TPU_SPAWN
            use_ddp_cpu_torch_elastic = use_ddp_cpu_spawn and TorchElasticEnvironment.is_using_torchelastic()
            use_ddp_cpu_kubeflow = use_ddp_cpu_spawn and KubeflowEnvironment.is_using_kubeflow()
            use_ddp_cpu_slurm = use_ddp_cpu_spawn and self.is_slurm_managing_tasks
            use_ddp_sharded = self._distrib_type == DistributedType.DDP_SHARDED
            use_ddp_sharded_spawn = self._distrib_type == DistributedType.DDP_SHARDED_SPAWN
            use_ddp_fully_sharded = self._distrib_type == DistributedType.DDP_FULLY_SHARDED

            if use_tpu_spawn:
                ddp_plugin_cls = TPUSpawnPlugin
            elif use_ddp_sharded:
                ddp_plugin_cls = DDPShardedPlugin
            elif use_ddp_sharded_spawn:
                ddp_plugin_cls = DDPSpawnShardedPlugin
            elif (
                use_ddp_cpu_slurm
                or use_slurm_ddp
                or use_ddp_cpu_torch_elastic
                or use_torchelastic_ddp
                or use_kubeflow_ddp
                or use_ddp_cpu_kubeflow
            ):
                ddp_plugin_cls = DDPPlugin
            elif use_ddp_spawn or use_ddp_cpu_spawn:
                ddp_plugin_cls = DDPSpawnPlugin
            elif use_ddp_fully_sharded:
                ddp_plugin_cls = DDPFullyShardedPlugin
            else:
                ddp_plugin_cls = DDPPlugin

            plugin = ddp_plugin_cls(
                parallel_devices=self.parallel_devices, cluster_environment=self.cluster_environment
            )
        elif self.use_dp:
            plugin = DataParallelPlugin(parallel_devices=self.parallel_devices)
        elif self.use_horovod:
            plugin = HorovodPlugin(parallel_devices=self.parallel_devices)
        elif self.use_tpu and isinstance(self.tpu_cores, list):
            plugin = SingleTPUPlugin(self.tpu_id)
        elif self.use_ipu:
            plugin = IPUPlugin(parallel_devices=self.parallel_devices)
        else:
            single_gpu_ordinal = device_parser.determine_root_gpu_device(self.parallel_device_ids)
            plugin = SingleDevicePlugin(device=torch.device(f"cuda:{single_gpu_ordinal}" if self.use_gpu else "cpu"))
        return plugin

    def resolve_training_type_plugin(self, training_type: TrainingTypePlugin) -> TrainingTypePlugin:
        # necessary for when the user has passed in a plugin
        if hasattr(training_type, "parallel_devices") and getattr(training_type, "parallel_devices") is None:
            training_type.parallel_devices = self.parallel_devices
            if hasattr(training_type, "num_processes"):
                training_type.num_processes = len(self.parallel_devices)

        if hasattr(training_type, "cluster_environment") and getattr(training_type, "cluster_environment") is None:
            # transfer ownership of the cluster environment to the training type
            training_type.cluster_environment = self.cluster_environment
            self._cluster_environment = proxy(self.cluster_environment)

        if hasattr(training_type, "num_nodes"):
            # set num_nodes for training_type from trainer setting
            training_type.num_nodes = self.num_nodes

        if hasattr(training_type, "sync_batchnorm"):
            # set sync_batchnorm for training_type from trainer setting
            training_type.sync_batchnorm = self.sync_batchnorm

        return training_type

    def select_accelerator(self) -> Accelerator:
        if isinstance(self.distributed_backend, Accelerator):
            # custom accelerator from user
            if self._precision_plugin is not None or self._training_type_plugin is not None:
                # plugins also specified by user
                rank_zero_warn(
                    "Specified `Precision` and `TrainingType` plugins will be ignored,"
                    " since an `Accelerator` instance was provided."
                )
            return self.distributed_backend

        if self.use_gpu:
            acc_cls = GPUAccelerator
        elif self.use_tpu:
            acc_cls = TPUAccelerator
        elif self.use_ipu:
            acc_cls = IPUAccelerator
        else:
            acc_cls = CPUAccelerator
        # as precision_plugin is dependent on training_type_plugin, make sure
        # that we first select training_type_plugin, then precision_plugin
        accelerator = acc_cls(training_type_plugin=self.training_type_plugin, precision_plugin=self.precision_plugin)
        # transfer ownership of the plugins to the accelerator
        self._training_type_plugin = proxy(self.training_type_plugin)
        self._precision_plugin = proxy(self.precision_plugin)

        return accelerator

    def select_cluster_environment(self) -> ClusterEnvironment:
        if self._cluster_environment is not None:
            return self._cluster_environment
        if self.is_slurm_managing_tasks:
            env = SLURMEnvironment()
        elif TorchElasticEnvironment.is_using_torchelastic():
            env = TorchElasticEnvironment()
        elif KubeflowEnvironment.is_using_kubeflow():
            env = KubeflowEnvironment()
        elif LSFEnvironment.is_using_lsf():
            env = LSFEnvironment()
        else:
            env = LightningEnvironment()
        return env

    def set_distributed_mode(self, strategy: Optional[str] = None):

        if strategy is None and self.is_training_type_in_plugins:
            return

        if strategy is not None and strategy in TrainingTypePluginsRegistry:
            self.distributed_backend = TrainingTypePluginsRegistry[strategy]["distributed_backend"]
        elif strategy is not None:
            self.distributed_backend = strategy

        if isinstance(self.distributed_backend, Accelerator):
            return

        is_cpu_accelerator_type = self._accelerator_type and self._accelerator_type == DeviceType.CPU
        _use_cpu = is_cpu_accelerator_type or self.distributed_backend and "cpu" in self.distributed_backend

        if self.distributed_backend is None:
            if self.has_horovodrun():
                self._set_horovod_backend()
            elif self.num_gpus == 0 and self.num_nodes > 1:
                self._distrib_type = DistributedType.DDP
            elif self.num_gpus == 0 and self.num_processes > 1:
                self.distributed_backend = DistributedType.DDP_SPAWN
            elif self.num_gpus > 1 and not _use_cpu:
                rank_zero_warn(
                    "You requested multiple GPUs but did not specify a backend, e.g."
                    ' `Trainer(strategy="dp"|"ddp"|"ddp2")`. Setting `strategy="ddp_spawn"` for you.'
                )
                self.distributed_backend = DistributedType.DDP_SPAWN

        # special case with DDP on CPUs
        if self.distributed_backend == DistributedType.DDP_CPU:
            if _TPU_AVAILABLE:
                raise MisconfigurationException(
                    "`accelerator='ddp_cpu'` is not supported on TPU machines. "
                    "Learn more: https://github.com/PyTorchLightning/pytorch-lightning/issues/7810"
                )
            if self.num_processes == 1 and self.num_nodes > 1:
                self._distrib_type = DistributedType.DDP
            else:
                self._distrib_type = DistributedType.DDP_SPAWN
            if self.num_gpus > 0:
                rank_zero_warn(
                    "You requested one or more GPUs, but set `accelerator='ddp_cpu'`. Training will not use GPUs."
                )
                self.parallel_device_ids = None
            if self.num_processes is None:
                # define the max CPU available
                self.num_processes = os.cpu_count()
        # special case with TPUs
        elif self.has_tpu and not _use_cpu:
            self._device_type = DeviceType.TPU
            if isinstance(self.tpu_cores, int):
                self._distrib_type = DistributedType.TPU_SPAWN
        elif self.has_ipu and not _use_cpu:
            self._device_type = DeviceType.IPU
        elif self.distributed_backend and self._distrib_type is None:
            self._distrib_type = DistributedType(self.distributed_backend)

        if self.num_gpus > 0 and not _use_cpu:
            self._device_type = DeviceType.GPU

        _gpu_distrib_types = (DistributedType.DP, DistributedType.DDP, DistributedType.DDP_SPAWN, DistributedType.DDP2)
        # DP and DDP2 cannot run without GPU
        if self.num_gpus == 0 and self._distrib_type in _gpu_distrib_types and not _use_cpu:

            if (self.num_nodes and self.num_nodes > 1) or (self.num_processes and self.num_processes > 1):
                if self._distrib_type in (DistributedType.DP, DistributedType.DDP2):
                    rank_zero_warn(
                        f"{self._distrib_type.value!r} is not supported on CPUs, hence setting `strategy='ddp'`."
                    )
                    self._distrib_type = DistributedType.DDP
            else:
                rank_zero_warn("You are running on single node with no parallelization, so distributed has no effect.")
                self._distrib_type = None

        # finished configuring self._distrib_type, check ipython environment
        self.check_interactive_compatibility()

        # for DDP overwrite nb processes by requested GPUs
        if self._device_type == DeviceType.GPU and self._distrib_type in (
            DistributedType.DDP,
            DistributedType.DDP_SPAWN,
        ):
            self.num_processes = self.num_gpus

        if self._device_type == DeviceType.GPU and self._distrib_type == DistributedType.DDP2:
            self.num_processes = self.num_nodes

        # Horovod is an extra case...
        if self.distributed_backend == DistributedType.HOROVOD:
            self._set_horovod_backend()

        using_valid_distributed = self.use_ddp or self.use_ddp2
        if self.num_nodes > 1 and not using_valid_distributed:
            # throw error to force user to choose a supported distributed type such as ddp or ddp2
            raise MisconfigurationException(
                "Your chosen strategy does not support `num_nodes > 1`. Please set `strategy=('ddp'|'ddp2')`."
            )

    def _set_horovod_backend(self):
        self.check_horovod()
        self._distrib_type = DistributedType.HOROVOD

        # Initialize Horovod to get rank / size info
        hvd.init()
        if self.has_gpu:
            # Horovod assigns one local GPU per process
            self.parallel_device_ids = list(range(hvd.local_size()))
        else:
            self.num_processes = hvd.local_size()

    def check_interactive_compatibility(self):
        """Raises a `MisconfigurationException` if the accelerator and/or plugin is not compatible with an
        interactive environment."""
        from pytorch_lightning.utilities import _IS_INTERACTIVE

        if _IS_INTERACTIVE and self._distrib_type is not None and not self._distrib_type.is_interactive_compatible():
            raise MisconfigurationException(
                f"`Trainer(strategy={self._distrib_type.value!r})` or"
                f" `Trainer(accelerator={self._distrib_type.value!r})` is not compatible with an interactive"
                " environment. Run your code as a script, or choose one of the compatible backends:"
                f" {', '.join(DistributedType.interactive_compatible_types())}."
                " In case you are spawning processes yourself, make sure to include the Trainer"
                " creation inside the worker function."
            )

    def check_horovod(self):
        """Raises a `MisconfigurationException` if the Trainer is not configured correctly for Horovod."""
        if not _HOROVOD_AVAILABLE:
            raise MisconfigurationException(
                'Requested `accelerator="horovod"`, but Horovod is not installed.'
                "Install with \n $HOROVOD_WITH_PYTORCH=1 pip install horovod[pytorch]"
            )

        if self.num_gpus > 1 or self.num_nodes > 1:
            raise MisconfigurationException(
                "Horovod does not support setting num_nodes / num_gpus explicitly. Use "
                "horovodrun / mpirun to configure the number of processes."
            )

    @staticmethod
    def has_horovodrun() -> bool:
        """Returns True if running with `horovodrun` using Gloo or OpenMPI."""
        return _HOROVOD_AVAILABLE and ("OMPI_COMM_WORLD_RANK" in os.environ or "HOROVOD_RANK" in os.environ)

    def update_device_type_if_ipu_plugin(self) -> None:
        # This allows the poptorch.Options that are passed into the IPUPlugin to be the source of truth,
        # which gives users the flexibility to not have to pass `ipus` flag directly to Trainer
        if isinstance(self._training_type_plugin, IPUPlugin) and self._device_type != DeviceType.IPU:
            self._device_type = DeviceType.IPU

    def update_device_type_if_training_type_plugin_passed(self) -> None:
        if isinstance(self.strategy, TrainingTypePlugin) or any(
            isinstance(plug, TrainingTypePlugin) for plug in self.plugins
        ):
            if self._accelerator_type is not None:
                if self.use_ipu:
                    self._device_type = DeviceType.IPU
                elif self.use_tpu:
                    self._device_type = DeviceType.TPU
                elif self.use_gpu:
                    self._device_type = DeviceType.GPU
            else:
                if self.has_ipu:
                    self._device_type = DeviceType.IPU
                elif self.has_tpu:
                    self._device_type = DeviceType.TPU
                elif self.has_gpu:
                    self._device_type = DeviceType.GPU

    def configure_slurm_ddp(self):
        # extract SLURM flag vars
        # whenever we have the correct number of tasks, we let slurm manage processes
        # otherwise we launch the required number of processes
        if self.use_ddp or self.use_ddp2:
            num_requested_gpus = self.num_gpus * self.num_nodes
            num_slurm_tasks = 0
            try:
                num_slurm_tasks = int(os.environ["SLURM_NTASKS"])
                self.is_slurm_managing_tasks = num_slurm_tasks == num_requested_gpus

                # enable slurm cpu
                if num_requested_gpus == 0:
                    self.is_slurm_managing_tasks = num_slurm_tasks == self.num_processes

                # in interactive mode we don't manage tasks
                job_name = os.environ["SLURM_JOB_NAME"]
                if job_name == "bash":
                    self.is_slurm_managing_tasks = False

            except Exception:
                # likely not on slurm, so set the slurm managed flag to false
                self.is_slurm_managing_tasks = False

        # used for tests only, set this flag to simulate slurm managing a task
        try:
            should_fake = int(os.environ["FAKE_SLURM_MANAGING_TASKS"])
            if should_fake:
                self.is_slurm_managing_tasks = True
        except Exception:
            pass

        # notify user the that slurm is managing tasks
        if self.is_slurm_managing_tasks:
            rank_zero_info("Multi-processing is handled by Slurm.")<|MERGE_RESOLUTION|>--- conflicted
+++ resolved
@@ -628,11 +628,6 @@
         if self.precision == 64:
             return DoublePrecisionPlugin()
 
-<<<<<<< HEAD
-        # these plugins are only supported on GPU
-        if self.precision == 16 and self.use_gpu:
-            rank_zero_info(f"Using 16bit {self.amp_type.value} Mixed Precision (AMP)")
-=======
         # maybe convert the precision value
         if self.precision == 16 and self.use_cpu:
             if self.amp_type == AMPType.APEX:
@@ -650,7 +645,6 @@
 
         if self.precision == 16:
             rank_zero_info(f"Using 16bit {self.amp_type.value} Automatic Mixed Precision (AMP)")
->>>>>>> 6aeebf1b
 
             if self.amp_type == AMPType.NATIVE:
                 if self._is_sharded_training_type:
@@ -667,37 +661,20 @@
                 self.amp_level = self.amp_level or "O2"
                 return ApexMixedPrecisionPlugin(self.amp_level)
 
-<<<<<<< HEAD
-        if self.precision in (16, "bf16"):
-            if self.precision == 16:
-                assert self.use_cpu
-                rank_zero_warn(
-                    f"You passed `Trainer(accelerator='cpu', precision=16)` but {self.amp_type.value} AMP"
-                    f" is not supported on CPU. Using `precision='bf16` instead."
-                )
-            rank_zero_info("Using bfloat16 precision")
-
+        if self.precision == "bf16":
+            if self.amp_type != AMPType.NATIVE:
+                raise MisconfigurationException(
+                    "You passed `Trainer(amp_type='apex', precision='bf16')` but it's not supported."
+                    " Try using `amp_type='native'` instead."
+                )
+            rank_zero_info("Using bfloat16 Automatic Mixed Precision (AMP)")
             if self._is_sharded_training_type:
                 return ShardedBf16PrecisionPlugin(use_cpu=self.use_cpu)
             if self._is_fully_sharded_training_type:
                 return FullyShardedBf16PrecisionPlugin(use_cpu=self.use_cpu)
             return Bf16PrecisionPlugin(use_cpu=self.use_cpu)
-=======
-        if self.precision == "bf16":
-            if self.amp_type != AMPType.NATIVE:
-                raise MisconfigurationException(
-                    "You passed `Trainer(amp_type='apex', precision='bf16')` but it's not supported."
-                    " Try using `amp_type='native'` instead."
-                )
-            rank_zero_info("Using bfloat16 Automatic Mixed Precision (AMP)")
-            if self._is_sharded_training_type:
-                return ShardedNativeMixedPrecisionPlugin(self.precision, use_cpu=self.use_cpu)
-            if self._is_fully_sharded_training_type:
-                return FullyShardedNativeMixedPrecisionPlugin(self.precision, use_cpu=self.use_cpu)
-            return NativeMixedPrecisionPlugin(self.precision, use_cpu=self.use_cpu)
 
         raise RuntimeError("No precision set")
->>>>>>> 6aeebf1b
 
     def select_training_type_plugin(self) -> TrainingTypePlugin:
         if (
