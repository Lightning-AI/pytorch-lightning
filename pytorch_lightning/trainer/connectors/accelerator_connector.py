# Copyright The PyTorch Lightning team.
#
# Licensed under the Apache License, Version 2.0 (the "License");
# you may not use this file except in compliance with the License.
# You may obtain a copy of the License at
#
#     http://www.apache.org/licenses/LICENSE-2.0
#
# Unless required by applicable law or agreed to in writing, software
# distributed under the License is distributed on an "AS IS" BASIS,
# WITHOUT WARRANTIES OR CONDITIONS OF ANY KIND, either express or implied.
# See the License for the specific language governing permissions and
# limitations under the License.

import logging
import os
from typing import List, Optional, Union

import torch

from pytorch_lightning.accelerators.accelerator import Accelerator
from pytorch_lightning.accelerators.cpu import CPUAccelerator
from pytorch_lightning.accelerators.gpu import GPUAccelerator
from pytorch_lightning.accelerators.ipu import IPUAccelerator
from pytorch_lightning.accelerators.tpu import TPUAccelerator
from pytorch_lightning.plugins import (
    ApexMixedPrecisionPlugin,
    CheckpointIO,
    DeepSpeedPrecisionPlugin,
    DoublePrecisionPlugin,
    FullyShardedNativeMixedPrecisionPlugin,
    IPUPrecisionPlugin,
    NativeMixedPrecisionPlugin,
    PLUGIN_INPUT,
    PrecisionPlugin,
    ShardedNativeMixedPrecisionPlugin,
    TPUBf16PrecisionPlugin,
    TPUPrecisionPlugin,
)
from pytorch_lightning.plugins.environments import (
    BaguaEnvironment,
    ClusterEnvironment,
    KubeflowEnvironment,
    LightningEnvironment,
    LSFEnvironment,
    SLURMEnvironment,
    TorchElasticEnvironment,
)
from pytorch_lightning.strategies import (
    DataParallelStrategy,
    DDP2Strategy,
    DDPFullyShardedStrategy,
    DDPShardedStrategy,
    DDPSpawnShardedStrategy,
    DDPSpawnStrategy,
    DDPStrategy,
    DeepSpeedStrategy,
    HorovodStrategy,
    IPUStrategy,
    ParallelStrategy,
    SingleDeviceStrategy,
    SingleTPUStrategy,
    Strategy,
    StrategyRegistry,
    TPUSpawnStrategy,
)
from pytorch_lightning.utilities import (
    _StrategyType,
    AMPType,
    device_parser,
    LightningEnum,
    rank_zero_deprecation,
    rank_zero_info,
    rank_zero_warn,
)
from pytorch_lightning.utilities.exceptions import MisconfigurationException
from pytorch_lightning.utilities.imports import _HOROVOD_AVAILABLE, _IPU_AVAILABLE, _TPU_AVAILABLE

log = logging.getLogger(__name__)

if _HOROVOD_AVAILABLE:
    import horovod.torch as hvd


class AcceleratorConnector:
    def __init__(
        self,
        devices: Optional[Union[List[int], str, int]] = None,
        num_nodes: int = 1,
        accelerator: Optional[Union[str, Accelerator]] = None,
        strategy: Optional[Union[str, Strategy]] = None,
        plugins: Optional[Union[PLUGIN_INPUT, List[PLUGIN_INPUT]]] = None,
        precision: Union[int, str] = 32,
        amp_type: str = "native",
        amp_level: Optional[str] = None,
        sync_batchnorm: bool = False,
        benchmark: bool = False,
        replace_sampler_ddp: bool = True,
        deterministic: bool = False,
        num_processes: Optional[int] = None,  # deprecated
        tpu_cores: Optional[Union[List[int], int]] = None,  # deprecated
        ipus: Optional[int] = None,  # deprecated
        gpus: Optional[Union[List[int], str, int]] = None,  # deprecated
        gpu_ids: Optional[List[int]] = None,  # TODO can be removed
    ) -> None:
        """The AcceleratorConnector parses several Trainer arguments and instantiates the Strategy including other
        components such as the Accelerator and Precision plugins.

            A. accelerator flag could be:
                1. strategy class (deprecated in 1.5 will be removed in 1.7)
                2. strategy str (deprecated in 1.5 will be removed in 1.7)
                3. accelerator class
                4. accelerator str
                5. accelerator auto

            B. strategy flag could be :
                1. strategy class
                2. strategy str registered with StrategyRegistry
                3. strategy str in _strategy_type enum which listed in each strategy as
                   backend (registed these too, and _strategy_type could be deprecated)

            C. plugins flag could be:
                1. List of str, which could contain:
                    i. strategy str
                    ii. precision str (Not supported in the old accelerator_connector version)
                    iii. checkpoint_io str (Not supported in the old accelerator_connector version)
                    iv. cluster_environment str (Not supported in the old accelerator_connector version)
                2. List of class, which could contains:
                    i. strategy class (deprecated in 1.5 will be removed in 1.7)
                    ii. precision class (should be removed, and precision flag should allow user pass classes)
                    iii. checkpoint_io class
                    iv. cluster_environment class


        priorities which to take when:
            A. Class > str
            B. Strategy > Accelerator/precision/plugins
            C. TODO When multiple flag set to the same thing
        """
        # TODO: move to gpu accelerator
        torch.backends.cudnn.benchmark = benchmark
        self.replace_sampler_ddp = replace_sampler_ddp
        self.sync_batchnorm = sync_batchnorm

        # 1. Parsing flags
        # Get registered strategies, built-in accelerators and precision plugins
        self._registered_strategies = StrategyRegistry.available_strategies()
        self._accelerator_types = ("tpu", "ipu", "gpu", "cpu")
        self._precision_types = ("16", "32", "64", "bf16", "mixed")

        # Raise an exception if there are conflicts between flags
        # Set each valid flag to `self._x_flag` after validation
        # Example: If accelerator is set to a strategy type, set `self._strategy_flag = accelerator`.
        # For devices: Assign gpus, ipus, etc. to the accelerator flag and devices flag
        self._strategy_flag: Optional[Union[Strategy, str]] = None
        self._accelerator_flag: Optional[Union[Accelerator, str]] = None
        self._precision_flag: Optional[Union[int, str]] = None
        self._precision_plugin_flag: Optional[PrecisionPlugin] = None
        self._cluster_environment_flag: Optional[Union[ClusterEnvironment, str]] = None
        self.checkpoint_io: Optional[CheckpointIO] = None
        self._amp_type_flag: Optional[LightningEnum] = None
        self._amp_level_flag: Optional[str] = amp_level

        self._check_config_and_set_final_flags(
            strategy=strategy,
            accelerator=accelerator,
            precision=precision,
            plugins=plugins,
            amp_type=amp_type,
            amp_level=amp_level,
        )
        self._check_device_config_and_set_final_flags(
            devices=devices, num_nodes=num_nodes, num_processes=num_processes, gpus=gpus, ipus=ipus, tpu_cores=tpu_cores
        )

        # 2. Instantiate Accelerator
        # handle `auto` and `None`
        self._set_accelerator_if_ipu_strategy_is_passed()
        if self._accelerator_flag == "auto" or self._accelerator_flag is None:
            self._accelerator_flag = self._choose_accelerator()
        self._set_parallel_devices_and_init_accelerator()

        # 3. Instantiate ClusterEnvironment
        self.cluster_environment: ClusterEnvironment = self._choose_and_init_cluster_environment()

        # 4. Instantiate Strategy - Part 1
        if self._strategy_flag is None:
            self._strategy_flag = self._choose_strategy()
        # In specific cases, ignore user selection and fall back to a different strategy
        self._check_strategy_and_fallback()
        self._init_strategy()

<<<<<<< HEAD
        # benchmarking
        # TODO: should this be moved to GPU accelerator?
        if self.benchmark is not None:
            torch.backends.cudnn.benchmark = self.benchmark
=======
        # 5. Instantiate Precision Plugin
        self.precision_plugin = self._check_and_init_precision()
>>>>>>> 6bc0e1da

        # 6. Instantiate Strategy - Part 2
        self._lazy_init_strategy()

    def _check_config_and_set_final_flags(
        self,
        strategy: Optional[Union[str, Strategy]],
        accelerator: Optional[Union[str, Accelerator]],
        precision: Union[int, str],
        plugins: Optional[Union[PLUGIN_INPUT, List[PLUGIN_INPUT]]],
        amp_type: str,
        amp_level: Optional[str],
    ) -> None:
        """This method checks:

        1. strategy: strategy, accelerator and plugin can all be set to strategies
        2. accelerator: if the value of the accelerator argument is a type of accelerator (instance or string),
            set self._accelerator_flag accordingly. If the value is strategy related (instance or string),
            it gets handled by 1.
        3. precision: The final value of the precision flag may be determined either by the precision argument or
            by a plugin instance.
        4. plugins: a plugin could occur as a value of the strategy argument (handled by 1), or the precision
            argument (handled by 3). We also extract the CheckpointIO and ClusterEnvironment plugins.
        """
        if plugins is not None:
            plugins = [plugins] if not isinstance(plugins, list) else plugins

        if strategy is not None:
            self._strategy_flag = strategy
            if strategy == "ddp_cpu":
                raise MisconfigurationException(
                    "`Trainer(strategy='ddp_cpu')` is not a valid strategy,"
                    " you can use `Trainer(strategy='ddp'|'ddp_spawn', accelerator='cpu')` instead."
                )
            if strategy == "tpu_spawn":
                raise MisconfigurationException(
                    "`Trainer(strategy='tpu_spawn')` is not a valid strategy,"
                    " you can use `Trainer(strategy='ddp_spawn', accelerator='tpu')` instead."
                )
            # handle duplications and conflict
            if isinstance(accelerator, Strategy) and strategy != accelerator:
                raise MisconfigurationException(
                    f"Incompatible values set in `strategy` and `accelerator` arguments."
                    f"Received both strategy={strategy} and accelerator={accelerator}"
                )
            if isinstance(accelerator, str) and accelerator in self._registered_strategies and strategy != accelerator:
                raise MisconfigurationException(
                    f"strategy {strategy} already set through `strategy` flag,"
                    f" but have also passed {accelerator} in through the accelerator flag."
                )
            if plugins:
                for plugin in plugins:
                    if isinstance(plugin, Strategy):
                        raise MisconfigurationException(
                            f"You have passed `Trainer(strategy={strategy})`"
                            f" and you can only specify one strategy, but you have passed {plugin} as a plugin."
                        )
                    if isinstance(plugin, str) and plugin in self._registered_strategies:
                        raise MisconfigurationException(
                            f"You have passed `Trainer(strategy={strategy})`"
                            f" and you can only specify one strategy, but you have passed {plugin} as a plugin."
                        )

        if accelerator is not None:
            if accelerator in self._accelerator_types or accelerator == "auto" or isinstance(accelerator, Accelerator):
                self._accelerator_flag = accelerator
            elif accelerator in self._registered_strategies or isinstance(accelerator, Strategy):
                rank_zero_deprecation(
                    f"Passing `Trainer(accelerator={accelerator!r})` has been deprecated"
                    f" in v1.5 and will be removed in v1.7. Use `Trainer(strategy={accelerator!r})` instead."
                )
                self._strategy_flag = accelerator
            elif accelerator == "ddp_cpu" and not self._strategy_flag:
                self._strategy_flag = accelerator

        if precision is not None:
            if str(precision) not in self._precision_types:
                raise MisconfigurationException(
                    f"Precision {repr(precision)} is invalid. Allowed precision values: {self._precision_types}"
                )
            self._precision_flag = precision

        if plugins:
            for plugin in plugins:
                if isinstance(plugin, Strategy) or isinstance(plugin, str) and plugin in self._registered_strategies:
                    self._strategy_flag = plugin
                    rank_zero_deprecation(
                        f"Passing {plugin} `strategy` to the `plugins` flag in Trainer has been deprecated"
                        f" in v1.5 and will be removed in v1.7. Use `Trainer(strategy={plugin})` instead."
                    )

                elif isinstance(plugin, PrecisionPlugin):
                    self._precision_plugin_flag = plugin
                elif isinstance(plugin, str) and plugin in self._precision_types:
                    self._precision_flag = plugin
                elif isinstance(plugin, CheckpointIO):
                    self.checkpoint_io = plugin
                elif isinstance(plugin, ClusterEnvironment):
                    self._cluster_environment_flag = plugin
                else:
                    raise MisconfigurationException(
                        f"Found invalid type for plugin {plugin}. Expected a precision plugin or training strategy."
                    )

        # handle the case when the user passes in a strategy instance which has an accelerator, precision,
        # checkpoint io or cluster env set up
        # TODO: @awaelchli improve the error messages below
        if self._strategy_flag and isinstance(self._strategy_flag, Strategy):
            if self._strategy_flag._accelerator:
                if self._accelerator_flag:
                    raise MisconfigurationException(
                        "accelerator set through both strategy class and accelerator flag, choose one"
                    )
                else:
                    self._accelerator_flag = self._strategy_flag._accelerator
            if self._strategy_flag._precision_plugin:
                # [RFC] handle precision plugin set up conflict?
                if self._precision_plugin_flag:
                    raise MisconfigurationException("precision set through both strategy class and plugins, choose one")
                else:
                    self._precision_plugin_flag = self._strategy_flag._precision_plugin
            if self._strategy_flag._checkpoint_io:
                if self.checkpoint_io:
                    raise MisconfigurationException(
                        "checkpoint_io set through both strategy class and plugins, choose one"
                    )
                else:
                    self.checkpoint_io = self._strategy_flag._checkpoint_io
            if getattr(self._strategy_flag, "cluster_environment", None):
                if self._cluster_environment_flag:
                    raise MisconfigurationException(
                        "cluster_environment set through both strategy class and plugins, choose one"
                    )
                else:
                    self._cluster_environment_flag = getattr(self._strategy_flag, "cluster_environment")

            # TODO: RFC existing accel_conn doesn't handle this, should we add conflict check?
            #   eg: parallel_device is torch.device(cpu) but accelerator=gpu
            if hasattr(self._strategy_flag, "parallel_devices"):
                if self._strategy_flag.parallel_devices:
                    if self._strategy_flag.parallel_devices[0].type == "cpu":
                        self._accelerator_flag = "cpu"
                    if self._strategy_flag.parallel_devices[0].type == "cuda":
                        self._accelerator_flag = "gpu"

        amp_type = amp_type if isinstance(amp_type, str) else None
        self._amp_type_flag = AMPType.from_str(amp_type)

        if amp_level is not None and self._amp_type_flag != AMPType.APEX:
            raise MisconfigurationException(
                f"You have asked for `amp_level={amp_level!r}` but it's only supported with `amp_backend='apex'`."
            )

    def _check_device_config_and_set_final_flags(
        self,
        devices: Optional[Union[List[int], str, int]],
        num_nodes: int,
        num_processes: Optional[int],
        gpus: Optional[Union[List[int], str, int]],
        ipus: Optional[int],
        tpu_cores: Optional[Union[List[int], int]],
    ) -> None:
        self._num_nodes_flag = int(num_nodes) if num_nodes is not None else 1
        self._devices_flag = devices

        # TODO: Delete this method when num_processes, gpus, ipus and tpu_cores gets removed
        self._map_deprecated_devices_specfic_info_to_accelerator_and_device_flag(
            devices, num_processes, gpus, ipus, tpu_cores
        )

        if self._devices_flag in ([], 0, "0", "0,"):
            rank_zero_warn(f"You passed `devices={devices}`, switching to `cpu` accelerator")
            self._accelerator_flag = "cpu"

        if self._devices_flag == "auto" and self._accelerator_flag is None:
            raise MisconfigurationException(
                f"You passed `devices={devices}` but haven't specified"
                " `accelerator=('auto'|'tpu'|'gpu'|'ipu'|'cpu')` for the devices mapping"
            )

    def _map_deprecated_devices_specfic_info_to_accelerator_and_device_flag(
        self,
        devices: Optional[Union[List[int], str, int]],
        num_processes: Optional[int],
        gpus: Optional[Union[List[int], str, int]],
        ipus: Optional[int],
        tpu_cores: Optional[Union[List[int], str, int]],
    ) -> None:
        """Sets the `devices_flag` and `accelerator_flag` based on num_processes, gpus, ipus, tpu_cores."""
        self._gpus: Optional[Union[List[int], str, int]] = gpus
        self._tpu_cores: Optional[Union[List[int], str, int]] = tpu_cores
        gpus = device_parser.parse_gpu_ids(gpus)
        tpu_cores = device_parser.parse_tpu_cores(tpu_cores)
        deprecated_devices_specific_flag = num_processes or gpus or ipus or tpu_cores
        if deprecated_devices_specific_flag and deprecated_devices_specific_flag not in (0, "0"):
            if devices:
                # TODO: @awaelchli improve error message
                rank_zero_warn(
                    f"The flag `devices={devices}` will be ignored, "
                    f"instead the device specific number {deprecated_devices_specific_flag} will be used"
                )

            if [(num_processes is not None), (gpus is not None), (ipus is not None), (tpu_cores is not None)].count(
                True
            ) > 1:
                # TODO: @awaelchli improve error message
                rank_zero_warn("more than one device specific flag has been set")
            self._devices_flag = deprecated_devices_specific_flag

            if self._accelerator_flag is None:
                # set accelerator type based on num_processes, gpus, ipus, tpu_cores
                if ipus:
                    self._accelerator_flag = "ipu"
                if tpu_cores:
                    self._accelerator_flag = "tpu"
                if gpus:
                    self._accelerator_flag = "gpu"
                if num_processes:
                    self._accelerator_flag = "cpu"

    def _set_accelerator_if_ipu_strategy_is_passed(self) -> None:
        # current logic only apply to object config
        # TODO this logic should apply to both str and object config
        if isinstance(self._strategy_flag, IPUStrategy):
            self._accelerator_flag = "ipu"

    def _choose_accelerator(self) -> str:
        """Choose the accelerator type (str) based on availability when ``accelerator='auto'``."""
        if self._accelerator_flag == "auto":
            if _TPU_AVAILABLE:
                return "tpu"
            if _IPU_AVAILABLE:
                return "ipu"
            if torch.cuda.is_available() and torch.cuda.device_count() > 0:
                return "gpu"
        return "cpu"

    def _set_parallel_devices_and_init_accelerator(self) -> None:
        # TODO add device availability check
        self._parallel_devices: List[Union[int, torch.device]] = []

        if isinstance(self._accelerator_flag, Accelerator):
            self.accelerator: Accelerator = self._accelerator_flag
        elif self._accelerator_flag == "tpu":
            self.accelerator = TPUAccelerator()
            self._set_devices_flag_if_auto_passed()
            if isinstance(self._devices_flag, int):
                self._parallel_devices = list(range(self._devices_flag))
            else:
                self._parallel_devices = self._devices_flag  # type: ignore[assignment]

        elif self._accelerator_flag == "ipu":
            self.accelerator = IPUAccelerator()
            self._set_devices_flag_if_auto_passed()
            if isinstance(self._devices_flag, int):
                self._parallel_devices = list(range(self._devices_flag))

        elif self._accelerator_flag == "gpu":
            self.accelerator = GPUAccelerator()
            self._set_devices_flag_if_auto_passed()
            if isinstance(self._devices_flag, int) or isinstance(self._devices_flag, str):
                self._devices_flag = int(self._devices_flag)
                self._parallel_devices = (
                    [torch.device("cuda", i) for i in device_parser.parse_gpu_ids(self._devices_flag)]  # type: ignore
                    if self._devices_flag != 0
                    else []
                )
            else:
                self._parallel_devices = [torch.device("cuda", i) for i in self._devices_flag]  # type: ignore

        elif self._accelerator_flag == "cpu":
            self.accelerator = CPUAccelerator()
            self._set_devices_flag_if_auto_passed()
            if isinstance(self._devices_flag, int):
                self._parallel_devices = [torch.device("cpu")] * self._devices_flag
            else:
                rank_zero_warn(
                    "The flag `devices` must be an int with `accelerator='cpu'`,"
                    f" got `devices={self._devices_flag}` instead."
                )

        self._gpus = self._devices_flag if not self._gpus else self._gpus
        self._tpu_cores = self._devices_flag if not self._tpu_cores else self._tpu_cores

    def _set_devices_flag_if_auto_passed(self) -> None:
        if self._devices_flag == "auto" or not self._devices_flag:
            self._devices_flag = self.accelerator.auto_device_count()

    def _choose_and_init_cluster_environment(self) -> ClusterEnvironment:
        if isinstance(self._cluster_environment_flag, ClusterEnvironment):
            return self._cluster_environment_flag
        if self._is_slurm_managing_tasks():
            rank_zero_info("Multiprocessing is handled by SLURM.")
            return SLURMEnvironment()
        for env_type in (BaguaEnvironment, TorchElasticEnvironment, KubeflowEnvironment, LSFEnvironment):
            if env_type.detect():
                return env_type()
        return LightningEnvironment()

    def _is_slurm_managing_tasks(self) -> bool:
        """used by choosing cluster enviroment."""
        if not SLURMEnvironment.detect() or SLURMEnvironment.job_name() == "bash":
            return False

        total_requested_devices = len(self._parallel_devices) * self._num_nodes_flag
        num_slurm_tasks = int(os.environ["SLURM_NTASKS"], 0)
        return num_slurm_tasks == total_requested_devices

    def _choose_strategy(self) -> Union[Strategy, str]:
        if self._accelerator_flag == "ipu":
            return IPUStrategy.strategy_name
        if self._accelerator_flag == "tpu":
            if self._parallel_devices and len(self._parallel_devices) > 1:
                return TPUSpawnStrategy.strategy_name
            else:
                # TODO: lazy initialized device, then here could be self._strategy_flag = "single_tpu_device"
                return SingleTPUStrategy(device=self._parallel_devices[0])  # type: ignore
        if _HOROVOD_AVAILABLE and ("OMPI_COMM_WORLD_RANK" in os.environ or "HOROVOD_RANK" in os.environ):
            return HorovodStrategy.strategy_name
        if self._num_nodes_flag > 1:
            return DDPStrategy.strategy_name
        if len(self._parallel_devices) <= 1:
            device = (
                device_parser.determine_root_gpu_device(self._parallel_devices)  # type: ignore
                if self._accelerator_flag == "gpu"
                else "cpu"
            )
            # TODO: lazy initialized device, then here could be self._strategy_flag = "single_device"
            return SingleDeviceStrategy(device=device)  # type: ignore
        if len(self._parallel_devices) > 1:
            return DDPSpawnStrategy.strategy_name

        return DDPStrategy.strategy_name

    def _check_strategy_and_fallback(self) -> None:
        """Checks edge cases when the strategy selection was a string input, and we need to fall back to a
        different choice depending on other parameters or the environment."""
        # current fallback and check logic only apply to user pass in str config and object config
        # TODO this logic should apply to both str and object config
        strategy_flag = "" if isinstance(self._strategy_flag, Strategy) else self._strategy_flag

        if strategy_flag == "ddp_cpu":
            if _TPU_AVAILABLE:
                raise MisconfigurationException(
                    "`accelerator='ddp_cpu'` is not supported on TPU machines. "
                    "Learn more: https://github.com/PyTorchLightning/pytorch-lightning/issues/7810"
                )
            if self._devices_flag == 1 and self._num_nodes_flag > 1:
                strategy_flag = DDPStrategy.strategy_name
            else:
                strategy_flag = "ddp_spawn"
            if self._accelerator_flag == "gpu":
                rank_zero_warn(
                    "You requested one or more GPUs, but set `accelerator='ddp_cpu'`. Training will not use GPUs."
                )
                self._accelerator_flag = "cpu"
                self.accelerator = CPUAccelerator()
        if strategy_flag in ("ddp_spawn", "ddp_spawn_find_unused_parameters_false") and (
            TorchElasticEnvironment.detect() or KubeflowEnvironment.detect() or self._is_slurm_managing_tasks()
        ):
            strategy_flag = "ddp"
        if strategy_flag in ("dp", "ddp2") and self._accelerator_flag == "cpu":
            rank_zero_warn(f"{strategy_flag!r} is not supported on CPUs, hence setting `strategy='ddp'`.")
            strategy_flag = "ddp"

        if strategy_flag:
            self._strategy_flag = strategy_flag

    def _handle_horovod(self) -> None:
        if self._num_nodes_flag > 1:
            raise MisconfigurationException(
                "Horovod does not support setting num_nodes / num_gpus explicitly. Use "
                "horovodrun / mpirun to configure the number of processes."
            )

        if not _HOROVOD_AVAILABLE:
            raise MisconfigurationException(
                'Requested `accelerator="horovod"`, but Horovod is not installed.'
                "Install with \n $HOROVOD_WITH_PYTORCH=1 pip install horovod[pytorch]"
            )

        hvd.init()
        if isinstance(self.accelerator, GPUAccelerator):
            # Horovod assigns one local GPU per process
            self._parallel_devices = list(range(hvd.local_size()))
        else:
            self._parallel_devices = [torch.device("cpu")] * hvd.local_size()

    def _init_strategy(self) -> None:
        """Instantiate the Strategy given depending on the setting of ``_strategy_flag``."""
        if isinstance(self._strategy_flag, HorovodStrategy) or self._strategy_flag == "horovod":
            # handle horovod has to happen before initialize strategy because HorovodStrategy needs hvd.init() first.
            # TODO lazy initialized and setup horovod strategy `global_rank`
            self._handle_horovod()
        if isinstance(self._strategy_flag, str):
            self.strategy = StrategyRegistry.get(self._strategy_flag)
        elif isinstance(self._strategy_flag, Strategy):
            self.strategy = self._strategy_flag
        else:
            raise RuntimeError(f"{self.strategy} is not valid type: {self.strategy}")

    def _check_and_init_precision(self) -> PrecisionPlugin:
        self._validate_precision_choice()
        if isinstance(self._precision_plugin_flag, PrecisionPlugin):
            return self._precision_plugin_flag

        if isinstance(self.accelerator, IPUAccelerator):
            return IPUPrecisionPlugin(self._precision_flag)  # type: ignore
        if isinstance(self.accelerator, TPUAccelerator):
            if self._precision_flag == 32:
                return TPUPrecisionPlugin()
            elif self._precision_flag in (16, "bf16"):
                if self._precision_flag == 16:
                    rank_zero_warn(
                        "You passed `Trainer(accelerator='tpu', precision=16)` but AMP"
                        " is not supported with TPUs. Using `precision='bf16'` instead."
                    )
                return TPUBf16PrecisionPlugin()
        if isinstance(self.strategy, DeepSpeedStrategy):
            return DeepSpeedPrecisionPlugin(
                self._precision_flag, self._amp_type_flag, self._amp_level_flag  # type: ignore
            )

        if self._precision_flag == 32:
            return PrecisionPlugin()
        if self._precision_flag == 64:
            return DoublePrecisionPlugin()

        if self._precision_flag == 16 and self._accelerator_flag == "cpu":
            rank_zero_warn(
                "You passed `Trainer(accelerator='cpu', precision=16)` but native AMP is not supported on CPU."
                " Using `precision='bf16'` instead."
            )
            self._precision_flag = "bf16"

        if self._precision_flag in (16, "bf16"):
            rank_zero_info(
                f"Using 16bit {self._amp_type_flag.value} Automatic Mixed Precision (AMP)"  # type: ignore
                if self._precision_flag == 16
                else "Using bfloat16 Automatic Mixed Precision (AMP)"
            )

            if self._amp_type_flag == AMPType.NATIVE:
                device = "cpu" if self._accelerator_flag == "cpu" else "cuda"

                if isinstance(self.strategy, (DDPShardedStrategy, DDPSpawnShardedStrategy)):
                    return ShardedNativeMixedPrecisionPlugin(self._precision_flag, device)
                if isinstance(self.strategy, DDPFullyShardedStrategy):
                    return FullyShardedNativeMixedPrecisionPlugin(self._precision_flag, device)
                return NativeMixedPrecisionPlugin(self._precision_flag, device)

            if self._amp_type_flag == AMPType.APEX:
                self._amp_level_flag = self._amp_level_flag or "O2"
                return ApexMixedPrecisionPlugin(self._amp_level_flag)

        raise RuntimeError("No precision set")

    def _validate_precision_choice(self) -> None:
        """Validate the combination of choices for precision, AMP type, and accelerator."""
        # TODO: change exception type to ImpactableConfigurationException
        if isinstance(self.accelerator, IPUAccelerator):
            if self._precision_flag not in (16, 32):
                raise MisconfigurationException(
                    f"`Trainer(accelerator='ipu', precision={self._precision_flag!r})` is not supported."
                )
        if isinstance(self.accelerator, TPUAccelerator):
            if self._precision_flag == 64:
                raise MisconfigurationException(
                    "`Trainer(accelerator='tpu', precision=64)` is not implemented."
                    " Please, open an issue in `https://github.com/PyTorchLightning/pytorch-lightning/issues`"
                    " requesting this feature."
                )
            if self._precision_plugin_flag and not isinstance(
                self._precision_plugin_flag, (TPUPrecisionPlugin, TPUBf16PrecisionPlugin)
            ):
                raise ValueError(
                    f"The `TPUAccelerator` can only be used with a `TPUPrecisionPlugin`,"
                    f" found: {self._precision_plugin_flag}."
                )
        if (
            self._precision_flag == 16
            and isinstance(self.accelerator, CPUAccelerator)
            and self._amp_type_flag == AMPType.APEX
        ):
            raise MisconfigurationException(
                "You passed `Trainer(accelerator='cpu', precision=16, amp_type='apex')`"
                " but apex AMP not supported on CPU."
            )
        if self._precision_flag == "bf16" and self._amp_type_flag != AMPType.NATIVE:
            raise MisconfigurationException(
                f"You passed `Trainer(amp_type={self._amp_type_flag.value!r}, precision='bf16')` but "  # type: ignore
                "it's not supported. Try using `amp_type='native'` instead."
            )
        if self._precision_flag in (16, "bf16") and self._amp_type_flag == AMPType.APEX:
            if isinstance(self.strategy, (DDPShardedStrategy, DDPSpawnShardedStrategy, DDPFullyShardedStrategy)):
                raise MisconfigurationException(
                    "Sharded plugins are not supported with apex, please switch to `amp_backend='native'`."
                )

    def _lazy_init_strategy(self) -> None:
        """Lazily set missing attributes on the previously instantiated strategy."""
        self.strategy.accelerator = self.accelerator
        if self.precision_plugin:
            self.strategy.precision_plugin = self.precision_plugin
        if self.checkpoint_io:
            self.strategy.checkpoint_io = self.checkpoint_io
        if hasattr(self.strategy, "cluster_environment"):
            self.strategy.cluster_environment = self.cluster_environment
        if hasattr(self.strategy, "parallel_devices"):
            if self.strategy.parallel_devices:
                self._parallel_devices = self.strategy.parallel_devices
            else:
                self.strategy.parallel_devices = self._parallel_devices
        if hasattr(self.strategy, "num_nodes"):
            self.strategy._num_nodes = self._num_nodes_flag
        if hasattr(self.strategy, "sync_batchnorm"):
            self.strategy.sync_batchnorm = self.sync_batchnorm
        if hasattr(self.strategy, "set_world_ranks"):
            self.strategy.set_world_ranks()
        self.strategy._configure_launcher()

        from pytorch_lightning.utilities import _IS_INTERACTIVE

        # TODO move is_compatible logic to strategy API
        interactive_compatible_strategy = (
            DataParallelStrategy.strategy_name,
            DDPSpawnStrategy.strategy_name,
            DDPSpawnShardedStrategy.strategy_name,
            TPUSpawnStrategy.strategy_name,
        )
        if _IS_INTERACTIVE and self.strategy.strategy_name not in interactive_compatible_strategy:
            raise MisconfigurationException(
                f"`Trainer(strategy={self.strategy.strategy_name!r})` or"
                f" `Trainer(accelerator={self.strategy.strategy_name!r})` is not compatible with an interactive"
                " environment. Run your code as a script, or choose one of the compatible backends:"
                f" {', '.join(interactive_compatible_strategy)}."
                " In case you are spawning processes yourself, make sure to include the Trainer"
                " creation inside the worker function."
            )

        # TODO: should be moved to _check_strategy_and_fallback().
        # Current test check precision first, so keep this check here to meet error order
        if isinstance(self.accelerator, TPUAccelerator) and not isinstance(
            self.strategy, (SingleTPUStrategy, TPUSpawnStrategy)
        ):
            raise ValueError(
                "The `TPUAccelerator` can only be used with a `SingleTPUStrategy` or `TPUSpawnStrategy`,"
                f" found {self.strategy}."
            )

    """The following properties are here for backward-compatibility and will be deprecated and removed in favor
    of accessing this information through the strategy/accelerator directly."""
    # TODO: deprecate all properties below

    @property
    def parallel_devices(self) -> List[Union[torch.device, int]]:
        return self._parallel_devices

    @property
    def device_type(self) -> str:
        if isinstance(self.accelerator, CPUAccelerator):
            return "cpu"
        if isinstance(self.accelerator, GPUAccelerator):
            return "gpu"
        if isinstance(self.accelerator, TPUAccelerator):
            return "tpu"
        if isinstance(self.accelerator, IPUAccelerator):
            return "ipu"

    @property
    def num_nodes(self) -> int:
        return self._num_nodes_flag

    @property
    def num_processes(self) -> int:
        return self.devices if self.devices is not None else 1

    @property
    def root_gpu(self) -> Optional[int]:
        return (
            self.strategy.root_device.index
            if not isinstance(self.accelerator, (IPUAccelerator, TPUAccelerator))
            else None
        )

    @property
    def devices(self) -> int:
        if isinstance(self.strategy, SingleDeviceStrategy):
            return 1
        elif isinstance(self.strategy, ParallelStrategy):
            return len(self.strategy.parallel_devices)
        return 0

    @property
    def tpu_cores(self) -> Optional[Union[List[int], int]]:
        if isinstance(self.accelerator, TPUAccelerator):
            return self._tpu_cores  # type: ignore
        return 0

    @property
    def tpu_id(self) -> Optional[int]:
        if isinstance(self.accelerator, TPUAccelerator):
            if isinstance(self._tpu_cores, list):
                return self._tpu_cores[0]
        return None

    @property
    def num_ipus(self) -> int:
        if isinstance(self.accelerator, IPUAccelerator):
            return self.devices
        return 0

    @property
    def num_gpus(self) -> int:
        if isinstance(self.accelerator, GPUAccelerator):
            return self.devices
        return 0

    @property
    def gpus(self) -> Optional[Union[List[int], str, int]]:
        return self._gpus

    @property
    def parallel_device_ids(self) -> List[int]:
        return [i for i in range(len(self.parallel_devices))] if isinstance(self.accelerator, GPUAccelerator) else []

    @property
    def is_distributed(self) -> bool:
        # Used for custom plugins.
        # Custom plugins should implement is_distributed property.
        if hasattr(self.strategy, "is_distributed") and not isinstance(self.accelerator, TPUAccelerator):
            return self.strategy.is_distributed
        distributed_strategy = (
            DDP2Strategy,
            DDPStrategy,
            DDPSpawnShardedStrategy,
            DDPShardedStrategy,
            DDPFullyShardedStrategy,
            DDPSpawnStrategy,
            DeepSpeedStrategy,
            TPUSpawnStrategy,
            HorovodStrategy,
        )
        is_distributed = isinstance(self.strategy, distributed_strategy)
        if isinstance(self.accelerator, TPUAccelerator):
            is_distributed |= self.strategy.is_distributed
        return is_distributed

    @property
    def has_ipu(self) -> bool:
        return isinstance(self.accelerator, IPUAccelerator) and isinstance(self.strategy, IPUStrategy)

    @property
    def use_ipu(self) -> bool:
        return isinstance(self.accelerator, IPUAccelerator)

    @property
    def has_tpu(self) -> bool:
        return isinstance(self.accelerator, TPUAccelerator)

    @property
    def use_dp(self) -> bool:
        return isinstance(self.strategy, DataParallelStrategy)

    @property
    def _strategy_type(self) -> _StrategyType:
        return self.strategy.strategy_name<|MERGE_RESOLUTION|>--- conflicted
+++ resolved
@@ -94,7 +94,7 @@
         amp_type: str = "native",
         amp_level: Optional[str] = None,
         sync_batchnorm: bool = False,
-        benchmark: bool = False,
+        benchmark: Optional[bool] = None,
         replace_sampler_ddp: bool = True,
         deterministic: bool = False,
         num_processes: Optional[int] = None,  # deprecated
@@ -138,7 +138,8 @@
             C. TODO When multiple flag set to the same thing
         """
         # TODO: move to gpu accelerator
-        torch.backends.cudnn.benchmark = benchmark
+        if benchmark is not None:
+            torch.backends.cudnn.benchmark = benchmark
         self.replace_sampler_ddp = replace_sampler_ddp
         self.sync_batchnorm = sync_batchnorm
 
@@ -190,15 +191,8 @@
         self._check_strategy_and_fallback()
         self._init_strategy()
 
-<<<<<<< HEAD
-        # benchmarking
-        # TODO: should this be moved to GPU accelerator?
-        if self.benchmark is not None:
-            torch.backends.cudnn.benchmark = self.benchmark
-=======
         # 5. Instantiate Precision Plugin
         self.precision_plugin = self._check_and_init_precision()
->>>>>>> 6bc0e1da
 
         # 6. Instantiate Strategy - Part 2
         self._lazy_init_strategy()
