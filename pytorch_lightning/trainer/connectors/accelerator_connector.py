--- conflicted
+++ resolved
@@ -304,17 +304,16 @@
         return self._distrib_type == DistributedType.DEEPSPEED
 
     @property
-<<<<<<< HEAD
     def use_smdistributed(self) -> bool:
         return self.distributed_backend == DistributedType.DDP_SM
-=======
+      
+    @property
     def _is_sharded_training_type(self) -> bool:
         return isinstance(self.training_type_plugin, (DDPShardedPlugin, DDPSpawnShardedPlugin))
 
     @property
     def _is_fully_sharded_training_type(self) -> bool:
         return isinstance(self.training_type_plugin, DDPFullyShardedPlugin)
->>>>>>> 8193bae6
 
     @property
     def is_distributed(self) -> bool:
@@ -489,20 +488,12 @@
             plugin = DataParallelPlugin(parallel_devices=self.parallel_devices)
         elif self.use_horovod:
             plugin = HorovodPlugin(parallel_devices=self.parallel_devices)
-<<<<<<< HEAD
         elif self.use_smdistributed:
             plugin = DDPSMPlugin(cluster_environment=self.cluster_environment, sync_batchnorm=self.sync_batchnorm)
-        elif self.on_tpu:
-            if isinstance(self.tpu_cores, list):
-                plugin = SingleTPUPlugin(self.tpu_id)
-            else:
-                plugin = TPUSpawnPlugin(parallel_devices=list(range(self.tpu_cores)))
-=======
         elif self.on_tpu and isinstance(self.tpu_cores, list):
             plugin = SingleTPUPlugin(self.tpu_id)
         elif self.on_ipu:
             plugin = IPUPlugin(parallel_devices=self.parallel_devices)
->>>>>>> 8193bae6
         else:
             single_gpu_ordinal = device_parser.determine_root_gpu_device(self.parallel_device_ids)
             plugin = SingleDevicePlugin(device=torch.device(f"cuda:{single_gpu_ordinal}" if self.on_gpu else "cpu"))
@@ -568,13 +559,10 @@
             env = SLURMEnvironment()
         elif TorchElasticEnvironment.is_using_torchelastic():
             env = TorchElasticEnvironment()
-<<<<<<< HEAD
         elif self.use_smdistributed:
             env = SMDistributedEnvironment()
-=======
         elif KubeflowEnvironment.is_using_kubeflow():
             env = KubeflowEnvironment()
->>>>>>> 8193bae6
         else:
             env = LightningEnvironment()
         return env
