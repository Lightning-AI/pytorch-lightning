--- conflicted
+++ resolved
@@ -30,12 +30,7 @@
     DataParallelPlugin,
     DDP2Plugin,
     DDPFullyShardedStrategy,
-<<<<<<< HEAD
-    DDPPlugin,
     DDPShardedStrategy,
-=======
-    DDPShardedPlugin,
->>>>>>> 9da78a94
     DDPSpawnPlugin,
     DDPSpawnShardedPlugin,
     DDPStrategy,
@@ -727,11 +722,7 @@
             if use_tpu_spawn:
                 ddp_strategy_cls = TPUSpawnStrategy
             elif use_ddp_sharded:
-<<<<<<< HEAD
-                ddp_plugin_cls = DDPShardedStrategy
-=======
-                ddp_strategy_cls = DDPShardedPlugin
->>>>>>> 9da78a94
+                ddp_strategy_cls = DDPShardedStrategy
             elif use_ddp_sharded_spawn:
                 ddp_strategy_cls = DDPSpawnShardedPlugin
             elif (
