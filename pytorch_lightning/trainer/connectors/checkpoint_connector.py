--- conflicted
+++ resolved
@@ -34,9 +34,6 @@
     def __init__(self, trainer, resume_from_checkpoint: Optional[Union[str, Path]] = None):
         self.trainer = trainer
         self.resume_checkpoint_path = resume_from_checkpoint
-<<<<<<< HEAD
-        # used to validate checkpointing logic
-        self.has_trained = False
         self._loaded_checkpoint = dict()
 
     @property
@@ -46,17 +43,6 @@
         if max_version is not None:
             return os.path.join(dir_path_hpc, f"hpc_ckpt_{max_version}.ckpt")
 
-=======
-        self._loaded_checkpoint = dict()
-
-    @property
-    def hpc_resume_path(self) -> Optional[str]:
-        dir_path_hpc = str(self.trainer.weights_save_path)
-        max_version = self.max_ckpt_version_in_folder(dir_path_hpc, "hpc_ckpt_")
-        if max_version is not None:
-            return os.path.join(dir_path_hpc, f"hpc_ckpt_{max_version}.ckpt")
-
->>>>>>> db2a6e54
     def resume_start(self) -> None:
         """
         Attempts to pre-load the checkpoint file to memory, with the source path determined in this priority:
@@ -93,17 +79,10 @@
 
         # clear cache after restore
         torch.cuda.empty_cache()
-<<<<<<< HEAD
 
         # wait for all to catch up
         self.trainer.training_type_plugin.barrier("CheckpointConnector.resume_end")
 
-=======
-
-        # wait for all to catch up
-        self.trainer.training_type_plugin.barrier("CheckpointConnector.resume_end")
-
->>>>>>> db2a6e54
     def restore(self, checkpoint_path: Optional[Union[Path, str]] = None) -> None:
         """
         Attempt to restore everything at once from a 'PyTorch-Lightning checkpoint' file
@@ -131,21 +110,12 @@
         # restore training state
         self.restore_training_state()
         self.resume_end()
-<<<<<<< HEAD
 
     def restore_datamodule(self) -> None:
         """ Calls hooks on the datamodule to give it a chance to restore its state from the checkpoint. """
         if not self._loaded_checkpoint:
             return
 
-=======
-
-    def restore_datamodule(self) -> None:
-        """ Calls hooks on the datamodule to give it a chance to restore its state from the checkpoint. """
-        if not self._loaded_checkpoint:
-            return
-
->>>>>>> db2a6e54
         datamodule = self.trainer.datamodule
         if datamodule is not None:
             datamodule.on_load_checkpoint(self._loaded_checkpoint)
@@ -176,17 +146,10 @@
         checkpoint = self._loaded_checkpoint
         if checkpoint_path is not None:
             checkpoint = self.trainer.training_type_plugin.load_checkpoint_file(checkpoint_path)
-<<<<<<< HEAD
 
         self.trainer.lightning_module.on_load_checkpoint(checkpoint)
         self.trainer.training_type_plugin.load_model_state_dict(checkpoint)
 
-=======
-
-        self.trainer.lightning_module.on_load_checkpoint(checkpoint)
-        self.trainer.training_type_plugin.load_model_state_dict(checkpoint)
-
->>>>>>> db2a6e54
     def restore_training_state(self) -> None:
         """
         Restore the trainer state from the pre-loaded checkpoint. This includes the precision settings, loop progress,
@@ -194,21 +157,12 @@
         """
         if not self._loaded_checkpoint:
             return
-<<<<<<< HEAD
 
         # restore precision plugin (scaler etc.)
         self.trainer.precision_plugin.on_load_checkpoint(self._loaded_checkpoint)
         # restore progress (loops etc.)
         self.restore_progress()
 
-=======
-
-        # restore precision plugin (scaler etc.)
-        self.trainer.precision_plugin.on_load_checkpoint(self._loaded_checkpoint)
-        # restore progress (loops etc.)
-        self.restore_progress()
-
->>>>>>> db2a6e54
         self.restore_optimizers_and_schedulers()
 
     def restore_callbacks(self) -> None:
