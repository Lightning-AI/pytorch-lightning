--- conflicted
+++ resolved
@@ -195,7 +195,6 @@
         if not self._loaded_checkpoint:
             return
 
-<<<<<<< HEAD
         if self.trainer.state.fn == TrainerFn.FITTING:
             self.trainer.fit_loop.global_step = self._loaded_checkpoint["global_step"]
             self.trainer.fit_loop.current_epoch = self._loaded_checkpoint["epoch"]
@@ -203,6 +202,7 @@
             # crash if max_epochs is lower then the current epoch from the checkpoint
             if (
                 FitLoop._is_max_limit_enabled(self.trainer.max_epochs)
+                and self.trainer.max_epochs is not None
                 and self.trainer.current_epoch > self.trainer.max_epochs
             ):
                 raise MisconfigurationException(
@@ -214,36 +214,7 @@
             # Inequality deals with different global step for odd vs even num_training_batches
             self.trainer.accumulate_grad_batches = self.trainer.accumulation_scheduler.get_accumulate_grad_batches(
                 self.trainer.current_epoch
-=======
-        self.trainer.fit_loop.global_step = self._loaded_checkpoint["global_step"]
-        self.trainer.fit_loop.current_epoch = self._loaded_checkpoint["epoch"]
-
-        # crash if max_epochs is lower then the current epoch from the checkpoint
-        if (
-            FitLoop._is_max_limit_enabled(self.trainer.max_epochs)
-            and self.trainer.max_epochs is not None
-            and self.trainer.current_epoch > self.trainer.max_epochs
-        ):
-            raise MisconfigurationException(
-                f"You restored a checkpoint with current_epoch={self.trainer.current_epoch},"
-                f" but you have set Trainer(max_epochs={self.trainer.max_epochs})."
-            )
-
-        # Division deals with global step stepping once per accumulated batch
-        # Inequality deals with different global step for odd vs even num_training_batches
-        self.trainer.accumulate_grad_batches = self.trainer.accumulation_scheduler.get_accumulate_grad_batches(
-            self.trainer.current_epoch
-        )
-        n_accum = 1 if self.trainer.accumulate_grad_batches is None else self.trainer.accumulate_grad_batches
-        expected_steps = self.trainer.num_training_batches / n_accum
-        if self.trainer.num_training_batches != 0 and self.trainer.global_step % expected_steps > 1:
-            rank_zero_warn(
-                "You're resuming from a checkpoint that ended mid-epoch."
-                " Training will start from the beginning of the next epoch."
-                " This can cause unreliable results if further training is done,"
-                " consider using an end of epoch checkpoint."
->>>>>>> 86c03357
-            )
+
             n_accum = 1 if self.trainer.accumulate_grad_batches is None else self.trainer.accumulate_grad_batches
             expected_steps = self.trainer.num_training_batches / n_accum
             if self.trainer.num_training_batches != 0 and self.trainer.global_step % expected_steps > 1:
