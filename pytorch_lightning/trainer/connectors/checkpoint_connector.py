# Copyright The PyTorch Lightning team.
#
# Licensed under the Apache License, Version 2.0 (the "License");
# you may not use this file except in compliance with the License.
# You may obtain a copy of the License at
#
#     http://www.apache.org/licenses/LICENSE-2.0
#
# Unless required by applicable law or agreed to in writing, software
# distributed under the License is distributed on an "AS IS" BASIS,
# WITHOUT WARRANTIES OR CONDITIONS OF ANY KIND, either express or implied.
# See the License for the specific language governing permissions and
# limitations under the License.

import logging
import os
import re
from typing import Any, Dict, Optional

import torch
from torchmetrics import Metric

import pytorch_lightning as pl
from pytorch_lightning.plugins.environments import SLURMEnvironment
from pytorch_lightning.plugins.precision import ApexMixedPrecisionPlugin, NativeMixedPrecisionPlugin
from pytorch_lightning.trainer.states import TrainerFn
from pytorch_lightning.utilities import _OMEGACONF_AVAILABLE
from pytorch_lightning.utilities.cloud_io import get_filesystem
from pytorch_lightning.utilities.exceptions import MisconfigurationException
from pytorch_lightning.utilities.imports import _fault_tolerant_training
from pytorch_lightning.utilities.migration import pl_legacy_patch
from pytorch_lightning.utilities.rank_zero import rank_zero_deprecation, rank_zero_info
from pytorch_lightning.utilities.types import _PATH
from pytorch_lightning.utilities.upgrade_checkpoint import KEYS_MAPPING as DEPRECATED_CHECKPOINT_KEYS

if _OMEGACONF_AVAILABLE:
    from omegaconf import Container


log: logging.Logger = logging.getLogger(__name__)


class CheckpointConnector:
    def __init__(self, trainer: "pl.Trainer", resume_from_checkpoint: Optional[_PATH] = None) -> None:
        self.trainer = trainer
        self.resume_checkpoint_path: Optional[_PATH] = None
        # TODO: remove resume_from_checkpoint_fit_path in v2.0
        self.resume_from_checkpoint_fit_path: Optional[_PATH] = resume_from_checkpoint
        if resume_from_checkpoint is not None:
            rank_zero_deprecation(
                "Setting `Trainer(resume_from_checkpoint=)` is deprecated in v1.5 and"
                " will be removed in v1.7. Please pass `Trainer.fit(ckpt_path=)` directly instead."
            )
        self._loaded_checkpoint: Dict[str, Any] = {}

    @property
    def _hpc_resume_path(self) -> Optional[str]:
        # TODO: in v1.8 set this equal to self.trainer.default_root_dir
        dir_path_hpc = self.trainer._weights_save_path_internal
        fs = get_filesystem(dir_path_hpc)
        if not fs.isdir(dir_path_hpc):
            return None
        dir_path_hpc = str(dir_path_hpc)
        max_version = self.__max_ckpt_version_in_folder(dir_path_hpc, "hpc_ckpt_")
        if max_version is not None:
            return os.path.join(dir_path_hpc, f"hpc_ckpt_{max_version}.ckpt")

    def resume_start(self, checkpoint_path: Optional[_PATH] = None) -> None:
        """Attempts to pre-load the checkpoint file to memory, with the source path determined in this priority:

        1. from HPC weights if found
        2. from fault-tolerant auto-saved checkpoint if found
        3. from `checkpoint_path` file if provided
        4. don't restore
        """
        self.resume_checkpoint_path = self._hpc_resume_path or checkpoint_path
        checkpoint_path = self.resume_checkpoint_path
        if not checkpoint_path:
            log.detail("`checkpoint_path` not specified. Skipping checkpoint loading.")
            return

        rank_zero_info(f"Restoring states from the checkpoint path at {checkpoint_path}")
        self._loaded_checkpoint = self._load_and_validate_checkpoint(checkpoint_path)

    def _load_and_validate_checkpoint(self, checkpoint_path: _PATH) -> Dict[str, Any]:
        with pl_legacy_patch():
            loaded_checkpoint = self.trainer.strategy.load_checkpoint(checkpoint_path)
        if any(key in loaded_checkpoint for key in DEPRECATED_CHECKPOINT_KEYS):
            raise ValueError(
                "The checkpoint you're attempting to load follows an"
                " outdated schema. You can upgrade to the current schema by running"
                " `python -m pytorch_lightning.utilities.upgrade_checkpoint --file model.ckpt`"
                " where `model.ckpt` is your checkpoint file."
            )
        return loaded_checkpoint

    def resume_end(self) -> None:
        """Signal the connector that all states have resumed and memory for the checkpoint object can be
        released."""
        assert self.trainer.state.fn is not None
        if self.resume_checkpoint_path:
            if self.trainer.state.fn == TrainerFn.FITTING:
                rank_zero_info(f"Restored all states from the checkpoint file at {self.resume_checkpoint_path}")
            elif self.trainer.state.fn in (TrainerFn.VALIDATING, TrainerFn.TESTING, TrainerFn.PREDICTING):
                rank_zero_info(f"Loaded model weights from checkpoint at {self.resume_checkpoint_path}")
        # TODO: remove resume_from_checkpoint_fit_path in v2.0
        if (
            self.trainer.state.fn == TrainerFn.FITTING
            and self.resume_checkpoint_path == self.resume_from_checkpoint_fit_path
        ):
            self.resume_from_checkpoint_fit_path = None
        self.resume_checkpoint_path = None
        self._loaded_checkpoint = {}

        # clear cache after restore
        torch.cuda.empty_cache()

        # wait for all to catch up
        self.trainer.strategy.barrier("CheckpointConnector.resume_end")

    def restore(self, checkpoint_path: Optional[_PATH] = None) -> None:
        """Attempt to restore everything at once from a 'PyTorch-Lightning checkpoint' file through file-read and
        state-restore, in this priority:

        1. from HPC weights if found
        2. from `checkpoint_path` file if provided
        3. don't restore

        All restored states are listed in return value description of `dump_checkpoint`.

        Args:
            checkpoint_path: Path to a PyTorch Lightning checkpoint file.
        """
        self.resume_start(checkpoint_path)

        # restore module states
        self.restore_datamodule()
        self.restore_model()

        # restore callback states
        self.restore_callbacks()

        # restore training state
        self.restore_training_state()
        self.resume_end()

    def restore_datamodule(self) -> None:
        """Calls hooks on the datamodule to give it a chance to restore its state from the checkpoint."""
        if not self._loaded_checkpoint:
            return

        datamodule = self.trainer.datamodule
        if datamodule is not None:
            datamodule.on_load_checkpoint(self._loaded_checkpoint)
            if datamodule.__class__.__qualname__ in self._loaded_checkpoint:
                datamodule.load_state_dict(self._loaded_checkpoint[datamodule.__class__.__qualname__])

    def restore_model(self) -> None:
        """Restores a model's weights from a PyTorch Lightning checkpoint.

        Hooks are called first to give the LightningModule a chance to modify the contents, then finally the model gets
        updated with the loaded weights.
        """
        if not self._loaded_checkpoint:
            return

        model = self.trainer.lightning_module

        # hook: give user access to checkpoint if needed.
        self.trainer._call_lightning_module_hook("on_load_checkpoint", self._loaded_checkpoint)

        # TODO: remove this in v1.8.
        # call hpc specific hook
        if self._hpc_resume_path is not None:
            model.on_hpc_load(self._loaded_checkpoint)

        # restore model state_dict
        self.trainer.strategy.load_model_state_dict(self._loaded_checkpoint)

        # reset metrics states on non-rank 0 as all states have been accumulated on rank 0 via syncing on checkpointing.
        if not self.trainer.is_global_zero:
            for module in self.trainer.lightning_module.modules():
                if isinstance(module, Metric):
                    module.reset()

    def restore_training_state(self) -> None:
        """Restore the trainer state from the pre-loaded checkpoint.

        This includes the precision settings, loop progress, optimizer states and learning rate scheduler states.
        """
        if not self._loaded_checkpoint:
            return

        # restore precision plugin (scaler etc.)
        self.restore_precision_plugin_state()

        # restore loops and their progress
        self.restore_loops()

        assert self.trainer.state.fn is not None
        if self.trainer.state.fn == TrainerFn.FITTING:
            # restore optimizers and schedulers state
            self.restore_optimizers_and_schedulers()

    def restore_precision_plugin_state(self) -> None:
        """Restore the precision plugin state from the pre-loaded checkpoint."""
        prec_plugin = self.trainer.precision_plugin
        prec_plugin.on_load_checkpoint(self._loaded_checkpoint)
        if prec_plugin.__class__.__qualname__ in self._loaded_checkpoint:
            prec_plugin.load_state_dict(self._loaded_checkpoint[prec_plugin.__class__.__qualname__])

        # old checkpoints compatibility
        if "amp_scaling_state" in self._loaded_checkpoint and isinstance(prec_plugin, ApexMixedPrecisionPlugin):
            prec_plugin.load_state_dict(self._loaded_checkpoint["amp_scaling_state"])
        if "native_amp_scaling_state" in self._loaded_checkpoint and isinstance(
            prec_plugin, NativeMixedPrecisionPlugin
        ):
            prec_plugin.load_state_dict(self._loaded_checkpoint["native_amp_scaling_state"])

    def restore_callbacks(self) -> None:
        """Restores all callbacks from the pre-loaded checkpoint."""
        if not self._loaded_checkpoint:
            return

        self.trainer._call_callbacks_on_load_checkpoint(self._loaded_checkpoint)
        self.trainer._call_callbacks_load_state_dict(self._loaded_checkpoint)

    def restore_loops(self) -> None:
        """Restores the loop progress from the pre-loaded checkpoint.

        Calls hooks on the loops to give it a chance to restore its state from the checkpoint.
        """
        if not self._loaded_checkpoint:
            return

        fit_loop = self.trainer.fit_loop
        # set the `global_step` value for checkpoints before v1.6 without the progress tracking state.
        # it will be overwritten by the loop's state if it was also saved
        optimizer_loop = fit_loop.epoch_loop.batch_loop.optimizer_loop
        optimizer_loop.optim_progress.optimizer.step.total.completed = self._loaded_checkpoint["global_step"]
        # set the `current_epoch` value for checkpoints before v1.6 without the progress tracking state.
        # it will be overwritten by the loop's state if it was also saved
        fit_loop.epoch_progress.current.completed = self._loaded_checkpoint["epoch"]

        assert self.trainer.state.fn is not None
        state_dict = self._loaded_checkpoint.get("loops")
        if state_dict is not None:
            if self.trainer.state.fn in (TrainerFn.FITTING, TrainerFn.TUNING):
                fit_loop.load_state_dict(state_dict["fit_loop"])
            elif self.trainer.state.fn == TrainerFn.VALIDATING:
                self.trainer.validate_loop.load_state_dict(state_dict["validate_loop"])
            elif self.trainer.state.fn == TrainerFn.TESTING:
                self.trainer.test_loop.load_state_dict(state_dict["test_loop"])
            elif self.trainer.state.fn == TrainerFn.PREDICTING:
                self.trainer.predict_loop.load_state_dict(state_dict["predict_loop"])

        if self.trainer.state.fn != TrainerFn.FITTING:
            return

        # crash if max_epochs is lower then the current epoch from the checkpoint
        if (
            self.trainer.max_epochs != -1
            and self.trainer.max_epochs is not None
            and self.trainer.current_epoch > self.trainer.max_epochs
        ):
            raise MisconfigurationException(
                f"You restored a checkpoint with current_epoch={self.trainer.current_epoch},"
                f" but you have set Trainer(max_epochs={self.trainer.max_epochs})."
            )

    def restore_optimizers_and_schedulers(self) -> None:
        """Restores the optimizers and learning rate scheduler states from the pre-loaded checkpoint."""
        if not self._loaded_checkpoint:
            return

        if self.trainer.strategy.lightning_restore_optimizer:
            # validation
            if "optimizer_states" not in self._loaded_checkpoint:
                raise KeyError(
                    "Trying to restore optimizer state but checkpoint contains only the model."
                    " This is probably due to `ModelCheckpoint.save_weights_only` being set to `True`."
                )
            self.restore_optimizers()

        if "lr_schedulers" not in self._loaded_checkpoint:
            raise KeyError(
                "Trying to restore learning rate scheduler state but checkpoint contains only the model."
                " This is probably due to `ModelCheckpoint.save_weights_only` being set to `True`."
            )
        self.restore_lr_schedulers()

    def restore_optimizers(self) -> None:
        """Restores the optimizer states from the pre-loaded checkpoint."""
        if not self._loaded_checkpoint:
            return

        # restore the optimizers
        self.trainer.strategy.load_optimizer_state_dict(self._loaded_checkpoint)

    def restore_lr_schedulers(self) -> None:
        """Restores the learning rate scheduler states from the pre-loaded checkpoint."""
        if not self._loaded_checkpoint:
            return

        # restore the lr schedulers
        lr_schedulers = self._loaded_checkpoint["lr_schedulers"]
        for config, lrs_state in zip(self.trainer.lr_scheduler_configs, lr_schedulers):
            config.scheduler.load_state_dict(lrs_state)

    # ----------------------------------
    # PRIVATE OPS
    # ----------------------------------

    def dump_checkpoint(self, weights_only: bool = False) -> dict:
        """Creating a model checkpoint dictionary object from various component states.
        Args:
            weights_only: saving model weights only
        Return:
            structured dictionary: {
                'epoch':                     training epoch
                'global_step':               training global step
                'pytorch-lightning_version': The version of PyTorch Lightning that produced this checkpoint
                'callbacks':                 "callback specific state"[] # if not weights_only
                'optimizer_states':          "PT optim's state_dict"[]   # if not weights_only
                'lr_schedulers':             "PT sched's state_dict"[]   # if not weights_only
                'state_dict':                Model's state_dict (e.g. network weights)
                precision_plugin.__class__.__qualname__:  precision plugin state_dict # if not weights_only
                CHECKPOINT_HYPER_PARAMS_NAME:
                CHECKPOINT_HYPER_PARAMS_KEY:
                CHECKPOINT_HYPER_PARAMS_TYPE:
                something_cool_i_want_to_save: anything you define through model.on_save_checkpoint
                LightningDataModule.__class__.__qualname__: pl DataModule's state
            }
        """
        model = self.trainer.lightning_module

        checkpoint = {
            # the epoch and global step are saved for compatibility but they are not relevant for restoration
            "epoch": self.trainer.current_epoch,
            "global_step": self.trainer.global_step,
            "pytorch-lightning_version": pl.__version__,
            "state_dict": self._get_lightning_module_state_dict(),
            "loops": self._get_loops_state_dict(),
        }

        if not weights_only:
            # dump callbacks
            checkpoint["callbacks"] = self.trainer._call_callbacks_state_dict()

            optimizer_states = []
            for i, optimizer in enumerate(self.trainer.optimizers):
                # Rely on accelerator to dump optimizer state
                optimizer_state = self.trainer.strategy.optimizer_state(optimizer)
                optimizer_states.append(optimizer_state)

            checkpoint["optimizer_states"] = optimizer_states

            # dump lr schedulers
            lr_schedulers = []
            for config in self.trainer.lr_scheduler_configs:
                lr_schedulers.append(config.scheduler.state_dict())
            checkpoint["lr_schedulers"] = lr_schedulers

            # precision plugin
            prec_plugin = self.trainer.precision_plugin
            prec_plugin_state_dict = prec_plugin.state_dict()
            if prec_plugin_state_dict:
                checkpoint[prec_plugin.__class__.__qualname__] = prec_plugin_state_dict
            prec_plugin.on_save_checkpoint(checkpoint)

        # dump hyper-parameters
        if model.hparams:
            if hasattr(model, "_hparams_name"):
                checkpoint[pl.LightningModule.CHECKPOINT_HYPER_PARAMS_NAME] = model._hparams_name
            # dump arguments
            if _OMEGACONF_AVAILABLE and isinstance(model.hparams, Container):
                checkpoint[pl.LightningModule.CHECKPOINT_HYPER_PARAMS_KEY] = model.hparams
                checkpoint[pl.LightningModule.CHECKPOINT_HYPER_PARAMS_TYPE] = type(model.hparams)
            else:
                checkpoint[pl.LightningModule.CHECKPOINT_HYPER_PARAMS_KEY] = dict(model.hparams)

        # dump stateful datamodule
        datamodule = self.trainer.datamodule
        if datamodule is not None:
            datamodule_state_dict = datamodule.state_dict()
            if datamodule_state_dict:
                checkpoint[datamodule.__class__.__qualname__] = datamodule_state_dict

        # on_save_checkpoint hooks
<<<<<<< HEAD
        self.trainer._call_lightning_module_hook("on_save_checkpoint", checkpoint)
=======
        if not weights_only:
            # if state is returned from callback's on_save_checkpoint
            # it overrides the returned state from callback's state_dict
            # support for returning state in on_save_checkpoint
            # will be removed in v1.8
            self.trainer._call_callbacks_on_save_checkpoint(checkpoint)
        model.on_save_checkpoint(checkpoint)
>>>>>>> 52320097
        if datamodule is not None:
            datamodule.on_save_checkpoint(checkpoint)

        # TODO: remove this in v1.8.
        environment = self.trainer._accelerator_connector.cluster_environment
        if isinstance(environment, SLURMEnvironment) and environment.auto_requeue:
            model.on_hpc_save(checkpoint)

        return checkpoint

    def save_checkpoint(
        self, filepath: _PATH, weights_only: bool = False, storage_options: Optional[Any] = None
    ) -> None:
        """Save model/training states as a checkpoint file through state-dump and file-write.

        Args:
            filepath: write-target file's path
            weights_only: saving model weights only
            storage_options: parameter for how to save to storage, passed to ``CheckpointIO`` plugin
        """
        _checkpoint = self.dump_checkpoint(weights_only)
        self.trainer.strategy.save_checkpoint(_checkpoint, filepath, storage_options=storage_options)

    def _get_lightning_module_state_dict(self) -> Dict[str, torch.Tensor]:
        metrics = (
            [m for m in self.trainer.lightning_module.modules() if isinstance(m, Metric)]
            if _fault_tolerant_training()
            else []
        )

        for metric in metrics:
            metric.persistent(True)
            metric.sync()

        state_dict = self.trainer.strategy.lightning_module_state_dict()

        for metric in metrics:
            # sync can be a no-op (e.g. on cpu) so `unsync` would raise a user error exception if we don't check
            if metric._is_synced:
                metric.unsync()

        return state_dict

    def _get_loops_state_dict(self) -> Dict[str, Any]:
        return {
            "fit_loop": self.trainer.fit_loop.state_dict(),
            "validate_loop": self.trainer.validate_loop.state_dict(),
            "test_loop": self.trainer.test_loop.state_dict(),
            "predict_loop": self.trainer.predict_loop.state_dict(),
        }

    @staticmethod
    def __max_ckpt_version_in_folder(dir_path: _PATH, name_key: str = "ckpt_") -> Optional[int]:
        """List up files in `dir_path` with `name_key`, then yield maximum suffix number.

        Args:
            dir_path: path of directory which may contain files whose name include `name_key`
            name_key: file name prefix
        Returns:
            None if no-corresponding-file else maximum suffix number
        """

        # check directory existence
        fs = get_filesystem(dir_path)
        if not fs.exists(dir_path):
            return None

        # check corresponding file existence
        files = [os.path.basename(f["name"]) for f in fs.listdir(dir_path)]
        files = [x for x in files if name_key in x]
        if len(files) == 0:
            return None

        # extract suffix number
        ckpt_vs = []
        for name in files:
            name = name.split(name_key)[-1]
            name = re.sub("[^0-9]", "", name)
            ckpt_vs.append(int(name))

        return max(ckpt_vs)

    @staticmethod
    def __get_max_ckpt_path_from_folder(folder_path: _PATH) -> str:
        """Get path of maximum-epoch checkpoint in the folder."""

        max_suffix = CheckpointConnector.__max_ckpt_version_in_folder(folder_path)
        ckpt_number = max_suffix if max_suffix is not None else 0
        return f"{folder_path}/hpc_ckpt_{ckpt_number}.ckpt"

    @staticmethod
    def hpc_save_path(folderpath: _PATH) -> str:
        max_suffix = CheckpointConnector.__max_ckpt_version_in_folder(folderpath)
        ckpt_number = (max_suffix if max_suffix is not None else 0) + 1
        filepath = os.path.join(folderpath, f"hpc_ckpt_{ckpt_number}.ckpt")
        return filepath<|MERGE_RESOLUTION|>--- conflicted
+++ resolved
@@ -387,17 +387,13 @@
                 checkpoint[datamodule.__class__.__qualname__] = datamodule_state_dict
 
         # on_save_checkpoint hooks
-<<<<<<< HEAD
-        self.trainer._call_lightning_module_hook("on_save_checkpoint", checkpoint)
-=======
         if not weights_only:
             # if state is returned from callback's on_save_checkpoint
             # it overrides the returned state from callback's state_dict
             # support for returning state in on_save_checkpoint
             # will be removed in v1.8
             self.trainer._call_callbacks_on_save_checkpoint(checkpoint)
-        model.on_save_checkpoint(checkpoint)
->>>>>>> 52320097
+        self.trainer._call_lightning_module_hook("on_save_checkpoint", checkpoint)
         if datamodule is not None:
             datamodule.on_save_checkpoint(checkpoint)
 
