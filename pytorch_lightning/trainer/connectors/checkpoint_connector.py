# Copyright The PyTorch Lightning team.
#
# Licensed under the Apache License, Version 2.0 (the "License");
# you may not use this file except in compliance with the License.
# You may obtain a copy of the License at
#
#     http://www.apache.org/licenses/LICENSE-2.0
#
# Unless required by applicable law or agreed to in writing, software
# distributed under the License is distributed on an "AS IS" BASIS,
# WITHOUT WARRANTIES OR CONDITIONS OF ANY KIND, either express or implied.
# See the License for the specific language governing permissions and
# limitations under the License.

import os
import re
from pathlib import Path
from typing import Any, Dict, Optional, Union

import torch
from torchmetrics import Metric

import pytorch_lightning as pl
from pytorch_lightning.utilities import _OMEGACONF_AVAILABLE, rank_zero_deprecation, rank_zero_info, rank_zero_warn
from pytorch_lightning.utilities.cloud_io import atomic_save, get_filesystem
from pytorch_lightning.utilities.exceptions import MisconfigurationException
<<<<<<< HEAD
from pytorch_lightning.utilities.imports import _FAULT_TOLERANT_ENABLED
=======
from pytorch_lightning.utilities.imports import _fault_tolerant_training
>>>>>>> 5329b0d1
from pytorch_lightning.utilities.upgrade_checkpoint import KEYS_MAPPING as DEPRECATED_CHECKPOINT_KEYS

if _OMEGACONF_AVAILABLE:
    from omegaconf import Container


class CheckpointConnector:
    def __init__(self, trainer, resume_from_checkpoint: Optional[Union[str, Path]] = None):
        self.trainer = trainer
        self.resume_checkpoint_path = resume_from_checkpoint
        self._loaded_checkpoint = {}

    @property
    def hpc_resume_path(self) -> Optional[str]:
        dir_path_hpc = str(self.trainer.weights_save_path)
        max_version = self.max_ckpt_version_in_folder(dir_path_hpc, "hpc_ckpt_")
        if max_version is not None:
            return os.path.join(dir_path_hpc, f"hpc_ckpt_{max_version}.ckpt")

    def resume_start(self) -> None:
        """
        Attempts to pre-load the checkpoint file to memory, with the source path determined in this priority:

        1. from HPC weights if found
        2. from `resume_from_checkpoint` file if provided
        3. don't restore

        Raises:
            FileNotFoundError: If the path to the checkpoint file is provided but the file does not exist.
        """
        self.resume_checkpoint_path = self.hpc_resume_path or self.resume_checkpoint_path
        checkpoint_path = self.resume_checkpoint_path
        if not checkpoint_path:
            return

        # clear cache before restore
        torch.cuda.empty_cache()

        # Try to read the checkpoint file at `checkpoint_path`. If not exist, do not restore checkpoint.
        fs = get_filesystem(checkpoint_path)
        if not fs.exists(checkpoint_path):
            raise FileNotFoundError(f"Checkpoint at {checkpoint_path} not found. Aborting training.")

        rank_zero_info(f"Restoring states from the checkpoint file at {checkpoint_path}")
        self._loaded_checkpoint = self.trainer.training_type_plugin.load_checkpoint_file(checkpoint_path)

    def resume_end(self) -> None:
        """Signal the connector that all states have resumed and memory for the checkpoint object can be released."""
        if self.resume_checkpoint_path:
            rank_zero_info(f"Restored all states from the checkpoint file at {self.resume_checkpoint_path}")
        self.resume_checkpoint_path = None
        self._loaded_checkpoint = {}

        # clear cache after restore
        torch.cuda.empty_cache()

        # wait for all to catch up
        self.trainer.training_type_plugin.barrier("CheckpointConnector.resume_end")

    def restore(self, checkpoint_path: Optional[Union[Path, str]] = None) -> None:
        """
        Attempt to restore everything at once from a 'PyTorch-Lightning checkpoint' file
        through file-read and state-restore, in this priority:

        1. from HPC weights if found
        2. from `resume_from_checkpoint` file if provided
        3. don't restore

        All restored states are listed in return value description of `dump_checkpoint`.

        Args:
            checkpoint_path: Path to a PyTorch Lightning checkpoint file.
        """
        self.resume_checkpoint_path = checkpoint_path
        self.resume_start()

        # restore module states
        self.restore_datamodule()
        self.restore_model()

        # restore callback states
        self.restore_callbacks()

        # restore training state
        self.restore_training_state()
        self.resume_end()

    def restore_datamodule(self) -> None:
        """Calls hooks on the datamodule to give it a chance to restore its state from the checkpoint."""
        if not self._loaded_checkpoint:
            return

        datamodule = self.trainer.datamodule
        if datamodule is not None:
            datamodule.on_load_checkpoint(self._loaded_checkpoint)

    def restore_model(self) -> None:
        """
        Restores a model's weights from a PyTorch Lightning checkpoint. Hooks are called first go give
        the LightningModule a chance to modify the contents, then finally the model gets updated with
        the loaded weights.
        """
        if not self._loaded_checkpoint:
            return

        model = self.trainer.lightning_module

        # hook: give user access to checkpoint if needed.
        model.on_load_checkpoint(self._loaded_checkpoint)

        # call hpc specific hook
        if self.hpc_resume_path is not None:
            model.on_hpc_load(self._loaded_checkpoint)

        # restore model state_dict
        self.trainer.training_type_plugin.load_model_state_dict(self._loaded_checkpoint)

        # reset metrics states on non-rank 0 as all states have been accumulated on rank 0 via syncing on checkpointing.
        if not self.trainer.is_global_zero:
            for module in self.trainer.lightning_module.modules():
                if isinstance(module, Metric):
                    module.reset()

    def restore_model_weights(self, checkpoint_path: Optional[Union[str, Path]]) -> None:
        """Restore only the model weights."""
        checkpoint = self._loaded_checkpoint
        if checkpoint_path is not None:
            checkpoint = self.trainer.training_type_plugin.load_checkpoint_file(checkpoint_path)

        self.trainer.lightning_module.on_load_checkpoint(checkpoint)
        self.trainer.training_type_plugin.load_model_state_dict(checkpoint)

    def restore_training_state(self) -> None:
        """
        Restore the trainer state from the pre-loaded checkpoint. This includes the precision settings, loop progress,
        optimizer states and learning rate scheduler states.
        """
        if not self._loaded_checkpoint:
            return

        # restore precision plugin (scaler etc.)
        self.trainer.precision_plugin.on_load_checkpoint(self._loaded_checkpoint)
        # restore loops and their progress
        self.restore_loops()

        self.restore_optimizers_and_schedulers()

    def restore_callbacks(self) -> None:
        """Restores all callbacks from the pre-loaded checkpoint."""
        if not self._loaded_checkpoint:
            return

        if any(key in self._loaded_checkpoint for key in DEPRECATED_CHECKPOINT_KEYS):
            raise ValueError(
                "The checkpoint you're attempting to load follows an"
                " outdated schema. You can upgrade to the current schema by running"
                " `python -m pytorch_lightning.utilities.upgrade_checkpoint --file model.ckpt`"
                " where `model.ckpt` is your checkpoint file."
            )
        self.trainer.on_load_checkpoint(self._loaded_checkpoint)

    def restore_loops(self) -> None:
        """
        Restores the loop progress from the pre-loaded checkpoint.
        Calls hooks on the loops to give it a chance to restore its state from the checkpoint.
        """
        if not self._loaded_checkpoint:
            return

        self.trainer.fit_loop.global_step = self._loaded_checkpoint["global_step"]
        self.trainer.fit_loop.current_epoch = self._loaded_checkpoint["epoch"]

        # crash if max_epochs is lower then the current epoch from the checkpoint
        if self.trainer.max_epochs is not None and self.trainer.current_epoch > self.trainer.max_epochs:
            raise MisconfigurationException(
                f"You restored a checkpoint with current_epoch={self.trainer.current_epoch},"
                f" but you have set Trainer(max_epochs={self.trainer.max_epochs})."
            )

        # Division deals with global step stepping once per accumulated batch
        # Inequality deals with different global step for odd vs even num_training_batches
        self.trainer.accumulate_grad_batches = self.trainer.accumulation_scheduler.get_accumulate_grad_batches(
            self.trainer.current_epoch
        )
        n_accum = 1 if self.trainer.accumulate_grad_batches is None else self.trainer.accumulate_grad_batches
        expected_steps = self.trainer.num_training_batches / n_accum
        if self.trainer.num_training_batches != 0 and self.trainer.global_step % expected_steps > 1:
            rank_zero_warn(
                "You're resuming from a checkpoint that ended mid-epoch."
                " Training will start from the beginning of the next epoch."
                " This can cause unreliable results if further training is done,"
                " consider using an end of epoch checkpoint."
            )

        state_dict = self._loaded_checkpoint.get("loops")
        if state_dict:
            self.trainer.fit_loop.load_state_dict(state_dict["fit_loop"])
            self.trainer.validate_loop.load_state_dict(state_dict["validate_loop"])
            self.trainer.test_loop.load_state_dict(state_dict["test_loop"])
            self.trainer.predict_loop.load_state_dict(state_dict["predict_loop"])

    def restore_optimizers_and_schedulers(self) -> None:
        """Restores the optimizers and learning rate scheduler states from the pre-loaded checkpoint."""
        if (
            not self._loaded_checkpoint
            or not self.trainer.training_type_plugin.lightning_restore_optimizer_and_schedulers
        ):
            return

        # validation
        if "optimizer_states" not in self._loaded_checkpoint or "lr_schedulers" not in self._loaded_checkpoint:
            raise KeyError(
                "Trying to restore training state but checkpoint contains only the model."
                " This is probably due to `ModelCheckpoint.save_weights_only` being set to `True`."
            )
        self.restore_optimizers()
        self.restore_lr_schedulers()

    def restore_optimizers(self) -> None:
        """Restores the optimizer states from the pre-loaded checkpoint."""
        if not self._loaded_checkpoint:
            return

        # restore the optimizers
        self.trainer.training_type_plugin.load_optimizer_state_dict(self._loaded_checkpoint)
        for optimizer in self.trainer.optimizers:
            # move optimizer to GPU 1 weight at a time
            # avoids OOM
            if self.trainer.root_gpu is not None:
                for state in optimizer.state.values():
                    for k, v in state.items():
                        if isinstance(v, torch.Tensor):
                            state[k] = v.cuda(self.trainer.root_gpu)

    def restore_lr_schedulers(self) -> None:
        """Restores the learning rate scheduler states from the pre-loaded checkpoint."""
        if not self._loaded_checkpoint:
            return

        # restore the lr schedulers
        lr_schedulers = self._loaded_checkpoint["lr_schedulers"]
        for scheduler, lrs_state in zip(self.trainer.lr_schedulers, lr_schedulers):
            scheduler["scheduler"].load_state_dict(lrs_state)

    # ----------------------------------
    # PRIVATE OPS
    # ----------------------------------

    def hpc_save(self, folderpath: str, logger):
        # make sure the checkpoint folder exists
        folderpath = str(folderpath)  # because the tests pass a path object
        fs = get_filesystem(folderpath)
        fs.makedirs(folderpath, exist_ok=True)

        # save logger to make sure we get all the metrics
        logger.save()

        max_suffix = self.max_ckpt_version_in_folder(folderpath)
        ckpt_number = (max_suffix if max_suffix is not None else 0) + 1

        fs.makedirs(folderpath, exist_ok=True)
        filepath = os.path.join(folderpath, f"hpc_ckpt_{ckpt_number}.ckpt")

        # give model a chance to do something on hpc_save
        model = self.trainer.lightning_module
        checkpoint = self.dump_checkpoint()

        model.on_hpc_save(checkpoint)

        checkpoint = self.trainer.accelerator.on_save(checkpoint)

        # do the actual save
        # TODO: fix for anything with multiprocess DP, DDP, DDP2
        try:
            atomic_save(checkpoint, filepath)
        except AttributeError as err:
            if pl.LightningModule.CHECKPOINT_HYPER_PARAMS_KEY in checkpoint:
                del checkpoint[pl.LightningModule.CHECKPOINT_HYPER_PARAMS_KEY]
            rank_zero_warn(f"warning, `hyper_parameters` dropped from checkpoint. An attribute is not picklable {err}")
            atomic_save(checkpoint, filepath)

        return filepath

    def dump_checkpoint(self, weights_only: bool = False) -> dict:
        """Creating a model checkpoint dictionary object from various component states.
        Args:
            weights_only: saving model weights only
        Return:
            structured dictionary: {
                'epoch':                     training epoch
                'global_step':               training global step
                'pytorch-lightning_version': The version of PyTorch Lightning that produced this checkpoint
                'callbacks':                 "callback specific state"[] # if not weights_only
                'optimizer_states':          "PT optim's state_dict"[]   # if not weights_only
                'lr_schedulers':             "PT sched's state_dict"[]   # if not weights_only
                'native_amp_scaling_state':  PT amp's state_dict         # if not weights_only and use native amp
                'amp_scaling_state':         Apex's state_dict           # if not weights_only and use apex amp
                'state_dict':                Model's state_dict (e.g. network weights)
                CHECKPOINT_HYPER_PARAMS_NAME:
                CHECKPOINT_HYPER_PARAMS_KEY:
                CHECKPOINT_HYPER_PARAMS_TYPE:
                something_cool_i_want_to_save: anything you define through model.on_save_checkpoint
                LightningDataModule.__class__.__name__: pl DataModule's state
            }
        """

        # dump epoch/global_step/pytorch-lightning_version
        current_epoch = self.trainer.current_epoch
        global_step = self.trainer.global_step
        has_reached_max_steps = self.trainer.max_steps and self.trainer.max_steps <= global_step

        global_step += 1
        if not has_reached_max_steps:
            current_epoch += 1

        model = self.trainer.lightning_module

        checkpoint = {
            "epoch": current_epoch,
            "global_step": global_step,
            "pytorch-lightning_version": pl.__version__,
            "state_dict": self._get_lightning_module_state_dict(),
        }
<<<<<<< HEAD
        if _FAULT_TOLERANT_ENABLED:
=======
        if _fault_tolerant_training():
>>>>>>> 5329b0d1
            checkpoint["loops"] = self._get_loops_state_dict()

        if not weights_only:
            # dump callbacks
            checkpoint["callbacks"] = self.trainer.on_save_checkpoint(checkpoint)

            optimizer_states = []
            for i, optimizer in enumerate(self.trainer.optimizers):
                # Rely on accelerator to dump optimizer state
                optimizer_state = self.trainer.accelerator.optimizer_state(optimizer)
                optimizer_states.append(optimizer_state)

            checkpoint["optimizer_states"] = optimizer_states

            # dump lr schedulers
            lr_schedulers = []
            for scheduler in self.trainer.lr_schedulers:
                lr_schedulers.append(scheduler["scheduler"].state_dict())
            checkpoint["lr_schedulers"] = lr_schedulers

            self.trainer.precision_plugin.on_save_checkpoint(checkpoint)

        # dump hyper-parameters
        if model.hparams:
            if hasattr(model, "_hparams_name"):
                checkpoint[pl.LightningModule.CHECKPOINT_HYPER_PARAMS_NAME] = model._hparams_name
            # dump arguments
            if _OMEGACONF_AVAILABLE and isinstance(model.hparams, Container):
                checkpoint[pl.LightningModule.CHECKPOINT_HYPER_PARAMS_KEY] = model.hparams
                checkpoint[pl.LightningModule.CHECKPOINT_HYPER_PARAMS_TYPE] = type(model.hparams)
            else:
                checkpoint[pl.LightningModule.CHECKPOINT_HYPER_PARAMS_KEY] = dict(model.hparams)

        # give the model a chance to dump a few things
        model.on_save_checkpoint(checkpoint)
        if self.trainer.datamodule is not None:
            self.trainer.datamodule.on_save_checkpoint(checkpoint)

        return checkpoint

    def hpc_load(self, checkpoint_path: str) -> None:
        """
        Attempts to restore the full training and model state from a HPC checkpoint file.

        .. deprecated::v1.4
            Will be removed in v1.6. Use :meth:`restore` instead.
        """
        rank_zero_deprecation(
            "`CheckpointConnector.hpc_load()` was deprecated in v1.4 and will be removed in v1.6."
            " Use `CheckpointConnector.restore()` instead."
        )
        self.restore(checkpoint_path)

    def max_ckpt_version_in_folder(self, dir_path: Union[str, Path], name_key: str = "ckpt_") -> Optional[int]:
        """List up files in `dir_path` with `name_key`, then yield maximum suffix number.
        Args:
            dir_path: path of directory which may contain files whose name include `name_key`
            name_key: file name prefix
        Returns:
            None if no-corresponding-file else maximum suffix number
        """

        # check directory existence
        fs = get_filesystem(dir_path)
        if not fs.exists(dir_path):
            return None

        # check corresponding file existence
        files = [os.path.basename(f["name"]) for f in fs.listdir(dir_path)]
        files = [x for x in files if name_key in x]
        if len(files) == 0:
            return None

        # extract suffix number
        ckpt_vs = []
        for name in files:
            name = name.split(name_key)[-1]
            name = re.sub("[^0-9]", "", name)
            ckpt_vs.append(int(name))

        return max(ckpt_vs)

    def get_max_ckpt_path_from_folder(self, folder_path: Union[str, Path]) -> str:
        """Get path of maximum-epoch checkpoint in the folder."""

        max_suffix = self.max_ckpt_version_in_folder(folder_path)
        ckpt_number = max_suffix if max_suffix is not None else 0
        return f"{folder_path}/hpc_ckpt_{ckpt_number}.ckpt"

    def save_checkpoint(self, filepath, weights_only: bool = False) -> None:
        """Save model/training states as a checkpoint file through state-dump and file-write.

        Args:
            filepath: write-target file's path
            weights_only: saving model weights only
        """
        _checkpoint = self.dump_checkpoint(weights_only)
        self.trainer.accelerator.save_checkpoint(_checkpoint, filepath)

    def _get_lightning_module_state_dict(self) -> Dict[str, torch.Tensor]:
        metrics = (
            [m for m in self.trainer.lightning_module.modules() if isinstance(m, Metric)]
<<<<<<< HEAD
            if _FAULT_TOLERANT_ENABLED
=======
            if _fault_tolerant_training()
>>>>>>> 5329b0d1
            else []
        )

        for metric in metrics:
            metric.persistent(True)
            metric.sync()

        state_dict = self.trainer.accelerator.lightning_module_state_dict()

        for metric in metrics:
            # sync can be a no-op (e.g. on cpu) so `unsync` would raise a user error exception if we don't check
            if metric._is_synced:
                metric.unsync()

        return state_dict

    def _get_loops_state_dict(self) -> Dict[str, Any]:
        return {
            "fit_loop": self.trainer.fit_loop.state_dict(),
            "validate_loop": self.trainer.validate_loop.state_dict(),
            "test_loop": self.trainer.test_loop.state_dict(),
            "predict_loop": self.trainer.predict_loop.state_dict(),
        }<|MERGE_RESOLUTION|>--- conflicted
+++ resolved
@@ -24,11 +24,7 @@
 from pytorch_lightning.utilities import _OMEGACONF_AVAILABLE, rank_zero_deprecation, rank_zero_info, rank_zero_warn
 from pytorch_lightning.utilities.cloud_io import atomic_save, get_filesystem
 from pytorch_lightning.utilities.exceptions import MisconfigurationException
-<<<<<<< HEAD
-from pytorch_lightning.utilities.imports import _FAULT_TOLERANT_ENABLED
-=======
 from pytorch_lightning.utilities.imports import _fault_tolerant_training
->>>>>>> 5329b0d1
 from pytorch_lightning.utilities.upgrade_checkpoint import KEYS_MAPPING as DEPRECATED_CHECKPOINT_KEYS
 
 if _OMEGACONF_AVAILABLE:
@@ -352,11 +348,7 @@
             "pytorch-lightning_version": pl.__version__,
             "state_dict": self._get_lightning_module_state_dict(),
         }
-<<<<<<< HEAD
-        if _FAULT_TOLERANT_ENABLED:
-=======
         if _fault_tolerant_training():
->>>>>>> 5329b0d1
             checkpoint["loops"] = self._get_loops_state_dict()
 
         if not weights_only:
@@ -459,11 +451,7 @@
     def _get_lightning_module_state_dict(self) -> Dict[str, torch.Tensor]:
         metrics = (
             [m for m in self.trainer.lightning_module.modules() if isinstance(m, Metric)]
-<<<<<<< HEAD
-            if _FAULT_TOLERANT_ENABLED
-=======
             if _fault_tolerant_training()
->>>>>>> 5329b0d1
             else []
         )
 
