--- conflicted
+++ resolved
@@ -120,6 +120,9 @@
         # restore training state
         self.restore_training_state(checkpoint)
 
+        rank_zero_info(f"Restore states from the checkpoint file at {checkpoint_path}")
+        return True
+
     def restore_model_state(self, model: LightningModule, checkpoint) -> None:
         """
         Restore model states from a 'PyTorch-Lightning checkpoint' dictionary object
@@ -135,24 +138,6 @@
         # restore the state_dict on the model
         model.load_state_dict(checkpoint['state_dict'])
 
-<<<<<<< HEAD
-        if on_gpu:
-            model.cuda(self.trainer.root_gpu)
-
-        # restore amp scaling
-        if self.trainer.amp_backend == AMPType.NATIVE and 'native_amp_scaling_state' in checkpoint:
-            self.trainer.scaler.load_state_dict(checkpoint['native_amp_scaling_state'])
-        elif self.trainer.amp_backend == AMPType.APEX and 'amp_scaling_state' in checkpoint:
-            amp.load_state_dict(checkpoint['amp_scaling_state'])
-
-        # load training state (affects trainer only)
-        self.restore_training_state(checkpoint)
-
-        rank_zero_info(f"Restore states from the checkpoint file at {checkpoint_path}")
-        return True
-
-=======
->>>>>>> 41c9bee4
     def restore_training_state(self, checkpoint):
         """
         Restore trainer state.
