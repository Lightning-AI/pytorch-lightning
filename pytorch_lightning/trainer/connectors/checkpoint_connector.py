--- conflicted
+++ resolved
@@ -60,13 +60,8 @@
             rank_zero_info(f'restored hpc model from: {checkpoint_path}')
 
         # 2. Attempt to restore states from `resume_from_checkpoint` file
-<<<<<<< HEAD
         elif self.resume_checkpoint_path is not None:
-            self.restore(self.resume_checkpoint_path, on_gpu=self.trainer._device_type == DeviceType.GPU)
-=======
-        elif self.trainer.resume_from_checkpoint is not None:
-            self.restore(self.trainer.resume_from_checkpoint)
->>>>>>> 8c32bf2d
+            self.restore(self.resume_checkpoint_path)
 
         # wait for all to catch up
         self.trainer.training_type_plugin.barrier('TrainerIOMixin.restore_weights')
