# Copyright The PyTorch Lightning team.
#
# Licensed under the Apache License, Version 2.0 (the "License");
# you may not use this file except in compliance with the License.
# You may obtain a copy of the License at
#
#     http://www.apache.org/licenses/LICENSE-2.0
#
# Unless required by applicable law or agreed to in writing, software
# distributed under the License is distributed on an "AS IS" BASIS,
# WITHOUT WARRANTIES OR CONDITIONS OF ANY KIND, either express or implied.
# See the License for the specific language governing permissions and
# limitations under the License.
import os
from datetime import timedelta
from typing import Dict, List, Optional, Union

from pytorch_lightning.callbacks import Callback, ModelCheckpoint, ProgressBar, ProgressBarBase
from pytorch_lightning.callbacks.timer import Timer
from pytorch_lightning.utilities import rank_zero_info
from pytorch_lightning.utilities.exceptions import MisconfigurationException


class CallbackConnector:
    def __init__(self, trainer):
        self.trainer = trainer

    def on_trainer_init(
        self,
        callbacks: Optional[Union[List[Callback], Callback]],
        checkpoint_callback: bool,
        progress_bar_refresh_rate: Optional[int],
        process_position: int,
        default_root_dir: Optional[str],
        weights_save_path: Optional[str],
        stochastic_weight_avg: bool,
        max_time: Optional[Union[str, timedelta, Dict[str, int]]] = None,
    ):
        # init folder paths for checkpoint + weights save callbacks
        self.trainer._default_root_dir = default_root_dir or os.getcwd()
        self.trainer._weights_save_path = weights_save_path or self.trainer._default_root_dir
        self.trainer._stochastic_weight_avg = stochastic_weight_avg

        # init callbacks
        if isinstance(callbacks, Callback):
            callbacks = [callbacks]
        self.trainer.callbacks = callbacks or []

        # configure checkpoint callback
        # pass through the required args to figure out defaults
        self._configure_checkpoint_callbacks(checkpoint_callback)

        # configure swa callback
        self._configure_swa_callbacks()

        # configure the timer callback.
        # responsible to stop the training when max_time is reached.
        self._configure_timer_callback(max_time)

        # init progress bar
        self.trainer._progress_bar_callback = self.configure_progress_bar(progress_bar_refresh_rate, process_position)

        # push all checkpoint callbacks to the end
        # it is important that these are the last callbacks to run
        self.trainer.callbacks = self._reorder_callbacks(self.trainer.callbacks)

    def _configure_checkpoint_callbacks(self, checkpoint_callback: bool) -> None:
        # TODO: Remove this error in v1.5 so we rely purely on the type signature
        if not isinstance(checkpoint_callback, bool):
            error_msg = (
                "Invalid type provided for checkpoint_callback:"
                f" Expected bool but received {type(checkpoint_callback)}."
            )
            if isinstance(checkpoint_callback, Callback):
                error_msg += " Pass callback instances to the `callbacks` argument in the Trainer constructor instead."
            raise MisconfigurationException(error_msg)
        if self._trainer_has_checkpoint_callbacks() and checkpoint_callback is False:
            raise MisconfigurationException(
                "Trainer was configured with checkpoint_callback=False but found ModelCheckpoint in callbacks list."
            )

        if not self._trainer_has_checkpoint_callbacks() and checkpoint_callback is True:
            self.trainer.callbacks.append(ModelCheckpoint())

    def _configure_swa_callbacks(self):
        if not self.trainer._stochastic_weight_avg:
            return

        from pytorch_lightning.callbacks.stochastic_weight_avg import StochasticWeightAveraging

        existing_swa = [cb for cb in self.trainer.callbacks if isinstance(cb, StochasticWeightAveraging)]
        if not existing_swa:
            self.trainer.callbacks = [StochasticWeightAveraging()] + self.trainer.callbacks

    def configure_progress_bar(self, refresh_rate=None, process_position=0):
        if os.getenv("COLAB_GPU") and refresh_rate is None:
            # smaller refresh rate on colab causes crashes, choose a higher value
            refresh_rate = 20
        refresh_rate = 1 if refresh_rate is None else refresh_rate

        progress_bars = [c for c in self.trainer.callbacks if isinstance(c, ProgressBarBase)]
        if len(progress_bars) > 1:
            raise MisconfigurationException(
                "You added multiple progress bar callbacks to the Trainer, but currently only one"
                " progress bar is supported."
            )
        if len(progress_bars) == 1:
            progress_bar_callback = progress_bars[0]
        elif refresh_rate > 0:
            progress_bar_callback = ProgressBar(refresh_rate=refresh_rate, process_position=process_position)
            self.trainer.callbacks.append(progress_bar_callback)
        else:
            progress_bar_callback = None

        return progress_bar_callback

    def _configure_timer_callback(self, max_time: Optional[Union[str, timedelta, Dict[str, int]]] = None) -> None:
        if max_time is None:
            return
        if any(isinstance(cb, Timer) for cb in self.trainer.callbacks):
            rank_zero_info("Ignoring `Trainer(max_time=...)`, callbacks list already contains a Timer.")
            return
        timer = Timer(duration=max_time, interval="step")
        self.trainer.callbacks.append(timer)

    def _trainer_has_checkpoint_callbacks(self):
        return len(self.trainer.checkpoint_callbacks) > 0

    def attach_model_logging_functions(self, model):
        for callback in self.trainer.callbacks:
            callback.log = model.log
            callback.log_dict = model.log_dict

    def _attach_model_callbacks(self) -> None:
        """
        Attaches the callbacks defined in the model.
        If a callback returned by the model's configure_callback method has the same type as one or several
        callbacks already present in the trainer callbacks list, it will replace them.
        In addition, all :class:`~pytorch_lightning.callbacks.model_checkpoint.ModelCheckpoint` callbacks
        will be pushed to the end of the list, ensuring they run last.
        """
<<<<<<< HEAD
        model_callbacks = self.trainer.call_hook('configure_callbacks')
=======
        model_callbacks = self.trainer.model.configure_callbacks()
>>>>>>> 69cd927f
        if not model_callbacks:
            return
        model_callback_types = {type(c) for c in model_callbacks}
        trainer_callback_types = {type(c) for c in self.trainer.callbacks}
        override_types = model_callback_types.intersection(trainer_callback_types)
        if override_types:
            rank_zero_info(
                "The following callbacks returned in `LightningModule.configure_callbacks` will override"
                " existing callbacks passed to Trainer:"
                f" {', '.join(sorted(t.__name__ for t in override_types))}"
            )
        # remove all callbacks with a type that occurs in model callbacks
        all_callbacks = [c for c in self.trainer.callbacks if type(c) not in override_types]
        all_callbacks.extend(model_callbacks)
        all_callbacks = CallbackConnector._reorder_callbacks(all_callbacks)
        # TODO: connectors refactor: move callbacks list to connector and do not write Trainer state
        self.trainer.callbacks = all_callbacks

    @staticmethod
    def _reorder_callbacks(callbacks: List[Callback]) -> List[Callback]:
        """
        Moves all ModelCheckpoint callbacks to the end of the list. The sequential order within the group of
        checkpoint callbacks is preserved, as well as the order of all other callbacks.

        Args:
            callbacks: A list of callbacks.

        Return:
            A new list in which the last elements are ModelCheckpoints if there were any present in the
            input.
        """
        checkpoints = [c for c in callbacks if isinstance(c, ModelCheckpoint)]
        not_checkpoints = [c for c in callbacks if not isinstance(c, ModelCheckpoint)]
        return not_checkpoints + checkpoints<|MERGE_RESOLUTION|>--- conflicted
+++ resolved
@@ -139,11 +139,7 @@
         In addition, all :class:`~pytorch_lightning.callbacks.model_checkpoint.ModelCheckpoint` callbacks
         will be pushed to the end of the list, ensuring they run last.
         """
-<<<<<<< HEAD
-        model_callbacks = self.trainer.call_hook('configure_callbacks')
-=======
-        model_callbacks = self.trainer.model.configure_callbacks()
->>>>>>> 69cd927f
+        model_callbacks = self.trainer.call_hook("configure_callbacks")
         if not model_callbacks:
             return
         model_callback_types = {type(c) for c in model_callbacks}
