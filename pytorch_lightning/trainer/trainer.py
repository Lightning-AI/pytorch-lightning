"""
The trainer handles all the logic for running a val loop, training loop, distributing, etc.. .
"""

import os
import re
import warnings

import numpy as np
import tqdm
import torch
from torch.utils.data.distributed import DistributedSampler
import torch.multiprocessing as mp
import torch.distributed as dist
from torch.optim.optimizer import Optimizer

from pytorch_lightning.root_module.root_module import LightningModule
from pytorch_lightning.root_module.memory import get_gpu_memory_map
from pytorch_lightning.logging import TestTubeLogger
from pytorch_lightning.trainer.trainer_io import TrainerIO
from pytorch_lightning.pt_overrides.override_data_parallel import (
    LightningDistributedDataParallel, LightningDataParallel)
from pytorch_lightning.callbacks import GradientAccumulationScheduler, \
    ReduceLROnPlateauScheduler, ModelCheckpoint, EarlyStopping
from pytorch_lightning.utilities.debugging import MisconfigurationException
import pdb
from pytorch_lightning.trainer import ignored_warnings


try:
    from apex import amp
    APEX_AVAILABLE = True
except ImportError:
    APEX_AVAILABLE = False


def reduce_distributed_output(output, nb_gpus):
    if nb_gpus <= 1:
        return output

    # when using DP, we get one output per gpu
    # average outputs and return
    if type(output) is torch.Tensor:
        return output.mean()

    for k, v in output.items():
        # recurse on nested dics
        if isinstance(output[k], dict):
            output[k] = reduce_distributed_output(output[k], nb_gpus)

        # reduce only metrics that have the same nb of gpus
        elif output[k].size(0) == nb_gpus:
            reduced = torch.mean(output[k])
            output[k] = reduced
    return output


class Trainer(TrainerIO):

    def __init__(self,
                 logger=None,
                 checkpoint_callback=None,
                 early_stop_callback=None,
                 default_save_path=None,
                 gradient_clip_val=0,
                 process_position=0,
                 nb_gpu_nodes=1,
                 gpus=None,
                 log_gpu_memory=False,
                 show_progress_bar=True,
                 overfit_pct=0.0,
                 track_grad_norm=-1,
                 check_val_every_n_epoch=1,
                 fast_dev_run=False,
                 accumulate_grad_batches=1,
                 max_nb_epochs=1000,
                 min_nb_epochs=1,
                 train_percent_check=1.0,
                 val_percent_check=1.0,
                 test_percent_check=1.0,
                 val_check_interval=1.0,
                 log_save_interval=100,
                 row_log_interval=10,
                 distributed_backend=None,
                 use_amp=False,
                 print_nan_grads=False,
                 print_weights_summary=True,
                 weights_save_path=None,
                 amp_level='O1',
                 nb_sanity_val_steps=5):
        """

        :param logger: Logger for experiment tracking
        :param checkpoint_callback: Callback for checkpointing
        :param early_stop_callback: Callback for early stopping
        :param default_save_path: Default path for logs+weights if no logger/ckpt_callback passed
        :param gradient_clip_val: int. 0 means don't clip.
        :param process_position: shown in the tqdm bar
        :param nb_gpu_nodes: number of GPU nodes
        :param gpus: int. (ie: 2 gpus) OR list to specify which GPUs [0, 1] or '0,1'
        :param log_gpu_memory: Bool. If true, adds memory logs
        :param show_progress_bar: Bool. If true shows tqdm bar
        :param overfit_pct: float. uses this much of all datasets
        :param track_grad_norm: int. -1 no tracking. Otherwise tracks that norm
        :param check_val_every_n_epoch: int. check val every n train epochs
        :param fast_dev_run: Bool. runs full iteration over everything to find bugs
        :param accumulate_grad_batches: int. Accumulates grads every k batches
        :param max_nb_epochs: int.
        :param min_nb_epochs: int.
        :param train_percent_check: int. How much of train set to check
        :param val_percent_check: int. How much of val set to check
        :param test_percent_check: int. How much of test set to check
        :param val_check_interval: int. Check val this frequently within a train epoch
        :param log_save_interval: int. Writes logs to disk this often
        :param row_log_interval: int. How often to add logging rows
        :param distributed_backend: str. Options: 'dp', 'ddp', 'ddp2'.
        :param use_amp: Bool. If true uses apex for 16bit precision
        :param print_nan_grads: Bool. Prints nan gradients
        :param print_weights_summary: Bool. Prints summary of weights
        :param weights_save_path: Bool. Where to save weights if on cluster
        :param amp_level: str. Check nvidia docs for level
        :param nb_sanity_val_steps: int. How many val steps before a full train loop.
        """
        # Transfer params
        self.nb_gpu_nodes = nb_gpu_nodes
        self.log_gpu_memory = log_gpu_memory
        self.gradient_clip_val = gradient_clip_val
        self.check_val_every_n_epoch = check_val_every_n_epoch
        self.enable_early_stop = early_stop_callback is not None
        self.track_grad_norm = track_grad_norm
        self.fast_dev_run = fast_dev_run
        self.on_gpu = gpus is not None and torch.cuda.is_available()
        self.process_position = process_position
        self.print_weights_summary = print_weights_summary
        self.max_nb_epochs = max_nb_epochs
        self.min_nb_epochs = min_nb_epochs
        self.nb_sanity_val_steps = nb_sanity_val_steps
        self.print_nan_grads = print_nan_grads

        # set default save path if user didn't provide one
        self.default_save_path = default_save_path
        if self.default_save_path is None:
            self.default_save_path = os.getcwd()

        # training bookeeping
        self.total_batch_nb = 0
        self.running_loss = []
        self.avg_loss = 0
        self.batch_nb = 0
        self.tqdm_metrics = {}
        self.nb_val_batches = 0
        self.nb_training_batches = 0
        self.nb_test_batches = 0
        self.get_train_dataloader = None
        self.get_test_dataloaders = None
        self.get_val_dataloaders = None

        # training state
        self.model = None
        self.testing = False
        self.lr_schedulers = []
        self.optimizers = None
        self.global_step = 0
        self.current_epoch = 0
        self.total_batches = 0

        # configure early stop callback
        # creates a default one if none passed in
        self.early_stop_callback = early_stop_callback
        if self.early_stop_callback is None:
            self.early_stop = EarlyStopping(
                monitor='val_loss',
                patience=3,
                verbose=True,
                mode='min'
            )
        self.lr_scheduler_callback = None

        # configure logger
        self.logger = logger
        if self.logger is None:
            self.logger = TestTubeLogger(
                save_dir=self.default_save_path,
                name='lightning_logs'
            )
        self.logger.rank = 0

        # configure checkpoint callback
        self.checkpoint_callback = checkpoint_callback
        if self.checkpoint_callback is None:
            if isinstance(logger, TestTubeLogger):
                ckpt_path = '{}/{}/{}'.format(self.default_save_path, self.logger.name,
                                              self.logger.version)
            else:
                ckpt_path = self.default_save_path

            self.checkpoint_callback = ModelCheckpoint(
                filepath=ckpt_path
            )

        # configure weights save path
        self.__configure_weights_path(checkpoint_callback, weights_save_path)

        # accumulated grads
        self.__configure_accumulated_gradients(accumulate_grad_batches)

        # allow int, string and gpu list
        self.data_parallel_device_ids = self.__parse_gpu_ids(gpus)
        self.root_gpu = self.__set_root_gpu(self.data_parallel_device_ids)

        # distributed backend choice
        self.use_ddp = False
        self.use_ddp2 = False
        self.use_dp = False
        self.single_gpu = False
        self.distributed_backend = distributed_backend
        self.__set_distributed_mode(distributed_backend, nb_gpu_nodes)

        # init flags for SLURM+ddp to work
        self.proc_rank = 0
        self.world_size = 1
        self.node_rank = 0
        self.__configure_slurm_ddp(nb_gpu_nodes)

        # nvidia setup
        self.__set_nvidia_flags(self.is_slurm_managing_tasks, self.data_parallel_device_ids)

        # can't init progress bar here because starting a new process
        # means the progress_bar won't survive pickling
        self.show_progress_bar = show_progress_bar

        # logging
        self.log_save_interval = log_save_interval
        self.val_check_interval = val_check_interval
        self.row_log_interval = row_log_interval

        # how much of the data to use
        self.__determine_data_use_amount(train_percent_check, val_percent_check,
                                         test_percent_check, overfit_pct)

        # 16 bit mixed precision training using apex
        self.amp_level = amp_level
        self.__init_amp(use_amp)

    def __configure_weights_path(self, checkpoint_callback, weights_save_path):
        """
        Weight path set in this priority:
        Checkpoint_callback's path (if passed in).
        User provided weights_saved_path
        Otherwise use os.getcwd()
        """
        self.weights_save_path = weights_save_path

        if self.checkpoint_callback is not None:
            self.checkpoint_callback.save_function = self.save_checkpoint

            # if checkpoint callback used, then override the weights path
            self.weights_save_path = self.checkpoint_callback.filepath

        # if weights_save_path is still none here, set to current workingdir
        if self.weights_save_path is None:
            self.weights_save_path = self.default_save_path

    def __init_amp(self, use_amp):
        self.use_amp = use_amp and APEX_AVAILABLE
        if self.use_amp:
            print('using 16bit precision')

        if use_amp and not APEX_AVAILABLE:  # pragma: no cover
            msg = """
            You set use_amp=True but do not have apex installed.
            Install apex first using this guide and rerun with use_amp=True:
            https://github.com/NVIDIA/apex#linux

            this run will NOT use 16 bit precision
            """
            raise ModuleNotFoundError(msg)

    def __configure_accumulated_gradients(self, accumulate_grad_batches):
        if isinstance(accumulate_grad_batches, dict):
            self.accumulation_scheduler = GradientAccumulationScheduler(accumulate_grad_batches)
        elif isinstance(accumulate_grad_batches, int):
            schedule = {1: accumulate_grad_batches}
            self.accumulation_scheduler = GradientAccumulationScheduler(schedule)
        else:
            raise TypeError("Gradient accumulation supports only int and dict types")

    def __parse_gpu_ids(self, gpus):
        """
        :param gpus: Int, string or list of ids
        :return:
        """
        # if gpus = -1 then use all available devices
        # otherwise, split the string using commas
        if gpus is not None:
            if type(gpus) is list:
                gpus = gpus
            elif type(gpus) is str:
                if gpus == '-1':
                    gpus = list(range(0, torch.cuda.device_count()))
                else:
                    gpus = [int(x.strip()) for x in gpus.split(',')]
            elif type(gpus) is int:
                gpus = gpus
            else:
                raise Exception('gpus has to be a string, int or list of ints')

        return gpus

    def __set_root_gpu(self, gpus):
        if gpus is None:
            return None

        # set root gpu
        root_gpu = 0
        if type(gpus) is list:
            root_gpu = gpus[0]

        return root_gpu

    @property
    def num_gpus(self):
        gpus = self.data_parallel_device_ids
        if gpus is None:
            return 0

        if type(gpus) is list:
            return len(gpus)
        if type(gpus) is int:
            return gpus

        m = 'gpus must be int, none or list of ints'
        raise MisconfigurationException(m)

    def __set_distributed_mode(self, distributed_backend, nb_gpu_nodes):
        # skip for CPU
        if self.num_gpus == 0:
            return

        # single GPU case
        # in single gpu case we allow ddp so we can train on multiple
        # nodes, 1 gpu per node
        if self.num_gpus == 1:
            self.single_gpu = True

            if distributed_backend is not None:
                self.use_dp = distributed_backend == 'dp'
                self.use_ddp = distributed_backend == 'ddp'
                self.use_ddp2 = distributed_backend == 'ddp2'

                # disable single gpu when using ddp2
                if self.use_ddp2:
                    self.single_gpu = False

        # multiple GPU case
        elif self.num_gpus > 1:
            if distributed_backend is not None:
                # DP, DDP case
                self.use_dp = distributed_backend == 'dp'
                self.use_ddp = distributed_backend == 'ddp'
                self.use_ddp2 = distributed_backend == 'ddp2'

            elif distributed_backend is None:
                m = 'When using multiple GPUs set ' \
                    'Trainer(distributed_backend=dp) (or ddp)'
                raise MisconfigurationException(m)

        # use ddp automatically if nb_gpu_nodes > 1
        if nb_gpu_nodes > 1 and self.use_dp:  # pragma: no cover
            self.use_ddp = True
            self.use_dp = False
            w = 'DataParallel does not support nb_gpu_nodes > 1. ' \
                'Switching to DistributedDataParallel for you. ' \
                'To silence this warning set distributed_backend=ddp'
            warnings.warn(w)

        print('gpu available: {}, used: {}'.format(torch.cuda.is_available(), self.on_gpu))

    def __configure_slurm_ddp(self, nb_gpu_nodes):
        self.is_slurm_managing_tasks = False

        # extract SLURM flag vars
        # whenever we have the correct number of tasks, we let slurm manage processes
        # otherwise we launch the required number of processes
        if self.use_ddp:
            self.nb_requested_gpus = self.num_gpus * nb_gpu_nodes
            self.nb_slurm_tasks = 0
            try:
                self.nb_slurm_tasks = int(os.environ['SLURM_NTASKS'])
                self.is_slurm_managing_tasks = self.nb_slurm_tasks == self.nb_requested_gpus

                # in interactive mode we don't manage tasks
                job_name = os.environ['SLURM_JOB_NAME']
                if job_name == 'bash':
                    self.is_slurm_managing_tasks = False

            except Exception:
                # likely not on slurm, so set the slurm managed flag to false
                self.is_slurm_managing_tasks = False

        # used for tests only, set this flag to simulate slurm managing a task
        try:
            should_fake = int(os.environ['FAKE_SLURM_MANAGING_TASKS'])
            if should_fake:
                self.is_slurm_managing_tasks = True
        except Exception as e:
            pass

    def __set_nvidia_flags(self, is_slurm_managing_tasks, data_parallel_device_ids):
        if data_parallel_device_ids is None:
            return

        # set the correct cuda visible devices (using pci order)
        os.environ["CUDA_DEVICE_ORDER"] = "PCI_BUS_ID"

        # when slurm is managing the task it sets the visible devices
        if not is_slurm_managing_tasks:
            if type(data_parallel_device_ids) is int:
                id_str = ','.join(str(x) for x in list(range(data_parallel_device_ids)))
                os.environ["CUDA_VISIBLE_DEVICES"] = id_str
            else:
                gpu_str = ','.join([str(x) for x in data_parallel_device_ids])
                os.environ["CUDA_VISIBLE_DEVICES"] = gpu_str

        print(f'VISIBLE GPUS: {os.environ["CUDA_VISIBLE_DEVICES"]}')

    @property
    def data_parallel(self):
        return self.use_dp or self.use_ddp

    def __determine_data_use_amount(self, train_percent_check, val_percent_check,
                                    test_percent_check, overfit_pct):
        """
        Use less data for debugging purposes
        """
        self.train_percent_check = train_percent_check
        self.val_percent_check = val_percent_check
        self.test_percent_check = test_percent_check
        if overfit_pct > 0:
            self.train_percent_check = overfit_pct
            self.val_percent_check = overfit_pct
            self.test_percent_check = overfit_pct

    def __get_model(self):
        return self.model.module if self.data_parallel else self.model

    def __is_function_implemented(self, f_name):
        model = self.__get_model()
        f_op = getattr(model, f_name, None)
        return callable(f_op)

    def __is_overriden(self, f_name):
        model = self.__get_model()
        super_object = LightningModule

        # when code pointers are different, it was overriden
        is_overriden = getattr(model, f_name).__code__ is not getattr(super_object, f_name).__code__
        return is_overriden

    @property
    def __training_tqdm_dict(self):
        tqdm_dict = {
            'loss': '{0:.3f}'.format(self.avg_loss),
            'epoch': '{}'.format(self.current_epoch),
            'batch_nb': '{}'.format(self.batch_nb),
        }

        if self.logger is not None and self.logger.version is not None:
            tqdm_dict['v_nb'] = self.logger.version

        tqdm_dict.update(self.tqdm_metrics)

        if self.on_gpu:
            tqdm_dict['gpu'] = '{}'.format(torch.cuda.current_device())

        return tqdm_dict

    @property
    def training_tqdm_dict(self):
        """
        Read-only for tqdm metrics
        :return:
        """
        return self.__training_tqdm_dict

    def __layout_bookeeping(self):

        # determine number of training batches
        self.nb_training_batches = len(self.get_train_dataloader())
        self.nb_training_batches = int(self.nb_training_batches * self.train_percent_check)

        # determine number of validation batches
        # val datasets could be none, 1 or 2+
        if self.get_val_dataloaders() is not None:
            self.nb_val_batches = sum(len(dataloader) for dataloader in self.get_val_dataloaders())
            self.nb_val_batches = int(self.nb_val_batches * self.val_percent_check)
            self.nb_val_batches = max(1, self.nb_val_batches)

        # determine number of test batches
        if self.get_test_dataloaders() is not None:
            self.nb_test_batches = sum(
                len(dataloader) for dataloader in self.get_test_dataloaders()
            )
            self.nb_test_batches = int(self.nb_test_batches * self.test_percent_check)
            self.nb_test_batches = max(1, self.nb_test_batches)

        # determine when to check validation
        self.val_check_batch = int(self.nb_training_batches * self.val_check_interval)
        self.val_check_batch = max(1, self.val_check_batch)

    def __add_tqdm_metrics(self, metrics):
        for k, v in metrics.items():
            if type(v) is torch.Tensor:
                v = v.item()

            self.tqdm_metrics[k] = v

    def __evaluation_forward(self, model, batch, batch_idx, dataloader_idx, test=False):
        # make dataloader_idx arg in validation_step optional
        args = [batch, batch_idx]

        if test and len(self.get_test_dataloaders()) > 1:
            args.append(dataloader_idx)

        elif not test and len(self.get_val_dataloaders()) > 1:
            args.append(dataloader_idx)

        # handle DP, DDP forward
        if self.use_ddp or self.use_dp:
            output = model(*args)
            return output

        # single GPU
        if self.single_gpu:
            # for single GPU put inputs on gpu manually
            root_gpu = 0
            if type(self.data_parallel_device_ids) is list:
                root_gpu = self.data_parallel_device_ids[0]
            batch = self.transfer_batch_to_gpu(batch, root_gpu)
            args[0] = batch

        # CPU
        if test:
            output = model.test_step(*args)
        else:
            output = model.validation_step(*args)

        return output

    def evaluate(self, model, dataloaders, max_batches, test=False):
        """
        Run evaluation code
        :param model: PT model
        :param dataloaders: list of PT dataloaders
        :param max_batches: Scalar
        :param dataloader_idx:
        :param test: boolean
        :return:
        """
        # enable eval mode
        model.zero_grad()
        model.eval()

        # disable gradients to save memory
        torch.set_grad_enabled(False)

        # bookkeeping
        outputs = []

        # run training
        for dataloader_idx, dataloader in enumerate(dataloaders):
            dl_outputs = []
            for batch_idx, batch in enumerate(dataloader):

                if batch is None:  # pragma: no cover
                    continue

                # stop short when on fast_dev_run (sets max_batch=1)
                if batch_idx >= max_batches:
                    break

                # -----------------
                # RUN EVALUATION STEP
                # -----------------
                output = self.__evaluation_forward(model, batch, batch_idx, dataloader_idx,
                                                   test)

                # track outputs for collation
                dl_outputs.append(output)

                # batch done
                if self.show_progress_bar:
                    self.progress_bar.update(1)
            outputs.append(dl_outputs)

        eval_results = {}

        # with a single dataloader don't pass an array
        if len(dataloaders) == 1:
            outputs = outputs[0]

        # give model a chance to do something with the outputs (and method defined)
        model = self.__get_model()
        if test and self.__is_overriden('test_end'):
            eval_results = model.test_end(outputs)
        elif self.__is_overriden('validation_end'):
            eval_results = model.validation_end(outputs)

        # enable train mode again
        model.train()

        # enable gradients to save memory
        torch.set_grad_enabled(True)

        return eval_results

    def get_dataloaders(self, model):
        """
        Dataloaders are provided by the model
        :param model:
        :return:
        """
        self.get_train_dataloader = model.train_dataloader
        self.get_test_dataloaders = model.test_dataloader
        self.get_val_dataloaders = model.val_dataloader

        if self.use_ddp and not isinstance(self.get_train_dataloader().sampler, DistributedSampler):
            msg = """
            You're using multiple gpus and multiple nodes without using a DistributedSampler
            to assign a subset of your data to each process. To silence this warning, pass a
            DistributedSampler to your DataLoader.

            ie: this:
            dataset = myDataset()
            dataloader = Dataloader(dataset)

            becomes:
            dataset = myDataset()
            dist_sampler = torch.utils.data.distributed.DistributedSampler(dataset)
            dataloader = Dataloader(dataset, sampler=dist_sampler)

            If you want each process to load the full dataset, ignore this warning.
            """
            warnings.warn(msg)

        if self.use_ddp and self.get_val_dataloaders is not None:
            for dataloader in self.get_val_dataloaders():
                if not isinstance(dataloader.sampler, DistributedSampler):
                    msg = """
                    Your val_dataloader(s) don't use DistributedSampler.
                    You're using multiple gpus and multiple nodes without using a DistributedSampler
                    to assign a subset of your data to each process. To silence this warning, pass a
                    DistributedSampler to your DataLoader.

                    ie: this:
                    dataset = myDataset()
                    dataloader = Dataloader(dataset)

                    becomes:
                    dataset = myDataset()
                    dist_sampler = torch.utils.data.distributed.DistributedSampler(dataset)
                    dataloader = Dataloader(dataset, sampler=dist_sampler)

                    If you want each process to load the full dataset, ignore this warning.
                    """
                    warnings.warn(msg)
                    break

        if self.use_ddp and self.get_test_dataloaders is not None:
            for dataloader in self.get_test_dataloaders():
                if not isinstance(dataloader.sampler, DistributedSampler):
                    msg = """
                    Your test_dataloader(s) don't use DistributedSampler.
                    You're using multiple gpus and multiple nodes without using a DistributedSampler
                    to assign a subset of your data to each process. To silence this warning, pass a
                    DistributedSampler to your DataLoader.

                    ie: this:
                    dataset = myDataset()
                    dataloader = Dataloader(dataset)

                    becomes:
                    dataset = myDataset()
                    dist_sampler = torch.utils.data.distributed.DistributedSampler(dataset)
                    dataloader = Dataloader(dataset, sampler=dist_sampler)

                    If you want each process to load the full dataset, ignore this warning.
                    """
                    warnings.warn(msg)
                    break

    # -----------------------------
    # MODEL TRAINING
    # -----------------------------
    def fit(self, model):
        # when using multi-node or DDP within a node start each module in a separate process
        if self.use_ddp:

            if self.use_ddp2:
                task = int(os.environ['SLURM_LOCALID'])
                self.ddp_train(task, model)

            elif self.is_slurm_managing_tasks:
                task = int(os.environ['SLURM_LOCALID'])
                self.ddp_train(task, model)
            else:
                nb_gpus = self.nb_requested_gpus
                nb_tasks = self.nb_slurm_tasks
                msg = f"""
                You requested {nb_gpus}s GPUs but launched {nb_tasks}s slurm tasks.
                We will launch {nb_gpus}s processes for you.
                We recommend you let slurm manage the processes by setting:
                --ntasks-per-node={nb_gpus}s
                If you're not using SLURM, ignore this message!
                """
                warnings.warn(msg)
                mp.spawn(self.ddp_train, nprocs=self.num_gpus, args=(model, ))

        # 1 gpu or dp option triggers training using DP module
        # easier to avoid NCCL issues
        elif self.use_dp:
            self.__dp_train(model)

        elif self.single_gpu:
            self.__single_gpu_train(model)

        # ON CPU
        else:
            # run through amp wrapper
            if self.use_amp:
                raise MisconfigurationException('amp + cpu is not supported.'
                                                ' Please use a GPU option')

            # CHOOSE OPTIMIZER
            # allow for lr schedulers as well
            self.optimizers, self.lr_schedulers = self.init_optimizers(model.configure_optimizers())

            self.__run_pretrain_routine(model)

        # return 1 when finished
        # used for testing or when we need to know that training succeeded
        return 1

    def init_optimizers(self, optimizers):

        # single optimizer
        if isinstance(optimizers, Optimizer):
            return [optimizers], []

        # two lists
        elif len(optimizers) == 2 and isinstance(optimizers[0], list):
            optimizers, lr_schedulers = optimizers
            lr_schedulers = self.configure_schedulers(lr_schedulers)
            return optimizers, lr_schedulers

        # single list or tuple
        elif isinstance(optimizers, list) or isinstance(optimizers, tuple):
            return optimizers, []

    def configure_schedulers(self, schedulers):
        custom_schedulers = []
        i = 0
        while i < len(schedulers):
            if isinstance(schedulers[i], torch.optim.lr_scheduler.ReduceLROnPlateau):
                custom_schedulers.append(schedulers.pop(i))
            i += 1
        if custom_schedulers:
            self.lr_scheduler_callback = ReduceLROnPlateauScheduler(custom_schedulers,
                                                                    monitor='val_loss')
        return schedulers

    def __single_gpu_train(self, model):
        # CHOOSE OPTIMIZER
        # allow for lr schedulers as well
        self.optimizers, self.lr_schedulers = self.init_optimizers(model.configure_optimizers())

        model.cuda(self.root_gpu)

        if self.use_amp:
            # An example
            model, optimizers = amp.initialize(
                model, self.optimizers, opt_level=self.amp_level,
            )
            self.optimizers = optimizers

        self.__run_pretrain_routine(model)

    def __dp_train(self, model):

        # CHOOSE OPTIMIZER
        # allow for lr schedulers as well
        self.optimizers, self.lr_schedulers = self.init_optimizers(model.configure_optimizers())

        model.cuda(self.root_gpu)

        # check for this bug (amp + dp + !01 doesn't work)
        # https://github.com/NVIDIA/apex/issues/227
        if self.use_dp and self.use_amp:
            m = f"""
            Amp level {self.amp_level} with DataParallel is not supported.
            See this note from NVIDIA for more info: https://github.com/NVIDIA/apex/issues/227.
            We recommend you switch to ddp if you want to use amp
            """
            raise MisconfigurationException(m)

        # create list of device ids
        device_ids = self.data_parallel_device_ids
        if type(device_ids) is int:
            device_ids = list(range(device_ids))

        model = LightningDataParallel(model, device_ids=device_ids)

        self.__run_pretrain_routine(model)

    def ddp_train(self, gpu_nb, model):
        """
        Entry point into a DP thread
        :param gpu_nb:
        :param model:
        :param cluster_obj:
        :return:
        """
        # node rank using relative slurm id
        # otherwise default to node rank 0
        try:
            node_id = os.environ['SLURM_NODEID']
            self.node_rank = int(node_id)
        except Exception:
            self.node_rank = 0

        # show progressbar only on progress_rank 0
        self.show_progress_bar = self.show_progress_bar and self.node_rank == 0 and gpu_nb == 0

        # determine which process we are and world size
        if self.use_ddp:
            self.proc_rank = self.node_rank * self.num_gpus + gpu_nb
            self.world_size = self.nb_gpu_nodes * self.num_gpus

        elif self.use_ddp2:
            self.proc_rank = self.node_rank
            self.world_size = self.nb_gpu_nodes

        # let the exp know the rank to avoid overwriting logs
        if self.logger is not None:
            self.logger.rank = self.proc_rank

        # set up server using proc 0's ip address
        # try to init for 20 times at max in case ports are taken
        # where to store ip_table
        self.__init_tcp_connection()

        # CHOOSE OPTIMIZER
        # allow for lr schedulers as well
        self.optimizers, self.lr_schedulers = self.init_optimizers(model.configure_optimizers())

        # MODEL
        # copy model to each gpu
        if self.distributed_backend == 'ddp':
            torch.cuda.set_device(gpu_nb)
        model.cuda(gpu_nb)

        # set model properties before going into wrapper
        model.trainer = self
        model.on_gpu = self.on_gpu
        model.use_dp = self.use_dp
        model.use_ddp2 = self.use_ddp2
        model.use_ddp = self.use_ddp
        model.use_amp = self.use_amp
        model.testing = self.testing

        # override root GPU
        self.root_gpu = gpu_nb

        # AMP
        # run through amp wrapper before going to distributed DP
        if self.use_amp:
            # An example
            model, optimizers = amp.initialize(
                model, self.optimizers, opt_level=self.amp_level,
            )
            self.optimizers = optimizers

        # DDP2 uses all GPUs on the machine
        if self.distributed_backend == 'ddp':
            device_ids = [gpu_nb]
        elif self.use_ddp2:
            device_ids = None

        model = LightningDistributedDataParallel(
            model,
            device_ids=device_ids,
            find_unused_parameters=True
        )

        # continue training routine
        self.__run_pretrain_routine(model)

    def __init_tcp_connection(self):
        """
        Connect all procs in the world using the env:// init
        Use the first node as the root address
        :param port:
        :param tries:
        :return:
        """
        # sets the appropriate port
        try:
            port = os.environ['MASTER_PORT']
        except Exception:
            port = 12910
            os.environ['MASTER_PORT'] = str(port)

        # figure out the root node addr
        try:
            root_node = os.environ['SLURM_NODELIST'].split(' ')[0]
        except Exception:
            root_node = '127.0.0.2'

        root_node = self.resolve_root_node_address(root_node)
        os.environ['MASTER_ADDR'] = root_node

        dist.init_process_group("nccl", rank=self.proc_rank, world_size=self.world_size)

    def resolve_root_node_address(self, root_node):
        if '[' in root_node:
            name = root_node.split('[')[0]
            number = root_node.split(',')[0]
            if '-' in number:
                number = number.split('-')[0]

            number = re.sub('[^0-9]', '', number)
            root_node = name + number

        return root_node

    def __run_pretrain_routine(self, model):
        """
        Sanity check a few things before starting actual training
        :param model:
        :return:
        """
        ref_model = model
        if self.data_parallel:
            ref_model = model.module

        # give model convenience properties
        ref_model.trainer = self

        # set local properties on the model
        ref_model.on_gpu = self.on_gpu
        ref_model.single_gpu = self.single_gpu
        ref_model.use_dp = self.use_dp
        ref_model.use_ddp = self.use_ddp
        ref_model.use_ddp2 = self.use_ddp2
        ref_model.use_amp = self.use_amp
        ref_model.testing = self.testing

        # register auto-resubmit when on SLURM
        self.register_slurm_signal_handlers()

        # transfer data loaders from model
        self.get_dataloaders(ref_model)

        # init training constants
        self.__layout_bookeeping()

        # print model summary
        if self.proc_rank == 0 and self.print_weights_summary:
            ref_model.summarize()

        # link up experiment object
        if self.logger is not None:
            ref_model.logger = self.logger

            # save exp to get started
            if hasattr(ref_model, "hparams"):
                self.logger.log_hyperparams(ref_model.hparams)
            self.logger.save()

        # track model now.
        # if cluster resets state, the model will update with the saved weights
        self.model = model

        # restore training and model before hpc call
        self.restore_weights(model)

        # progress bar init
        if self.show_progress_bar:
            self.progress_bar = tqdm.tqdm(0, position=self.process_position)

        # when testing requested only run test and return
        if self.testing:
            self.__run_evaluation(test=True)
            return

        # run tiny validation (if validation defined)
        # to make sure program won't crash during val
        ref_model.on_sanity_check_start()
        if self.get_val_dataloaders() is not None and self.nb_sanity_val_steps > 0:
            # reset progress_bar limit for sanity check
            if self.show_progress_bar:
                self.progress_bar.reset(self.nb_sanity_val_steps)

            self.evaluate(model, self.get_val_dataloaders(), self.nb_sanity_val_steps, self.testing)

        # ---------------------------
        # CORE TRAINING LOOP
        # ---------------------------
        self.__train()

    def __train(self):
        # run all epochs
        for epoch_nb in range(self.current_epoch, self.max_nb_epochs):
            # set seed for distributed sampler (enables shuffling for each epoch)
            if self.use_ddp and hasattr(self.get_train_dataloader().sampler, 'set_epoch'):
                self.get_train_dataloader().sampler.set_epoch(epoch_nb)

            # get model
            model = self.__get_model()

            # update training progress in trainer and model
            model.current_epoch = epoch_nb
            self.current_epoch = epoch_nb
            self.total_batches = self.nb_training_batches + self.nb_val_batches
            self.batch_loss_value = 0  # accumulated grads

            # init progress_bar when requested
            if self.show_progress_bar:
                self.progress_bar.reset(self.total_batches)

            # changing gradient according accumulation_scheduler
            self.accumulation_scheduler.on_epoch_begin(epoch_nb, self)

            # -----------------
            # RUN TNG EPOCH
            # -----------------
            self.run_training_epoch()

            # update LR schedulers
            if self.lr_schedulers is not None:
                for lr_scheduler in self.lr_schedulers:
                    lr_scheduler.step(epoch=self.current_epoch)

            # early stopping
            met_min_epochs = epoch_nb > self.min_nb_epochs
            if self.enable_early_stop and met_min_epochs:
                should_stop = self.early_stop_callback.on_epoch_end(epoch=epoch_nb,
                                                                    logs=self.__training_tqdm_dict)
                # stop training
                stop = should_stop and met_min_epochs
                if stop:
                    return

    def run_training_epoch(self):
        # before epoch hook
        if self.__is_function_implemented('on_epoch_start'):
            model = self.__get_model()
            model.on_epoch_start()

        # run epoch
        for batch_nb, batch in enumerate(self.get_train_dataloader()):
            self.batch_nb = batch_nb
            self.global_step += 1

            model = self.__get_model()
            model.global_step = self.global_step

            # stop when the flag is changed or we've gone past the amount
            #  requested in the batches
            self.total_batch_nb += 1
            met_batch_limit = batch_nb > self.nb_training_batches
            if met_batch_limit:
                break

            # ---------------
            # RUN TRAIN STEP
            # ---------------
            batch_result, grad_norm_dic = self.__run_training_batch(batch, batch_nb)
            early_stop_epoch = batch_result == -1

            # ---------------
            # RUN VAL STEP
            # ---------------
            is_val_check_batch = (batch_nb + 1) % self.val_check_batch == 0
            can_check_epoch = (self.current_epoch + 1) % self.check_val_every_n_epoch == 0
            if self.fast_dev_run or is_val_check_batch or early_stop_epoch:
                if can_check_epoch:
                    self.__run_evaluation(test=self.testing)

            # when batch should be saved
            if (batch_nb + 1) % self.log_save_interval == 0 or early_stop_epoch:
                if self.proc_rank == 0 and self.logger is not None:
                    self.logger.save()

            # when metrics should be logged
            if batch_nb % self.row_log_interval == 0 or early_stop_epoch:
                # count items in memory
                # nb_params, nb_tensors = count_mem_items()

                model = self.__get_model()
                metrics = self.__training_tqdm_dict

                # add gpu memory
                if self.on_gpu and self.log_gpu_memory:
                    mem_map = get_gpu_memory_map()
                    metrics.update(mem_map)

                # add norms
                metrics.update(grad_norm_dic)

                if self.__is_function_implemented('on_training_metrics'):
                    model.on_training_metrics(metrics)

                # log metrics
                scalar_metrics = self.__metrics_to_scalars(
                    metrics, blacklist=self.__log_vals_blacklist())
                if self.proc_rank == 0 and self.logger is not None:
                    self.logger.log_metrics(scalar_metrics, step_num=self.global_step)
                    self.logger.save()

            # end epoch early
            if early_stop_epoch:
                break

        # epoch end hook
        if self.__is_function_implemented('on_epoch_end'):
            model = self.__get_model()
            model.on_epoch_end()

    def test(self, model=None):
        if model is not None:
            self.testing = True
            self.fit(model)
        else:
            self.__run_evaluation(test=True)

    def __metrics_to_scalars(self, metrics, blacklist=set()):
        new_metrics = {}
        for k, v in metrics.items():
            if isinstance(v, torch.Tensor):
                v = v.item()

            if type(v) is dict:
                v = self.__metrics_to_scalars(v)

<<<<<<< HEAD
            if k not in blacklist:
                new_metrics[k] = float(v)
=======
            new_metrics[k] = v
>>>>>>> ff2a21a0

        return new_metrics

    def __log_vals_blacklist(self):
        """avoid logging some vals lightning uses to maintain state"""
        blacklist = {'batch_nb', 'v_nb', 'gpu'}
        return blacklist

    def transfer_batch_to_gpu(self, batch, gpu_id):
        # base case: object can be directly moved using `cuda` or `to`
        if callable(getattr(batch, 'cuda', None)):
            return batch.cuda(gpu_id)

        elif callable(getattr(batch, 'to', None)):
            return batch.to(torch.device('cuda', gpu_id))

        # when list
        elif isinstance(batch, list):
            for i, x in enumerate(batch):
                batch[i] = self.transfer_batch_to_gpu(x, gpu_id)
            return batch

        # when tuple
        elif isinstance(batch, tuple):
            batch = list(batch)
            for i, x in enumerate(batch):
                batch[i] = self.transfer_batch_to_gpu(x, gpu_id)
            return tuple(batch)

        # when dict
        elif isinstance(batch, dict):
            for k, v in batch.items():
                batch[k] = self.transfer_batch_to_gpu(v, gpu_id)

            return batch

        # nothing matches, return the value as is without transform
        return batch

    def __training_forward(self, batch, batch_nb, opt_idx):
        """
        Handle forward for each training case (distributed, single gpu, etc...)
        :param batch:
        :param batch_nb:
        :return:
        """
        # ---------------
        # FORWARD
        # ---------------
        # enable not needing to add opt_idx to training_step
        args = [batch, batch_nb]
        if len(self.optimizers) > 1:
            args.append(opt_idx)

        if self.use_ddp:
            output = self.model(*args)
        elif self.use_dp:
            output = self.model(*args)
        elif self.single_gpu:
            gpu_id = 0
            if type(self.data_parallel_device_ids) is list:
                gpu_id = self.data_parallel_device_ids[0]
            batch = self.transfer_batch_to_gpu(batch, gpu_id)
            args[0] = batch
            output = self.model.training_step(*args)

        else:
            output = self.model.training_step(*args)

        # ---------------
        # TQDM metrics
        # ---------------
        try:
            progress_output = output['progress']

            # reduce progress metrics for tqdm when using dp
            if self.use_dp or self.use_ddp2:
                nb_gpus = self.num_gpus
                progress_output = reduce_distributed_output(progress_output, nb_gpus)

            model_specific_tqdm_metrics_dic = progress_output
        except Exception:
            model_specific_tqdm_metrics_dic = {}

        # ---------------
        # EXTRACT LOSS
        # ---------------
        # if output dict doesn't have the keyword loss
        # then assume the output=loss if scalar
        try:
            loss = output['loss']
        except Exception:
            if type(output) is torch.Tensor:
                loss = output
            else:
                raise RuntimeError(
                    'No `loss` value in the dictionary returned from `model.training_step()`.'
                )

        # when using dp need to reduce the loss
        if self.use_dp or self.use_ddp2:
            loss = reduce_distributed_output(loss, self.num_gpus)

        return loss, model_specific_tqdm_metrics_dic

    def __clip_gradients(self):
        if self.gradient_clip_val > 0:
            model = self.__get_model()
            torch.nn.utils.clip_grad_norm_(model.parameters(), self.gradient_clip_val)

    def __print_nan_grads(self):
        model = self.__get_model()
        for param in model.parameters():
            if torch.isnan(param.grad.float()).any():
                print(param, param.grad)

    def __run_training_batch(self, batch, batch_nb):
        # track grad norms
        grad_norm_dic = {}

        if batch is None:
            return 0, grad_norm_dic

        # hook
        if self.__is_function_implemented('on_batch_start'):
            model_ref = self.__get_model()
            response = model_ref.on_batch_start(batch)

            if response == -1:
                return -1, grad_norm_dic

        if self.show_progress_bar:
            self.progress_bar.update(1)

        # call training_step once per optimizer
        for opt_idx, optimizer in enumerate(self.optimizers):

            # forward pass
            loss, model_specific_tqdm_metrics = self.__training_forward(batch, batch_nb, opt_idx)

<<<<<<< HEAD
            # track metrics
            self.__add_tqdm_metrics(model_specific_tqdm_metrics)

            # accumulate loss
            # (if accumulate_grad_batches = 1 no effect)
            loss = loss / self.accumulate_grad_batches
=======
                # track progress bar metrics
                self.__add_tqdm_metrics(progress_bar_metrics)
                all_log_metrics.append(log_metrics)
>>>>>>> ff2a21a0

            # backward pass
            if self.use_amp:
                with amp.scale_loss(loss, optimizer) as scaled_loss:
                    scaled_loss.backward()
            else:
                loss.backward()

            # insert after step hook
            if self.__is_function_implemented('on_after_backward'):
                model_ref = self.__get_model()
                model_ref.on_after_backward()

            # nan grads
            if self.print_nan_grads:
                self.__print_nan_grads()

            # track total loss for logging (avoid mem leaks)
            self.batch_loss_value += loss.item()

            # gradient update with accumulated gradients
            if (self.batch_nb + 1) % self.accumulate_grad_batches == 0:

                # track gradient norms when requested
                if batch_nb % self.row_log_interval == 0:
                    if self.track_grad_norm > 0:
                        model = self.__get_model()
                        grad_norm_dic = model.grad_norm(self.track_grad_norm)

                # clip gradients
                self.__clip_gradients()

                # calls .step(), .zero_grad()
                # override function to modify this behavior
                model = self.__get_model()
                model.optimizer_step(self.current_epoch, batch_nb, optimizer, opt_idx)

                # calculate running loss for display
                self.running_loss.append(self.batch_loss_value)
                self.batch_loss_value = 0
                self.avg_loss = np.mean(self.running_loss[-100:])

                # update progressbar
                if self.show_progress_bar:
                    # add model specific metrics
                    tqdm_metrics = self.__training_tqdm_dict
                    self.progress_bar.set_postfix(**tqdm_metrics)

        # activate batch end hook
        if self.__is_function_implemented('on_batch_end'):
            model = self.__get_model()
            model.on_batch_end()

<<<<<<< HEAD
        return 0, grad_norm_dic
=======
        # collapse all metrics into one dict
        all_log_metrics = {k: v for d in all_log_metrics for k, v in d.items()}
        return 0, grad_norm_dic, all_log_metrics
>>>>>>> ff2a21a0

    def __run_evaluation(self, test=False):
        # when testing make sure user defined a test step
        can_run_test_step = False
        if test:
            can_run_test_step = self.__is_overriden('test_step') and self.__is_overriden('test_end')
            if not can_run_test_step:
                m = '''You called .test() without defining a test step or test_end.
                Please define and try again'''
                raise MisconfigurationException(m)

        # validate only if model has validation_step defined
        # test only if test_step or validation_step are defined
        run_val_step = self.__is_overriden('validation_step')

        if run_val_step or can_run_test_step:

            # hook
            model = self.__get_model()
            model.on_pre_performance_check()

            # select dataloaders
            dataloaders = self.get_val_dataloaders()
            max_batches = self.nb_val_batches

            # calculate max batches to use
            if test:
                dataloaders = self.get_test_dataloaders()
                max_batches = self.nb_test_batches

            # cap max batches to 1 when using fast_dev_run
            if self.fast_dev_run:
                max_batches = 1

<<<<<<< HEAD
            eval_out_metrics = self.evaluate(self.model,
                                             dataloaders,
                                             max_batches,
                                             test)
            self.__add_tqdm_metrics(eval_out_metrics)
=======
            # run evaluation
            eval_results = self.evaluate(self.model,
                                         dataloaders,
                                         max_batches,
                                         test)
            _, progress_bar_metrics, log_metrics = self.__process_output(eval_results)

            # add metrics to prog bar
            self.__add_tqdm_metrics(progress_bar_metrics)

            # log metrics
            self.__log_metrics(log_metrics, {})
>>>>>>> ff2a21a0

            # hook
            model.on_post_performance_check()

            if self.show_progress_bar:
                # add model specific metrics
                tqdm_metrics = self.__training_tqdm_dict
                self.progress_bar.set_postfix(**tqdm_metrics)

            # reduce learning rate based on metrics
            if self.lr_scheduler_callback is not None and not test:
                self.lr_scheduler_callback.on_epoch_end(epoch=self.current_epoch,
                                                        logs=self.__training_tqdm_dict)

        # model checkpointing
        if self.proc_rank == 0 and self.checkpoint_callback is not None and not test:
            self.checkpoint_callback.on_epoch_end(epoch=self.current_epoch,
                                                  logs=self.__training_tqdm_dict)<|MERGE_RESOLUTION|>--- conflicted
+++ resolved
@@ -1143,19 +1143,13 @@
             if type(v) is dict:
                 v = self.__metrics_to_scalars(v)
 
-<<<<<<< HEAD
-            if k not in blacklist:
-                new_metrics[k] = float(v)
-=======
             new_metrics[k] = v
->>>>>>> ff2a21a0
 
         return new_metrics
 
     def __log_vals_blacklist(self):
         """avoid logging some vals lightning uses to maintain state"""
         blacklist = {'batch_nb', 'v_nb', 'gpu'}
-        return blacklist
 
     def transfer_batch_to_gpu(self, batch, gpu_id):
         # base case: object can be directly moved using `cuda` or `to`
@@ -1289,18 +1283,9 @@
             # forward pass
             loss, model_specific_tqdm_metrics = self.__training_forward(batch, batch_nb, opt_idx)
 
-<<<<<<< HEAD
-            # track metrics
-            self.__add_tqdm_metrics(model_specific_tqdm_metrics)
-
-            # accumulate loss
-            # (if accumulate_grad_batches = 1 no effect)
-            loss = loss / self.accumulate_grad_batches
-=======
                 # track progress bar metrics
                 self.__add_tqdm_metrics(progress_bar_metrics)
                 all_log_metrics.append(log_metrics)
->>>>>>> ff2a21a0
 
             # backward pass
             if self.use_amp:
@@ -1354,13 +1339,7 @@
             model = self.__get_model()
             model.on_batch_end()
 
-<<<<<<< HEAD
         return 0, grad_norm_dic
-=======
-        # collapse all metrics into one dict
-        all_log_metrics = {k: v for d in all_log_metrics for k, v in d.items()}
-        return 0, grad_norm_dic, all_log_metrics
->>>>>>> ff2a21a0
 
     def __run_evaluation(self, test=False):
         # when testing make sure user defined a test step
@@ -1395,13 +1374,6 @@
             if self.fast_dev_run:
                 max_batches = 1
 
-<<<<<<< HEAD
-            eval_out_metrics = self.evaluate(self.model,
-                                             dataloaders,
-                                             max_batches,
-                                             test)
-            self.__add_tqdm_metrics(eval_out_metrics)
-=======
             # run evaluation
             eval_results = self.evaluate(self.model,
                                          dataloaders,
@@ -1414,7 +1386,6 @@
 
             # log metrics
             self.__log_metrics(log_metrics, {})
->>>>>>> ff2a21a0
 
             # hook
             model.on_post_performance_check()
