"""
The trainer handles all the logic for running a val loop, training loop, distributing, etc.. .
"""

import os
import sys
import warnings
import logging

import torch
import torch.distributed as dist
import torch.multiprocessing as mp
import tqdm
from torch.optim.optimizer import Optimizer

from pytorch_lightning.trainer.auto_mix_precision import TrainerAMPMixin
from pytorch_lightning.trainer.callback_config import TrainerCallbackConfigMixin
from pytorch_lightning.trainer.data_loading import TrainerDataLoadingMixin
from pytorch_lightning.trainer.distrib_data_parallel import TrainerDDPMixin
from pytorch_lightning.trainer.distrib_parts import (
    TrainerDPMixin,
    parse_gpu_ids,
    determine_root_gpu_device
)
from pytorch_lightning.trainer.evaluation_loop import TrainerEvaluationLoopMixin
from pytorch_lightning.trainer.logging import TrainerLoggingMixin
from pytorch_lightning.trainer.model_hooks import TrainerModelHooksMixin
from pytorch_lightning.trainer.training_loop import TrainerTrainLoopMixin
from pytorch_lightning.trainer.training_io import TrainerIOMixin
from pytorch_lightning.trainer.training_tricks import TrainerTrainingTricksMixin
from pytorch_lightning.utilities.debugging import MisconfigurationException

try:
    from apex import amp

    APEX_AVAILABLE = True
except ImportError:
    APEX_AVAILABLE = False


class Trainer(TrainerIOMixin,
              TrainerDPMixin,
              TrainerDDPMixin,
              TrainerLoggingMixin,
              TrainerModelHooksMixin,
              TrainerTrainingTricksMixin,
              TrainerDataLoadingMixin,
              TrainerAMPMixin,
              TrainerEvaluationLoopMixin,
              TrainerTrainLoopMixin,
              TrainerCallbackConfigMixin,
              ):

    def __init__(
            self,
            logger=True,
            checkpoint_callback=True,
            early_stop_callback=True,
            default_save_path=None,
            gradient_clip_val=0,
            gradient_clip=None,  # backward compatible, todo: remove in v0.8.0
            process_position=0,
            nb_gpu_nodes=None,  # backward compatible, todo: remove in v0.8.0
            num_nodes=1,
            gpus=None,
            log_gpu_memory=None,
            show_progress_bar=True,
            overfit_pct=0.0,
            track_grad_norm=-1,
            check_val_every_n_epoch=1,
            fast_dev_run=False,
            accumulate_grad_batches=1,
            max_nb_epochs=None,  # backward compatible, todo: remove in v0.8.0
            min_nb_epochs=None,  # backward compatible, todo: remove in v0.8.0
            max_epochs=1000,
            min_epochs=1,
            train_percent_check=1.0,
            val_percent_check=1.0,
            test_percent_check=1.0,
            val_check_interval=1.0,
            log_save_interval=100,
            row_log_interval=10,
            add_row_log_interval=None,  # backward compatible, todo: remove in v0.8.0
            distributed_backend=None,
            use_amp=False,
            print_nan_grads=False,
            weights_summary='full',
            weights_save_path=None,
            amp_level='O1',
            nb_sanity_val_steps=None,  # backward compatible, todo: remove in v0.8.0
            num_sanity_val_steps=5,
            truncated_bptt_steps=None,
            resume_from_checkpoint=None,
    ):
        """

        :param logger: Logger for experiment tracking
        :param checkpoint_callback: Callback for checkpointing
        :param early_stop_callback: Callback for early stopping
        :param str default_save_path: Default path for logs+weights if no logger/ckpt_callback passed
        :param int gradient_clip_val: 0 means don't clip.
        :param int gradient_clip: 0 means don't clip. Deprecated.
        :param process_position: shown in the tqdm bar
        :param int num_nodes: number of GPU nodes
        :param list|str|int gpus: int. (ie: 2 gpus) OR list to specify which GPUs [0, 1] OR '0,1'
            OR '-1' / -1 to use all available gpus
        :param str log_gpu_memory: None, 'min_max', 'all'
        :param bool show_progress_bar: If true shows tqdm bar
        :param float overfit_pct: uses this much of all datasets
        :param int track_grad_norm: -1 no tracking. Otherwise tracks that norm
        :param int check_val_every_n_epoch: check val every n train epochs
        :param bool fast_dev_run: runs full iteration over everything to find bugs
        :param int accumulate_grad_batches: Accumulates grads every k batches
        :param int max_epochs:
        :param int min_epochs:
        :param int train_percent_check: How much of train set to check
        :param int val_percent_check: How much of val set to check
        :param int test_percent_check: How much of test set to check
        :param float|int val_check_interval: If float, % of tng epoch. If int, check every n batch
        :param int log_save_interval: Writes logs to disk this often
        :param int row_log_interval: How often to add logging rows
        :param int add_row_log_interval: How often to add logging rows. Deprecated.
        :param str distributed_backend: Options: 'dp', 'ddp', 'ddp2'.
        :param bool use_amp: If true uses apex for 16bit precision
        :param bool print_nan_grads: Prints nan gradients
        :param str weights_summary: Options: 'full', 'top', None to not print.
        :param bool weights_save_path: Where to save weights if on cluster
        :param str amp_level: Check nvidia docs for level
        :param int num_sanity_val_steps: How many val steps before a full train loop.
        :param int truncated_bptt_steps: Enables multiple backward passes for each batch.

        .. warning:: Following arguments become deprecated and they will be removed in v0.8.0:
            - `gradient_clip`,
            - `nb_gpu_nodes`,
            - `max_nb_epochs`,
            - `min_nb_epochs`,
            - `add_row_log_interval`,
            - `nb_sanity_val_steps`

        """
        # Transfer params
        if nb_gpu_nodes is not None:  # Backward compatibility
            warnings.warn("`nb_gpu_nodes` has renamed to `num_nodes` since v0.5.0"
                          " and will be removed in v0.8.0", DeprecationWarning)
            if not num_nodes:  # in case you did not set the proper value
                num_nodes = nb_gpu_nodes
        self.num_gpu_nodes = num_nodes
        self.log_gpu_memory = log_gpu_memory
        if gradient_clip is not None:  # Backward compatibility
            warnings.warn("`gradient_clip` has renamed to `gradient_clip_val` since v0.5.0"
                          " and will be removed in v0.8.0", DeprecationWarning)
            if not gradient_clip_val:  # in case you did not set the proper value
                gradient_clip_val = gradient_clip
        self.gradient_clip_val = gradient_clip_val
        self.check_val_every_n_epoch = check_val_every_n_epoch
        self.track_grad_norm = track_grad_norm
        self.on_gpu = True if (gpus and torch.cuda.is_available()) else False
        self.process_position = process_position
        self.weights_summary = weights_summary
        if max_nb_epochs is not None:  # Backward compatibility
            warnings.warn("`max_nb_epochs` has renamed to `max_epochs` since v0.5.0"
                          " and will be removed in v0.8.0", DeprecationWarning)
            if not max_epochs:  # in case you did not set the proper value
                max_epochs = max_nb_epochs
        self.max_epochs = max_epochs
        if min_nb_epochs is not None:  # Backward compatibility
            warnings.warn("`min_nb_epochs` has renamed to `min_epochs` since v0.5.0"
                          " and will be removed in v0.8.0", DeprecationWarning)
            if not min_epochs:  # in case you did not set the proper value
                min_epochs = min_nb_epochs
        self.min_epochs = min_epochs
        if nb_sanity_val_steps is not None:  # Backward compatibility
            warnings.warn("`nb_sanity_val_steps` has renamed to `num_sanity_val_steps` since v0.5.0"
                          " and will be removed in v0.8.0", DeprecationWarning)
            if not num_sanity_val_steps:  # in case you did not set the proper value
                num_sanity_val_steps = nb_sanity_val_steps
        self.num_sanity_val_steps = num_sanity_val_steps
        self.print_nan_grads = print_nan_grads
        self.truncated_bptt_steps = truncated_bptt_steps
        self.resume_from_checkpoint = resume_from_checkpoint
        self.shown_warnings = set()

        self.fast_dev_run = fast_dev_run
        if self.fast_dev_run:
            self.num_sanity_val_steps = 1
            self.max_epochs = 1
            m = '''
            Running in fast_dev_run mode: will run a full train,
            val loop using a single batch
            '''
            logging.info(m)

        # set default save path if user didn't provide one
        self.default_save_path = default_save_path
        if self.default_save_path is None:
            self.default_save_path = os.getcwd()

        # training bookeeping
        self.total_batch_idx = 0
        self.running_loss = []
        self.avg_loss = 0
        self.batch_idx = 0
        self.tqdm_metrics = {}
        self.callback_metrics = {}
        self.num_val_batches = 0
        self.num_training_batches = 0
        self.num_test_batches = 0
        self.get_train_dataloader = None
        self.get_test_dataloaders = None
        self.get_val_dataloaders = None
        self.is_iterable_train_dataloader = False

        # training state
        self.model = None
        self.testing = False
        self.disable_validation = False
        self.lr_schedulers = []
        self.optimizers = None
        self.global_step = 0
        self.current_epoch = 0
        self.total_batches = 0

        # configure early stop callback
        # creates a default one if none passed in
        self.early_stop_callback = None
        self.configure_early_stopping(early_stop_callback, logger)

        self.reduce_lr_on_plateau_scheduler = None

        # configure checkpoint callback
        self.checkpoint_callback = checkpoint_callback
        self.weights_save_path = weights_save_path

        # accumulated grads
        self.configure_accumulated_gradients(accumulate_grad_batches)

        # allow int, string and gpu list
        self.data_parallel_device_ids = parse_gpu_ids(gpus)
        self.root_gpu = determine_root_gpu_device(self.data_parallel_device_ids)

        # distributed backend choice
        self.use_ddp = False
        self.use_ddp2 = False
        self.use_dp = False
        self.single_gpu = False
        self.distributed_backend = distributed_backend
        self.set_distributed_mode(distributed_backend, num_nodes)

        # init flags for SLURM+ddp to work
        self.proc_rank = 0
        self.world_size = 1
        self.node_rank = 0
        self.configure_slurm_ddp(num_nodes)

        # nvidia setup
        self.set_nvidia_flags(self.is_slurm_managing_tasks, self.data_parallel_device_ids)

        # can't init progress bar here because starting a new process
        # means the progress_bar won't survive pickling
        self.show_progress_bar = show_progress_bar

        # logging
        self.log_save_interval = log_save_interval
        self.val_check_interval = val_check_interval
        if add_row_log_interval is not None:
            # backward compatibility
            warnings.warn("`add_row_log_interval` has renamed to `row_log_interval` since v0.5.0"
                          " and will be removed in v0.8.0", DeprecationWarning)
            if not row_log_interval:  # in case you did not set the proper value
                row_log_interval = add_row_log_interval
        self.row_log_interval = row_log_interval

        # how much of the data to use
        self.determine_data_use_amount(train_percent_check, val_percent_check,
                                       test_percent_check, overfit_pct)

        # 16 bit mixed precision training using apex
        self.amp_level = amp_level
        self.init_amp(use_amp)

    @property
    def slurm_job_id(self):
        try:
            job_id = os.environ['SLURM_JOB_ID']
            job_id = int(job_id)
        except Exception:
            job_id = None
        return job_id

    def __parse_gpu_ids(self, gpus):
        """Parse GPUs id.

        :param list|str|int gpus: input GPU ids
        :return list(int):
        """
        # if gpus = -1 then use all available devices
        # otherwise, split the string using commas
        if gpus is not None:
            if isinstance(gpus, list):
                gpus = gpus
            elif isinstance(gpus, str):
                if gpus == '-1':
                    gpus = list(range(0, torch.cuda.device_count()))
                else:
                    gpus = [int(x.strip()) for x in gpus.split(',')]
            elif isinstance(gpus, int):
                gpus = gpus
            else:
                raise ValueError('`gpus` has to be a string, int or list of ints')

        return gpus

    def __set_root_gpu(self, gpus):
        if gpus is None:
            return None

        # set root gpu
        root_gpu = 0
        if type(gpus) is list:
            root_gpu = gpus[0]

        return root_gpu

    @property
    def num_gpus(self):
        gpus = self.data_parallel_device_ids
        if gpus is None:
            return 0
        else:
            return len(gpus)

    @property
    def data_parallel(self):
        return self.use_dp or self.use_ddp or self.use_ddp2

    @property
    def training_tqdm_dict(self):
        """Read-only for tqdm metrics.
        :return:
        """
        tqdm_dict = {
            'loss': '{0:.3f}'.format(self.avg_loss),
            'batch_idx': '{}'.format(self.batch_idx),
        }

        if self.truncated_bptt_steps is not None:
            tqdm_dict['split_idx'] = self.split_idx

        if self.logger is not None and self.logger.version is not None:
            tqdm_dict['v_num'] = self.logger.version

        tqdm_dict.update(self.tqdm_metrics)

        if self.on_gpu:
            tqdm_dict['gpu'] = '{}'.format(torch.cuda.current_device())

        return tqdm_dict

    @property
    def tng_tqdm_dic(self):
        """Read-only for tqdm metrics.

        .. warning:: Deprecated in v0.5.0. use training_tqdm_dict instead.
        :return:
        """
        warnings.warn("`tng_tqdm_dic` has renamed to `training_tqdm_dict` since v0.5.0"
                      " and will be removed in v0.8.0", DeprecationWarning)
        return self.training_tqdm_dict

    # -----------------------------
    # MODEL TRAINING
    # -----------------------------
    def fit(self, model):
        # when using multi-node or DDP within a node start each module in a separate process
        if self.use_ddp2:
            task = int(os.environ['SLURM_LOCALID'])
            self.ddp_train(task, model)

        elif self.use_ddp:
            if self.is_slurm_managing_tasks:
                task = int(os.environ['SLURM_LOCALID'])
                self.ddp_train(task, model)
            else:
                mp.spawn(self.ddp_train, nprocs=self.num_gpus, args=(model,))

        # 1 gpu or dp option triggers training using DP module
        # easier to avoid NCCL issues
        elif self.use_dp:
            self.dp_train(model)

        elif self.single_gpu:
            self.single_gpu_train(model)

        # ON CPU
        else:
            # run through amp wrapper
            if self.use_amp:
                raise MisconfigurationException('amp + cpu is not supported.  Please use a GPU option')

            # CHOOSE OPTIMIZER
            # allow for lr schedulers as well
            self.optimizers, self.lr_schedulers = self.init_optimizers(model.configure_optimizers())

            self.run_pretrain_routine(model)

        # return 1 when finished
        # used for testing or when we need to know that training succeeded
        return 1

    def init_optimizers(self, optimizers):

        # single optimizer
        if isinstance(optimizers, Optimizer):
            return [optimizers], []

        # two lists
        elif len(optimizers) == 2 and isinstance(optimizers[0], list):
            optimizers, lr_schedulers = optimizers
            lr_schedulers, self.reduce_lr_on_plateau_scheduler = self.configure_schedulers(lr_schedulers)
            return optimizers, lr_schedulers

        # single list or tuple
        elif isinstance(optimizers, list) or isinstance(optimizers, tuple):
            return optimizers, []

    def configure_schedulers(self, schedulers):
        for i, scheduler in enumerate(schedulers):
            if isinstance(scheduler, torch.optim.lr_scheduler.ReduceLROnPlateau):
                reduce_lr_on_plateau_scheduler = schedulers.pop(i)
                return schedulers, reduce_lr_on_plateau_scheduler
        return schedulers, None

    def run_pretrain_routine(self, model):
        """Sanity check a few things before starting actual training.

        :param model:
        """
        ref_model = model
        if self.data_parallel:
            ref_model = model.module

        # give model convenience properties
        ref_model.trainer = self

        # set local properties on the model
        self.copy_trainer_model_properties(ref_model)

        # link up experiment object
        if self.logger is not None:
            ref_model.logger = self.logger

            # save exp to get started
            if hasattr(ref_model, "hparams"):
                self.logger.log_hyperparams(ref_model.hparams)

            self.logger.save()

        if self.use_ddp or self.use_ddp2:
            dist.barrier()

        # set up checkpoint callback
        self.configure_checkpoint_callback()

        # register auto-resubmit when on SLURM
        self.register_slurm_signal_handlers()

        # transfer data loaders from model
        self.get_dataloaders(ref_model)

        # print model summary
        if self.proc_rank == 0 and self.weights_summary is not None:
            if self.weights_summary in ['full', 'top']:
                ref_model.summarize(mode=self.weights_summary)
            else:
                m = "weights_summary can be None, 'full' or 'top'"
                raise MisconfigurationException(m)

        # track model now.
        # if cluster resets state, the model will update with the saved weights
        self.model = model

        # restore training and model before hpc call
        self.restore_weights(model)

        # when testing requested only run test and return
        if self.testing:
            self.run_evaluation(test=True)
            return

        # check if we should run validation during training
        self.disable_validation = ((self.num_val_batches == 0 or
                                   not self.is_overriden('validation_step')) and
                                   not self.fast_dev_run)

        # run tiny validation (if validation defined)
        # to make sure program won't crash during val
        ref_model.on_sanity_check_start()
        ref_model.on_train_start()
        if not self.disable_validation and self.num_sanity_val_steps > 0:
            # init progress bars for validation sanity check
            pbar = tqdm.tqdm(desc='Validation sanity check',
                             total=self.num_sanity_val_steps * len(self.get_val_dataloaders()),
                             leave=False, position=2 * self.process_position,
                             disable=not self.show_progress_bar, dynamic_ncols=True, unit='batch')
            self.main_progress_bar = pbar
            # dummy validation progress bar
            self.val_progress_bar = tqdm.tqdm(disable=True)

<<<<<<< HEAD
            eval_results = self.evaluate(model, self.get_val_dataloaders(),
                                         self.nb_sanity_val_steps, False)
            _, _, _, callback_metrics, _ = self.process_output(eval_results)
=======
            self.evaluate(model, self.get_val_dataloaders(), self.num_sanity_val_steps, self.testing)
>>>>>>> 3002bd3d

            # close progress bars
            self.main_progress_bar.close()
            self.val_progress_bar.close()

            if (self.enable_early_stop and
                    callback_metrics.get(self.early_stop_callback.monitor) is None):
                raise RuntimeError(f"Early stopping was configured to monitor "
                                   f"{self.early_stop_callback.monitor} but it is not available "
                                   f"after validation_end. Available metrics are: "
                                   f"{','.join(list(callback_metrics.keys()))}")

        # init progress bar
        pbar = tqdm.tqdm(leave=True, position=2 * self.process_position,
                         disable=not self.show_progress_bar, dynamic_ncols=True, unit='batch',
                         file=sys.stdout)
        self.main_progress_bar = pbar

        # clear cache before training
        if self.on_gpu:
            torch.cuda.empty_cache()

        # CORE TRAINING LOOP
        self.train()

    def test(self, model=None):
        self.testing = True
        if model is not None:
            self.fit(model)
        else:
            self.run_evaluation(test=True)<|MERGE_RESOLUTION|>--- conflicted
+++ resolved
@@ -506,13 +506,9 @@
             # dummy validation progress bar
             self.val_progress_bar = tqdm.tqdm(disable=True)
 
-<<<<<<< HEAD
             eval_results = self.evaluate(model, self.get_val_dataloaders(),
-                                         self.nb_sanity_val_steps, False)
+                                         self.num_sanity_val_steps, False)
             _, _, _, callback_metrics, _ = self.process_output(eval_results)
-=======
-            self.evaluate(model, self.get_val_dataloaders(), self.num_sanity_val_steps, self.testing)
->>>>>>> 3002bd3d
 
             # close progress bars
             self.main_progress_bar.close()
