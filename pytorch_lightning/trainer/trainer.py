--- conflicted
+++ resolved
@@ -303,13 +303,8 @@
 
         """
         super().__init__()
-<<<<<<< HEAD
-
+        Trainer._log_api_event("init")
         distributed_backend: Optional[Union[str, Accelerator]] = distributed_backend or accelerator
-=======
-        Trainer._log_api_event("init")
-        distributed_backend = distributed_backend or accelerator
->>>>>>> 30b7440e
 
         # init connectors
         self.dev_debugger = InternalDebugger(self)
