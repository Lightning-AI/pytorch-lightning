# Copyright The PyTorch Lightning team.
#
# Licensed under the Apache License, Version 2.0 (the "License");
# you may not use this file except in compliance with the License.
# You may obtain a copy of the License at
#
#     http://www.apache.org/licenses/LICENSE-2.0
#
# Unless required by applicable law or agreed to in writing, software
# distributed under the License is distributed on an "AS IS" BASIS,
# WITHOUT WARRANTIES OR CONDITIONS OF ANY KIND, either express or implied.
# See the License for the specific language governing permissions and
# limitations under the License.
"""Trainer to automate the training."""
import logging
import os
import traceback
import warnings
from datetime import timedelta
from pathlib import Path
from typing import Any, Dict, Iterable, List, Optional, Tuple, Union
from weakref import proxy

import torch

import pytorch_lightning as pl
from pytorch_lightning.accelerators import Accelerator, IPUAccelerator
from pytorch_lightning.callbacks import Callback
from pytorch_lightning.core.datamodule import LightningDataModule
from pytorch_lightning.core.memory import ModelSummary
from pytorch_lightning.loggers import LightningLoggerBase
from pytorch_lightning.loops import TrainingBatchLoop, TrainingEpochLoop
from pytorch_lightning.loops.dataloader.evaluation_loop import EvaluationLoop
from pytorch_lightning.loops.dataloader.prediction_loop import PredictionLoop
from pytorch_lightning.loops.fit_loop import FitLoop
from pytorch_lightning.plugins import Plugin
from pytorch_lightning.plugins.environments import ClusterEnvironment
from pytorch_lightning.profiler import (
    AdvancedProfiler,
    BaseProfiler,
    PassThroughProfiler,
    PyTorchProfiler,
    SimpleProfiler,
    XLAProfiler,
)
from pytorch_lightning.trainer.callback_hook import TrainerCallbackHookMixin
from pytorch_lightning.trainer.configuration_validator import ConfigValidator
from pytorch_lightning.trainer.connectors.accelerator_connector import AcceleratorConnector
from pytorch_lightning.trainer.connectors.callback_connector import CallbackConnector
from pytorch_lightning.trainer.connectors.checkpoint_connector import CheckpointConnector
from pytorch_lightning.trainer.connectors.data_connector import DataConnector
from pytorch_lightning.trainer.connectors.debugging_connector import DebuggingConnector
from pytorch_lightning.trainer.connectors.env_vars_connector import _defaults_from_env_vars
from pytorch_lightning.trainer.connectors.logger_connector import LoggerConnector
from pytorch_lightning.trainer.connectors.model_connector import ModelConnector
from pytorch_lightning.trainer.connectors.optimizer_connector import OptimizerConnector
from pytorch_lightning.trainer.connectors.slurm_connector import SLURMConnector
from pytorch_lightning.trainer.connectors.training_trick_connector import TrainingTricksConnector
from pytorch_lightning.trainer.data_loading import TrainerDataLoadingMixin
from pytorch_lightning.trainer.deprecated_api import DeprecatedTrainerAttributes
from pytorch_lightning.trainer.logging import TrainerLoggingMixin
from pytorch_lightning.trainer.model_hooks import TrainerModelHooksMixin
from pytorch_lightning.trainer.optimizers import TrainerOptimizersMixin
from pytorch_lightning.trainer.properties import TrainerProperties
from pytorch_lightning.trainer.states import TrainerFn, TrainerState, TrainerStatus
from pytorch_lightning.trainer.training_tricks import TrainerTrainingTricksMixin
from pytorch_lightning.tuner.auto_gpu_select import pick_multiple_gpus
from pytorch_lightning.tuner.lr_finder import _LRFinder
from pytorch_lightning.tuner.tuning import Tuner
from pytorch_lightning.utilities import (
    _IPU_AVAILABLE,
    _TPU_AVAILABLE,
    device_parser,
    DeviceType,
    parsing,
    rank_zero_deprecation,
    rank_zero_info,
    rank_zero_warn,
)
from pytorch_lightning.utilities.debugging import InternalDebugger
from pytorch_lightning.utilities.distributed import distributed_available
from pytorch_lightning.utilities.exceptions import MisconfigurationException
from pytorch_lightning.utilities.imports import _fault_tolerant_enabled
from pytorch_lightning.utilities.model_helpers import is_overridden
from pytorch_lightning.utilities.seed import reset_seed
from pytorch_lightning.utilities.types import _EVALUATE_OUTPUT, _PREDICT_OUTPUT, EVAL_DATALOADERS, TRAIN_DATALOADERS

log = logging.getLogger(__name__)
# warnings to ignore in trainer
warnings.filterwarnings(
    "ignore", message="torch.distributed.reduce_op is deprecated, please use torch.distributed.ReduceOp instead"
)


class Trainer(
    TrainerProperties,
    TrainerCallbackHookMixin,
    TrainerModelHooksMixin,
    TrainerOptimizersMixin,
    TrainerLoggingMixin,
    TrainerTrainingTricksMixin,
    TrainerDataLoadingMixin,
    DeprecatedTrainerAttributes,
):
    @_defaults_from_env_vars
    def __init__(
        self,
        logger: Union[LightningLoggerBase, Iterable[LightningLoggerBase], bool] = True,
        checkpoint_callback: bool = True,
        callbacks: Optional[Union[List[Callback], Callback]] = None,
        default_root_dir: Optional[str] = None,
        gradient_clip_val: float = 0.0,
        gradient_clip_algorithm: str = "norm",
        process_position: int = 0,
        num_nodes: int = 1,
        num_processes: int = 1,
        devices: Optional[Union[List[int], str, int]] = None,
        gpus: Optional[Union[List[int], str, int]] = None,
        auto_select_gpus: bool = False,
        tpu_cores: Optional[Union[List[int], str, int]] = None,
        ipus: Optional[int] = None,
        log_gpu_memory: Optional[str] = None,
        progress_bar_refresh_rate: Optional[int] = None,
        overfit_batches: Union[int, float] = 0.0,
        track_grad_norm: Union[int, float, str] = -1,
        check_val_every_n_epoch: int = 1,
        fast_dev_run: Union[int, bool] = False,
        accumulate_grad_batches: Union[int, Dict[int, int], List[list]] = 1,
        max_epochs: Optional[int] = None,
        min_epochs: Optional[int] = None,
        max_steps: Optional[int] = None,
        min_steps: Optional[int] = None,
        max_time: Optional[Union[str, timedelta, Dict[str, int]]] = None,
        limit_train_batches: Union[int, float] = 1.0,
        limit_val_batches: Union[int, float] = 1.0,
        limit_test_batches: Union[int, float] = 1.0,
        limit_predict_batches: Union[int, float] = 1.0,
        val_check_interval: Union[int, float] = 1.0,
        flush_logs_every_n_steps: int = 100,
        log_every_n_steps: int = 50,
        accelerator: Optional[Union[str, Accelerator]] = None,
        sync_batchnorm: bool = False,
        precision: int = 32,
        weights_summary: Optional[str] = "top",
        weights_save_path: Optional[str] = None,
        num_sanity_val_steps: int = 2,
        truncated_bptt_steps: Optional[int] = None,
        resume_from_checkpoint: Optional[Union[Path, str]] = None,
        profiler: Optional[Union[BaseProfiler, str]] = None,
        benchmark: bool = False,
        deterministic: bool = False,
        reload_dataloaders_every_n_epochs: int = 0,
        reload_dataloaders_every_epoch: bool = False,
        auto_lr_find: Union[bool, str] = False,
        replace_sampler_ddp: bool = True,
        terminate_on_nan: bool = False,
        auto_scale_batch_size: Union[str, bool] = False,
        prepare_data_per_node: bool = True,
        plugins: Optional[Union[List[Union[Plugin, ClusterEnvironment, str]], Plugin, ClusterEnvironment, str]] = None,
        amp_backend: str = "native",
        amp_level: str = "O2",
        distributed_backend: Optional[str] = None,
        move_metrics_to_cpu: bool = False,
        multiple_trainloader_mode: str = "max_size_cycle",
        stochastic_weight_avg: bool = False,
    ):
        r"""
        Customize every aspect of training via flags

        Args:

            accelerator: Previously known as distributed_backend (dp, ddp, ddp2, etc...).
                Can also take in an accelerator object for custom hardware.

            accumulate_grad_batches: Accumulates grads every k batches or as set up in the dict.

            amp_backend: The mixed precision backend to use ("native" or "apex")

            amp_level: The optimization level to use (O1, O2, etc...).

            auto_lr_find: If set to True, will make trainer.tune() run a learning rate finder,
                trying to optimize initial learning for faster convergence. trainer.tune() method will
                set the suggested learning rate in self.lr or self.learning_rate in the LightningModule.
                To use a different key set a string instead of True with the key name.

            auto_scale_batch_size: If set to True, will `initially` run a batch size
                finder trying to find the largest batch size that fits into memory.
                The result will be stored in self.batch_size in the LightningModule.
                Additionally, can be set to either `power` that estimates the batch size through
                a power search or `binsearch` that estimates the batch size through a binary search.

            auto_select_gpus: If enabled and `gpus` is an integer, pick available
                gpus automatically. This is especially useful when
                GPUs are configured to be in "exclusive mode", such
                that only one process at a time can access them.

            benchmark: If true enables cudnn.benchmark.

            callbacks: Add a callback or list of callbacks.

            checkpoint_callback: If ``True``, enable checkpointing.
                It will configure a default ModelCheckpoint callback if there is no user-defined ModelCheckpoint in
                :paramref:`~pytorch_lightning.trainer.trainer.Trainer.callbacks`.

            check_val_every_n_epoch: Check val every n train epochs.

            default_root_dir: Default path for logs and weights when no logger/ckpt_callback passed.
                Default: ``os.getcwd()``.
                Can be remote file paths such as `s3://mybucket/path` or 'hdfs://path/'

            deterministic: If true enables cudnn.deterministic.

            devices: Will be mapped to either `gpus`, `tpu_cores`, `num_processes` or `ipus`,
                based on the accelerator type.

            distributed_backend: deprecated. Please use 'accelerator'

            fast_dev_run: runs n if set to ``n`` (int) else 1 if set to ``True`` batch(es)
                of train, val and test to find any bugs (ie: a sort of unit test).

            flush_logs_every_n_steps: How often to flush logs to disk (defaults to every 100 steps).

            gpus: number of gpus to train on (int) or which GPUs to train on (list or str) applied per node

            gradient_clip_val: 0 means don't clip.

            gradient_clip_algorithm: 'value' means clip_by_value, 'norm' means clip_by_norm. Default: 'norm'

            limit_train_batches: How much of training dataset to check (float = fraction, int = num_batches)

            limit_val_batches: How much of validation dataset to check (float = fraction, int = num_batches)

            limit_test_batches: How much of test dataset to check (float = fraction, int = num_batches)

            limit_predict_batches: How much of prediction dataset to check (float = fraction, int = num_batches)

            logger: Logger (or iterable collection of loggers) for experiment tracking. A ``True`` value uses
                the default ``TensorBoardLogger``. ``False`` will disable logging. If multiple loggers are
                provided and the `save_dir` property of that logger is not set, local files (checkpoints,
                profiler traces, etc.) are saved in ``default_root_dir`` rather than in the ``log_dir`` of any
                of the individual loggers.

            log_gpu_memory: None, 'min_max', 'all'. Might slow performance

            log_every_n_steps: How often to log within steps (defaults to every 50 steps).

            prepare_data_per_node: If True, each LOCAL_RANK=0 will call prepare data.
                Otherwise only NODE_RANK=0, LOCAL_RANK=0 will prepare data

            process_position: orders the progress bar when running multiple models on same machine.

            progress_bar_refresh_rate: How often to refresh progress bar (in steps). Value ``0`` disables progress bar.
                Ignored when a custom progress bar is passed to :paramref:`~Trainer.callbacks`. Default: None, means
                a suitable value will be chosen based on the environment (terminal, Google COLAB, etc.).

            profiler: To profile individual steps during training and assist in identifying bottlenecks.

            overfit_batches: Overfit a fraction of training data (float) or a set number of batches (int).

            plugins: Plugins allow modification of core behavior like ddp and amp, and enable custom lightning plugins.

            precision: Double precision (64), full precision (32) or half precision (16). Can be used on CPU, GPU or
                TPUs.

            max_epochs: Stop training once this number of epochs is reached. Disabled by default (None).
                If both max_epochs and max_steps are not specified, defaults to ``max_epochs`` = 1000.

            min_epochs: Force training for at least these many epochs. Disabled by default (None).
                If both min_epochs and min_steps are not specified, defaults to ``min_epochs`` = 1.

            max_steps: Stop training after this number of steps. Disabled by default (None).

            min_steps: Force training for at least these number of steps. Disabled by default (None).

            max_time: Stop training after this amount of time has passed. Disabled by default (None).
                The time duration can be specified in the format DD:HH:MM:SS (days, hours, minutes seconds), as a
                :class:`datetime.timedelta`, or a dictionary with keys that will be passed to
                :class:`datetime.timedelta`.

            num_nodes: number of GPU nodes for distributed training.

            num_processes: number of processes for distributed training with distributed_backend="ddp_cpu"

            num_sanity_val_steps: Sanity check runs n validation batches before starting the training routine.
                Set it to `-1` to run all batches in all validation dataloaders.

            reload_dataloaders_every_n_epochs: Set to a non-negative integer to reload dataloaders every n epochs.
                Default: 0

            reload_dataloaders_every_epoch: Set to True to reload dataloaders every epoch.

                .. deprecated:: v1.4
                    ``reload_dataloaders_every_epoch`` has been deprecated in v1.4 and will be removed in v1.6.
                    Please use ``reload_dataloaders_every_n_epochs``.

            replace_sampler_ddp: Explicitly enables or disables sampler replacement. If not specified this
                will toggled automatically when DDP is used. By default it will add ``shuffle=True`` for
                train sampler and ``shuffle=False`` for val/test sampler. If you want to customize it,
                you can set ``replace_sampler_ddp=False`` and add your own distributed sampler.

            resume_from_checkpoint: Path/URL of the checkpoint from which training is resumed. If there is
                no checkpoint file at the path, start from scratch. If resuming from mid-epoch checkpoint,
                training will start from the beginning of the next epoch.

            sync_batchnorm: Synchronize batch norm layers between process groups/whole world.

            terminate_on_nan: If set to True, will terminate training (by raising a `ValueError`) at the
                end of each training batch, if any of the parameters or the loss are NaN or +/-inf.

            tpu_cores: How many TPU cores to train on (1 or 8) / Single TPU to train on [1]

            ipus: How many IPUs to train on.

            track_grad_norm: -1 no tracking. Otherwise tracks that p-norm. May be set to 'inf' infinity-norm.

            truncated_bptt_steps: Deprecated in v1.3 to be removed in 1.5.
                Please use :paramref:`~pytorch_lightning.core.lightning.LightningModule.truncated_bptt_steps` instead.

            val_check_interval: How often to check the validation set. Use float to check within a training epoch,
                use int to check every n steps (batches).

            weights_summary: Prints a summary of the weights when training begins.

            weights_save_path: Where to save weights if specified. Will override default_root_dir
                for checkpoints only. Use this if for whatever reason you need the checkpoints
                stored in a different place than the logs written in `default_root_dir`.
                Can be remote file paths such as `s3://mybucket/path` or 'hdfs://path/'
                Defaults to `default_root_dir`.

            move_metrics_to_cpu: Whether to force internal logged metrics to be moved to cpu.
                This can save some gpu memory, but can make training slower. Use with attention.

            multiple_trainloader_mode: How to loop over the datasets when there are multiple train loaders.
                In 'max_size_cycle' mode, the trainer ends one epoch when the largest dataset is traversed,
                and smaller datasets reload when running out of their data. In 'min_size' mode, all the datasets
                reload when reaching the minimum length of datasets.

            stochastic_weight_avg: Whether to use `Stochastic Weight Averaging (SWA)
                <https://pytorch.org/blog/pytorch-1.6-now-includes-stochastic-weight-averaging/>_`

        """
        super().__init__()
        Trainer._log_api_event("init")
        self.state = TrainerState()

        gpu_ids, tpu_cores = self._parse_devices(gpus, auto_select_gpus, tpu_cores)

        # init connectors
        self.dev_debugger = InternalDebugger(self)
        self.config_validator = ConfigValidator(self)
        self.data_connector = DataConnector(self, multiple_trainloader_mode)
        self.optimizer_connector = OptimizerConnector(self)

        self.accelerator_connector = AcceleratorConnector(
            num_processes,
            devices,
            tpu_cores,
            ipus,
            distributed_backend,
            accelerator,
            gpus,
            gpu_ids,
            num_nodes,
            sync_batchnorm,
            benchmark,
            replace_sampler_ddp,
            deterministic,
            precision,
            amp_backend,
            amp_level,
            plugins,
        )
        self.logger_connector = LoggerConnector(self, log_gpu_memory)
        self.model_connector = ModelConnector(self)
        self.callback_connector = CallbackConnector(self)
        self.debugging_connector = DebuggingConnector(self)
        self.training_tricks_connector = TrainingTricksConnector(self)
        self.checkpoint_connector = CheckpointConnector(self, resume_from_checkpoint)
        self.slurm_connector = SLURMConnector(self)
        self.tuner = Tuner(self)

        fit_loop = FitLoop(
            min_epochs=(1 if (min_epochs is None and min_steps is None) else min_epochs),
            max_epochs=(1000 if (max_epochs is None and max_steps is None) else max_epochs),
        )
        training_epoch_loop = TrainingEpochLoop(min_steps, max_steps)
        training_batch_loop = TrainingBatchLoop()
        training_validation_loop = EvaluationLoop()
        training_epoch_loop.connect(batch_loop=training_batch_loop, val_loop=training_validation_loop)
        fit_loop.connect(epoch_loop=training_epoch_loop)

        # default .fit() loop
        self.fit_loop = fit_loop

        # default .validate() loop
        self.validate_loop = EvaluationLoop()

        # default .test() loop
        self.test_loop = EvaluationLoop()

        # default .predict() loop
        self.predict_loop = PredictionLoop()

        # training state
        if weights_summary is not None and weights_summary not in ModelSummary.MODES:
            raise MisconfigurationException(
                f"`weights_summary` can be None, {', '.join(ModelSummary.MODES)}, but got {weights_summary}"
            )
        self.weights_summary = weights_summary
        self.shown_warnings = set()

        # init callbacks
        # Declare attributes to be set in callback_connector on_trainer_init
        self.callback_connector.on_trainer_init(
            callbacks,
            checkpoint_callback,
            progress_bar_refresh_rate,
            process_position,
            default_root_dir,
            weights_save_path,
            stochastic_weight_avg,
            max_time,
        )

        # hook
        self.on_init_start()

        # init optimizer + lr scheduler related flags
        self.optimizer_connector.on_trainer_init()

        # init data flags
        self.data_connector.on_trainer_init(
            check_val_every_n_epoch,
            reload_dataloaders_every_n_epochs,
            reload_dataloaders_every_epoch,
            prepare_data_per_node,
        )

        # init training tricks
        self.training_tricks_connector.on_trainer_init(
            gradient_clip_val,
            gradient_clip_algorithm,
            track_grad_norm,
            accumulate_grad_batches,
            truncated_bptt_steps,
            terminate_on_nan,
        )
        self._setup_on_init(num_sanity_val_steps)

        # configure tuner
        self.tuner.on_trainer_init(auto_lr_find, auto_scale_batch_size)

        # configure profiler
        self.__init_profiler(profiler)

        # init logger flags
        self.logger_connector.on_trainer_init(logger, flush_logs_every_n_steps, log_every_n_steps, move_metrics_to_cpu)

        # init debugging flags
        self.debugging_connector.on_init_start(
            limit_train_batches,
            limit_val_batches,
            limit_test_batches,
            limit_predict_batches,
            val_check_interval,
            overfit_batches,
            fast_dev_run,
        )

        # Callback system
        self.on_init_end()

    def _setup_on_init(self, num_sanity_val_steps: int) -> None:
        self._log_device_info()

        self.should_stop = False
        self.state = TrainerState()
        self.num_training_batches = 0
        self.train_dataloader = None

        if num_sanity_val_steps == -1:
            self.num_sanity_val_steps = float("inf")
        else:
            self.num_sanity_val_steps = num_sanity_val_steps

        self.num_sanity_val_batches = []
        self.num_test_batches = []
        self.num_val_batches = []
        self.test_dataloaders = None
        self.val_dataloaders = None

        # when true, print evaluation results in .validate() and .test()
        self.verbose_evaluate = True

        self.num_predict_batches = []

    def fit(
        self,
        model: "pl.LightningModule",
        train_dataloaders: Optional[Union[TRAIN_DATALOADERS, LightningDataModule]] = None,
        val_dataloaders: Optional[EVAL_DATALOADERS] = None,
        datamodule: Optional[LightningDataModule] = None,
        train_dataloader=None,  # noqa TODO: remove with 1.6
    ) -> None:
        r"""
        Runs the full optimization routine.

        Args:
            model: Model to fit.

            train_dataloaders: A collection of :class:`torch.utils.data.DataLoader` or a
                :class:`~pytorch_lightning.core.datamodule.LightningDataModule` specifying training samples.
                In the case of multiple dataloaders, please see this :ref:`page <multiple-training-dataloaders>`.

            val_dataloaders: A :class:`torch.utils.data.DataLoader` or a sequence of them specifying validation samples.

            datamodule: An instance of :class:`~pytorch_lightning.core.datamodule.LightningDataModule`.
        """
        Trainer._log_api_event("fit")

        self.state.fn = TrainerFn.FITTING
        self.state.status = TrainerStatus.RUNNING
        self.training = True

        if train_dataloader is not None:
            rank_zero_deprecation(
                "`trainer.fit(train_dataloader)` is deprecated in v1.4 and will be removed in v1.6."
                " Use `trainer.fit(train_dataloaders)` instead. HINT: added 's'"
            )
            train_dataloaders = train_dataloader
        # if a datamodule comes in as the second arg, then fix it for the user
        if isinstance(train_dataloaders, LightningDataModule):
            datamodule = train_dataloaders
            train_dataloaders = None
        # If you supply a datamodule you can't supply train_dataloader or val_dataloaders
        if (train_dataloaders is not None or val_dataloaders is not None) and datamodule is not None:
            raise MisconfigurationException(
                "You cannot pass `train_dataloader` or `val_dataloaders` to `trainer.fit(datamodule=...)`"
            )

        # links data to the trainer
        self.data_connector.attach_data(
            model, train_dataloaders=train_dataloaders, val_dataloaders=val_dataloaders, datamodule=datamodule
        )

        self._run(model)

        assert self.state.stopped
        self.training = False

    def validate(
        self,
        model: Optional["pl.LightningModule"] = None,
        dataloaders: Optional[Union[EVAL_DATALOADERS, LightningDataModule]] = None,
<<<<<<< HEAD
        ckpt_path: Optional[str] = None,
=======
        ckpt_path: Optional[str] = "best",
>>>>>>> c7e5743d
        verbose: bool = True,
        datamodule: Optional[LightningDataModule] = None,
        val_dataloaders=None,  # noqa TODO: remove with 1.6
    ) -> _EVALUATE_OUTPUT:
        r"""
        Perform one evaluation epoch over the validation set.

        Args:
            model: The model to validate.

            dataloaders: A :class:`torch.utils.data.DataLoader` or a sequence of them,
                or a :class:`~pytorch_lightning.core.datamodule.LightningDataModule` specifying validation samples.

            ckpt_path: Either ``best`` or path to the checkpoint you wish to validate.
                If ``None`` and the model instance was passed, use the current weights.
                Otherwise, the best model from the previous ``trainer.fit`` call will be loaded.

            verbose: If True, prints the validation results.

            datamodule: An instance of :class:`~pytorch_lightning.core.datamodule.LightningDataModule`.

        Returns:
            List of dictionaries with metrics logged during the validation phase, e.g., in model- or callback hooks
            like :meth:`~pytorch_lightning.core.lightning.LightningModule.validation_step`,
            :meth:`~pytorch_lightning.core.lightning.LightningModule.validation_epoch_end`, etc.
            The length of the list corresponds to the number of validation dataloaders used.
        """
        # --------------------
        # SETUP HOOK
        # --------------------
        Trainer._log_api_event("validate")
        self.verbose_evaluate = verbose

        self.state.fn = TrainerFn.VALIDATING
        self.state.status = TrainerStatus.RUNNING
        self.validating = True

        if val_dataloaders is not None:
            rank_zero_deprecation(
                "`trainer.validate(val_dataloaders)` is deprecated in v1.4 and will be removed in v1.6."
                " Use `trainer.validate(dataloaders)` instead."
            )
            dataloaders = val_dataloaders
        # if a datamodule comes in as the second arg, then fix it for the user
        if isinstance(dataloaders, LightningDataModule):
            datamodule = dataloaders
            dataloaders = None
        # If you supply a datamodule you can't supply val_dataloaders
        if dataloaders is not None and datamodule:
            raise MisconfigurationException("You cannot pass both `trainer.validate(dataloaders=..., datamodule=...)`")

        model_provided = model is not None
        model = model or self.lightning_module
        if model is None:
            raise MisconfigurationException(
                "`model` must be provided to `trainer.validate()` when it hasn't been passed in a previous run"
            )

        # links data to the trainer
        self.data_connector.attach_data(model, val_dataloaders=dataloaders, datamodule=datamodule)

        self.validated_ckpt_path = self.__set_ckpt_path(
            ckpt_path, model_provided=model_provided, model_connected=self.lightning_module is not None
        )

        # run validate
        results = self._run(model)

        assert self.state.stopped
        self.validating = False

        return results

    def test(
        self,
        model: Optional["pl.LightningModule"] = None,
        dataloaders: Optional[Union[EVAL_DATALOADERS, LightningDataModule]] = None,
<<<<<<< HEAD
        ckpt_path: Optional[str] = None,
=======
        ckpt_path: Optional[str] = "best",
>>>>>>> c7e5743d
        verbose: bool = True,
        datamodule: Optional[LightningDataModule] = None,
        test_dataloaders=None,  # noqa TODO: remove with 1.6
    ) -> _EVALUATE_OUTPUT:
        r"""
        Perform one evaluation epoch over the test set. It's separated from
        fit to make sure you never run on your test set until you want to.

        Args:
            model: The model to test.

            dataloaders: A :class:`torch.utils.data.DataLoader` or a sequence of them,
                or a :class:`~pytorch_lightning.core.datamodule.LightningDataModule` specifying test samples.

            ckpt_path: Either ``best`` or path to the checkpoint you wish to test.
                If ``None`` and the model instance was passed, use the current weights.
                Otherwise, the best model from the previous ``trainer.fit`` call will be loaded.

            verbose: If True, prints the test results.

            datamodule: An instance of :class:`~pytorch_lightning.core.datamodule.LightningDataModule`.

        Returns:
            List of dictionaries with metrics logged during the test phase, e.g., in model- or callback hooks
            like :meth:`~pytorch_lightning.core.lightning.LightningModule.test_step`,
            :meth:`~pytorch_lightning.core.lightning.LightningModule.test_epoch_end`, etc.
            The length of the list corresponds to the number of test dataloaders used.
        """
        # --------------------
        # SETUP HOOK
        # --------------------
        Trainer._log_api_event("test")
        self.verbose_evaluate = verbose

        self.state.fn = TrainerFn.TESTING
        self.state.status = TrainerStatus.RUNNING
        self.testing = True

        if test_dataloaders is not None:
            rank_zero_deprecation(
                "`trainer.test(test_dataloaders)` is deprecated in v1.4 and will be removed in v1.6."
                " Use `trainer.test(dataloaders)` instead."
            )
            dataloaders = test_dataloaders
        # if a datamodule comes in as the second arg, then fix it for the user
        if isinstance(dataloaders, LightningDataModule):
            datamodule = dataloaders
            dataloaders = None
        # If you supply a datamodule you can't supply test_dataloaders
        if dataloaders is not None and datamodule:
            raise MisconfigurationException("You cannot pass both `trainer.test(dataloaders=..., datamodule=...)`")

        model_provided = model is not None
        model = model or self.lightning_module
        if model is None:
            raise MisconfigurationException(
                "`model` must be provided to `trainer.test()` when it hasn't been passed in a previous run"
            )

        # links data to the trainer
        self.data_connector.attach_data(model, test_dataloaders=dataloaders, datamodule=datamodule)

        self.tested_ckpt_path = self.__set_ckpt_path(
            ckpt_path, model_provided=model_provided, model_connected=self.lightning_module is not None
        )

        # run test
        results = self._run(model)

        assert self.state.stopped
        self.testing = False

        return results

    def predict(
        self,
        model: Optional["pl.LightningModule"] = None,
        dataloaders: Optional[Union[EVAL_DATALOADERS, LightningDataModule]] = None,
        datamodule: Optional[LightningDataModule] = None,
        return_predictions: Optional[bool] = None,
<<<<<<< HEAD
        ckpt_path: Optional[str] = None,
=======
        ckpt_path: Optional[str] = "best",
>>>>>>> c7e5743d
    ) -> Optional[_PREDICT_OUTPUT]:
        r"""

        Separates from fit to make sure you never run on your predictions set until you want to.
        This will call the model forward function to compute predictions.

        Args:
            model: The model to predict with.

            dataloaders: A :class:`torch.utils.data.DataLoader` or a sequence of them,
                or a :class:`~pytorch_lightning.core.datamodule.LightningDataModule` specifying prediction samples.

            datamodule: The datamodule with a predict_dataloader method that returns one or more dataloaders.

            return_predictions: Whether to return predictions.
                ``True`` by default except when an accelerator that spawns processes is used (not supported).

            ckpt_path: Either ``best`` or path to the checkpoint you wish to predict.
                If ``None`` and the model instance was passed, use the current weights.
                Otherwise, the best model from the previous ``trainer.fit`` call will be loaded.

        Returns:
            Returns a list of dictionaries, one for each provided dataloader containing their respective predictions.
        """

        # --------------------
        # SETUP HOOK
        # --------------------
        Trainer._log_api_event("predict")

        self.state.fn = TrainerFn.PREDICTING
        self.state.status = TrainerStatus.RUNNING
        self.predicting = True

        self.predict_loop.return_predictions = return_predictions

        # if a datamodule comes in as the second arg, then fix it for the user
        if isinstance(dataloaders, LightningDataModule):
            datamodule = dataloaders
            dataloaders = None
        if dataloaders is not None and datamodule:
            raise MisconfigurationException("You cannot pass both `trainer.predict(dataloaders=..., datamodule=...)`")

        model_provided = model is not None
        model = model or self.lightning_module
        if model is None:
            raise MisconfigurationException(
                "`model` must be provided to `trainer.predict()` when it hasn't been passed in a previous run"
            )

        # links data to the trainer
        self.data_connector.attach_data(model, predict_dataloaders=dataloaders, datamodule=datamodule)

        self.predicted_ckpt_path = self.__set_ckpt_path(
            ckpt_path, model_provided=model_provided, model_connected=self.lightning_module is not None
        )

        results = self._run(model)

        assert self.state.stopped
        self.predicting = False

        return results

    def tune(
        self,
        model: "pl.LightningModule",
        train_dataloaders: Optional[Union[TRAIN_DATALOADERS, LightningDataModule]] = None,
        val_dataloaders: Optional[EVAL_DATALOADERS] = None,
        datamodule: Optional[LightningDataModule] = None,
        scale_batch_size_kwargs: Optional[Dict[str, Any]] = None,
        lr_find_kwargs: Optional[Dict[str, Any]] = None,
        train_dataloader=None,  # noqa TODO: remove with 1.6
    ) -> Dict[str, Optional[Union[int, _LRFinder]]]:
        r"""
        Runs routines to tune hyperparameters before training.

        Args:
            model: Model to tune.

            train_dataloaders: A collection of :class:`torch.utils.data.DataLoader` or a
                :class:`~pytorch_lightning.core.datamodule.LightningDataModule` specifying training samples.
                In the case of multiple dataloaders, please see this :ref:`page <multiple-training-dataloaders>`.

            val_dataloaders: A :class:`torch.utils.data.DataLoader` or a sequence of them specifying validation samples.

            datamodule: An instance of :class:`~pytorch_lightning.core.datamodule.LightningDataModule`.

            scale_batch_size_kwargs: Arguments for :func:`~pytorch_lightning.tuner.batch_size_scaling.scale_batch_size`

            lr_find_kwargs: Arguments for :func:`~pytorch_lightning.tuner.lr_finder.lr_find`
        """
        Trainer._log_api_event("tune")

        self.state.fn = TrainerFn.TUNING
        self.state.status = TrainerStatus.RUNNING
        self.tuning = True

        if train_dataloader is not None:
            rank_zero_deprecation(
                "`trainer.tune(train_dataloader)` is deprecated in v1.4 and will be removed in v1.6."
                " Use `trainer.tune(train_dataloaders)` instead. HINT: added 's'"
            )
            train_dataloaders = train_dataloader
        # if a datamodule comes in as the second arg, then fix it for the user
        if isinstance(train_dataloaders, LightningDataModule):
            datamodule = train_dataloaders
            train_dataloaders = None
        # If you supply a datamodule you can't supply train_dataloader or val_dataloaders
        if (train_dataloaders is not None or val_dataloaders is not None) and datamodule is not None:
            raise MisconfigurationException(
                "You cannot pass `train_dataloader` or `val_dataloaders` to `trainer.tune(datamodule=...)`"
            )

        # links data to the trainer
        self.data_connector.attach_data(
            model, train_dataloaders=train_dataloaders, val_dataloaders=val_dataloaders, datamodule=datamodule
        )

        result = self.tuner._tune(model, scale_batch_size_kwargs=scale_batch_size_kwargs, lr_find_kwargs=lr_find_kwargs)

        assert self.state.stopped
        self.tuning = False

        return result

<<<<<<< HEAD
    def _restore_training(self) -> None:
        # restore modules after setup
        self.checkpoint_connector.resume_start()
        self.checkpoint_connector.restore_datamodule()
        self.checkpoint_connector.restore_model()
        # restore callback states
        self.checkpoint_connector.restore_callbacks()
        # restore optimizers, etc.
        self.checkpoint_connector.restore_training_state()

    def _run(self, model: 'pl.LightningModule') -> Optional[Union[_EVALUATE_OUTPUT, _PREDICT_OUTPUT]]:
=======
    def _run(self, model: "pl.LightningModule") -> Optional[Union[_EVALUATE_OUTPUT, _PREDICT_OUTPUT]]:
>>>>>>> c7e5743d
        # clean hparams
        if hasattr(model, "hparams"):
            parsing.clean_namespace(model.hparams)

        self.config_validator.verify_loop_configurations(model)

        # attach model log function to callback
        self.callback_connector.attach_model_logging_functions(model)

        # hook
        self.data_connector.prepare_data(model)
        self.callback_connector._attach_model_callbacks(model, self)

        # ----------------------------
        # SET UP TRAINING
        # ----------------------------
        self.call_hook("on_before_accelerator_backend_setup", model)
        self.accelerator.connect(model)
        self.accelerator.setup_environment()
        self._call_setup_hook(model)  # allow user to setup lightning_module in accelerator environment

        if not self.accelerator.restore_checkpoint_after_pre_dispatch:
            self._restore_training()

        self._call_configure_sharded_model(model)  # allow user to setup in model sharded environment
        self.accelerator.setup(self, model)  # note: this sets up self.lightning_module

        # ----------------------------
        # INSPECT THE CORE LOOPS
        # ----------------------------
        fr"""
             Lightning internal flow looks like this:
        {Trainer.fit} or {Trainer.test} or {Trainer.predict}  ||
                                |                             ||
                        create accelerator                    ||
                                |                             ||
                         {self._dispatch}                     ||
                                |                             ||  LIGHTNING
                  {self.accelerator.start_training}           ||
                or {self.accelerator.start_evaluating}        ||
                or {self.accelerator.start_predicting}        ||  FLOW
                                |                             ||
                         {self.run_stage}                     ||
                                |                             ||  DIRECTION
                        {self._run_train}                     ||
                     or {self._run_evaluate}                  ||
                     or {self._run_predict}                   ||
                                |                             ||
                             results                          \/
        This is used to guide readers to the core loops: train, test, predict.
        {self._run_predict} is the simplest to understand, use `Go to Definition` to read it :)
        Search for `start_training` or `start_evaluating` or `start_predicting` in
        `pytorch_lightning/plugins/training_type_plugin` to find accelerator dispatch functions.
        """  # noqa: W605

        # ----------------------------
        # TRAIN
        # ----------------------------
        # hook
        if self.state.fn == TrainerFn.FITTING:
            self.call_hook("on_fit_start")

        # plugin will setup fitting (e.g. ddp will launch child processes)
        self._pre_dispatch()

        if self.accelerator.restore_checkpoint_after_pre_dispatch:
            self._restore_training()

        if self._ckpt_path:
            # only one process running at this point for TPUs, as spawn isn't triggered yet
            # todo: move this logic internally within the barrier.
            if not self._device_type == DeviceType.TPU:
                self.training_type_plugin.barrier()

            rank_zero_info(f"Loading checkpoint from {self._ckpt_path}")
            self.checkpoint_connector.restore_model_weights(self._ckpt_path)

        # dispatch `start_training` or `start_evaluating` or `start_predicting`
        self._dispatch()

        # plugin will finalized fitting (e.g. ddp_spawn will load trained model)
        self._post_dispatch()

        # ----------------------------
        # POST-Training CLEAN UP
        # ----------------------------
        # hook
        if self.state.fn == TrainerFn.FITTING:
            self.call_hook("on_fit_end")

        # teardown
        self._call_teardown_hook(model)

        if self.state.status != TrainerStatus.INTERRUPTED:
            self.state.status = TrainerStatus.FINISHED
        self.state.stage = None

        return self.accelerator.results

    def _pre_dispatch(self):
        self.accelerator.pre_dispatch(self)
        self._log_hyperparams()

    def _log_hyperparams(self):
        # log hyper-parameters
        hparams_initial = None

        if self.logger is not None:
            # save exp to get started (this is where the first experiment logs are written)
            datamodule_log_hyperparams = self.datamodule._log_hyperparams if self.datamodule is not None else False

            if self.lightning_module._log_hyperparams and datamodule_log_hyperparams:
                datamodule_hparams = self.datamodule.hparams_initial
                lightning_hparams = self.lightning_module.hparams_initial

                colliding_keys = lightning_hparams.keys() & datamodule_hparams.keys()
                if colliding_keys:
                    raise MisconfigurationException(
                        f"Error while merging hparams: the keys {colliding_keys} are present "
                        "in both the LightningModule's and LightningDataModule's hparams."
                    )
                hparams_initial = {**lightning_hparams, **datamodule_hparams}
            elif self.lightning_module._log_hyperparams:
                hparams_initial = self.lightning_module.hparams_initial
            elif datamodule_log_hyperparams:
                hparams_initial = self.datamodule.hparams_initial

            if hparams_initial is not None:
                self.logger.log_hyperparams(hparams_initial)
            self.logger.log_graph(self.lightning_module)
            self.logger.save()

    def _post_dispatch(self):
        self.accelerator.post_dispatch(self)
        # these `teardown` calls are here instead of in `_call_teardown_hook` since they are internal teardowns
        # which need to happen before.
        self.accelerator.teardown()
        self._active_loop.teardown()
        self.logger_connector.teardown()

    def _dispatch(self):
        if self.evaluating:
            self.accelerator.start_evaluating(self)
        elif self.predicting:
            self.accelerator.start_predicting(self)
        else:
            self.accelerator.start_training(self)

    def run_stage(self):
        self.accelerator.dispatch(self)
        self.__setup_profiler()

        if self.evaluating:
            return self._run_evaluate()
        if self.predicting:
            return self._run_predict()
        return self._run_train()

    def _pre_training_routine(self):
        # wait for all to join if on distributed
        self.accelerator.barrier("setup_training")

        # register auto-resubmit when on SLURM
        self.slurm_connector.register_slurm_signal_handlers()

        self.checkpoint_connector.resume_end()

        # --------------------------
        # Pre-train
        # --------------------------
        # on pretrain routine start
        ref_model = self.lightning_module

        self.on_pretrain_routine_start()
        ref_model.on_pretrain_routine_start()

        # print model summary
        if self.is_global_zero and self.weights_summary is not None and not self.testing:
            max_depth = ModelSummary.MODES[self.weights_summary]
            ref_model.summarize(max_depth=max_depth)

        # on pretrain routine end
        self.on_pretrain_routine_end()
        ref_model.on_pretrain_routine_end()

    def _run_train(self) -> None:
        self._pre_training_routine()

        if not self.is_global_zero and self.progress_bar_callback is not None:
            self.progress_bar_callback.disable()

        self._run_sanity_check(self.lightning_module)

        # enable train mode
        self.model.train()
        torch.set_grad_enabled(True)

        # reload data when needed
        model = self.lightning_module

        self.reset_train_val_dataloaders(model)

        try:
            # reset trainer on this loop and all child loops in case user connected a custom loop
            self.fit_loop.trainer = self
            self.fit_loop.run()
        except KeyboardInterrupt:
            rank_zero_warn("Detected KeyboardInterrupt, attempting graceful shutdown...")
            # user could press Ctrl+c many times... only shutdown once
            if not self.interrupted:
                self.state.status = TrainerStatus.INTERRUPTED
                self.on_keyboard_interrupt()
                # same treatment as below
                self.accelerator.on_train_end()
        except BaseException:
            self.state.status = TrainerStatus.INTERRUPTED
            if distributed_available() and self.world_size > 1:
                # try syncing remaing processes, kill otherwise
                self.training_type_plugin.reconciliate_processes(traceback.format_exc())
            # give accelerators a chance to finish
            self.accelerator.on_train_end()
            self._on_expection()
            # reset bookkeeping
            self.state.stage = None
            raise

    def _run_evaluate(self) -> _EVALUATE_OUTPUT:
        if not self.is_global_zero and self.progress_bar_callback is not None:
            self.progress_bar_callback.disable()

        assert self.evaluating

        # reload dataloaders
        self._evaluation_loop.reload_evaluation_dataloaders()

        # reset trainer on this loop and all child loops in case user connected a custom loop
        self._evaluation_loop.trainer = self

        with self.profiler.profile(f"run_{self.state.stage}_evaluation"), torch.no_grad():
            eval_loop_results = self._evaluation_loop.run()

        # remove the tensors from the eval results
        for i, result in enumerate(eval_loop_results):
            if isinstance(result, dict):
                for k, v in result.items():
                    if isinstance(v, torch.Tensor):
                        result[k] = v.cpu().item()

        return eval_loop_results

    def _run_predict(self) -> Optional[_PREDICT_OUTPUT]:
        self.reset_predict_dataloader(self.lightning_module)
        # reset trainer on this loop and all child loops in case user connected a custom loop
        self.predict_loop.trainer = self
        with torch.no_grad():
            return self.predict_loop.run()

    def _run_sanity_check(self, ref_model):
        using_val_step = ref_model.val_dataloader is not None and is_overridden("validation_step", ref_model)
        should_sanity_check = using_val_step and self.num_sanity_val_steps > 0 and self.limit_val_batches > 0

        # run tiny validation (if validation defined)
        # to make sure program won't crash during val
        if should_sanity_check:
            stage = self.state.stage
            self.sanity_checking = True

            # hook and callback
            self.on_sanity_check_start()

            # reload dataloaders
            self._evaluation_loop.reload_evaluation_dataloaders()

            # run eval step
            with torch.no_grad():
                self._evaluation_loop.run()

            self.on_sanity_check_end()

            # reset validation metrics
            self.logger_connector.reset()

            # reset the seed to what it was before sanity check
            # prevents sanity check to affect random sampling in training
            reset_seed()

            # restore the previous stage when the sanity check if finished
            self.state.stage = stage

    def __set_ckpt_path(self, ckpt_path: Optional[str], model_provided: bool, model_connected: bool) -> Optional[str]:
        if model_provided and ckpt_path is None:
            # use passed model to function without loading weights
            return

        fn = self.state.fn.value

<<<<<<< HEAD
        if model_connected and ckpt_path is None:
            rank_zero_warn(
                f"`.{fn}(ckpt_path=None)` was called without a model. "
                "The best model of the previous `fit` call will be used. "
                f"You can pass `{fn}(ckpt_path='best')` to avoid this warning "
                "or `ckpt_path=trainer.model_checkpoint.last_model_path` to use the last model."
            )
            ckpt_path = 'best'

        if ckpt_path == 'best':
=======
        if ckpt_path == "best":
>>>>>>> c7e5743d
            # if user requests the best checkpoint but we don't have it, error
            if not self.checkpoint_callback.best_model_path:
                if self.fast_dev_run:
                    raise MisconfigurationException(
                        f"You cannot execute `.{fn}()` with `fast_dev_run=True` unless you do"
                        f" `.{fn}(ckpt_path=PATH)` as no checkpoint path was generated during fitting."
                    )
                raise MisconfigurationException(
                    f'`.{fn}(ckpt_path="best")` is set but `ModelCheckpoint` is not configured to save the best model.'
                )
            # load best weights
            ckpt_path = self.checkpoint_callback.best_model_path

        if not ckpt_path:
            raise MisconfigurationException(
                f'`.{fn}()` found no path for the best weights: "{ckpt_path}". Please'
                f" specify a path for a checkpoint `.{fn}(ckpt_path=PATH)`"
            )
        return ckpt_path

    def _call_setup_hook(self, model: "pl.LightningModule") -> None:
        fn = self.state.fn._setup_fn

        self.accelerator.barrier("pre_setup")

        if self.datamodule is not None:
            self.datamodule.setup(stage=fn)
        self.setup(model, stage=fn)
        model.setup(stage=fn)

        self.accelerator.barrier("post_setup")

    def _call_configure_sharded_model(self, model: "pl.LightningModule") -> None:
        # Call configure sharded model hook if accelerator requests. In some cases
        # we will not call the hook; the hook has initialized the sharded model for example.

        # used on the model if the user re-create a trainer with resume_from_checkpoint
        model_call_configure_sharded_model_hook = getattr(model, "call_configure_sharded_model_hook", False)
        if self.accelerator.call_configure_sharded_model_hook and not model_call_configure_sharded_model_hook:
            with self.accelerator.model_sharded_context():
                model.configure_sharded_model()
                self.configure_sharded_model(model)
            model.call_configure_sharded_model_hook = True
            self.accelerator.call_configure_sharded_model_hook = False

    def _call_teardown_hook(self, model: "pl.LightningModule") -> None:
        fn = self.state.fn._setup_fn

        if self.datamodule is not None:
            self.datamodule.teardown(stage=fn)
        self.profiler.teardown(stage=fn)
        self.teardown(stage=fn)
        model.teardown(stage=fn)

        model._current_fx_name = None
        model._current_dataloader_idx = None
        # these could have become stale if metrics are defined in `setup`
        model._metric_attributes = None

    def call_hook(self, hook_name: str, *args, **kwargs) -> Any:
        # Note this implementation is copy/pasted into the TrainLoop class in TrainingEpochLoop._on_train_epoch_end_hook
        # This was done to manage the deprecation of the `outputs` argument to on_train_epoch_end
        # If making changes to this function, ensure that those changes are also made to
        # TrainingEpochLoop._on_train_epoch_end_hook
        if self.lightning_module:
            prev_fx_name = self.lightning_module._current_fx_name
            self.lightning_module._current_fx_name = hook_name

        # always profile hooks
        with self.profiler.profile(hook_name):

            # first call trainer hook
            if hasattr(self, hook_name):
                trainer_hook = getattr(self, hook_name)
                trainer_hook(*args, **kwargs)

            # next call hook in lightningModule
            output = None
            model_ref = self.lightning_module
            if is_overridden(hook_name, model_ref):
                hook_fx = getattr(model_ref, hook_name)
                output = hook_fx(*args, **kwargs)

            # call the accelerator hook
            if hasattr(self.accelerator, hook_name):
                accelerator_hook = getattr(self.accelerator, hook_name)
                accelerator_output = accelerator_hook(*args, **kwargs)
                # Rely on the accelerator output if lightningModule hook returns nothing
                # Required for cases such as DataParallel where we reduce the output for the user
                # todo: move this data parallel logic into the data parallel plugin
                output = accelerator_output if output is None else output

        if self.lightning_module:
            # restore current_fx when nested context
            self.lightning_module._current_fx_name = prev_fx_name

        return output

    def _parse_devices(
        self,
        gpus: Optional[Union[List[int], str, int]],
        auto_select_gpus: bool,
        tpu_cores: Optional[Union[List[int], str, int]],
    ) -> Tuple[Optional[List[int]], Optional[Union[List[int], int]]]:
        if auto_select_gpus and isinstance(gpus, int):
            gpus = pick_multiple_gpus(gpus)

        # TODO (@seannaren, @kaushikb11): Include IPU parsing logic here
        gpu_ids = device_parser.parse_gpu_ids(gpus)
        tpu_cores = device_parser.parse_tpu_cores(tpu_cores)
        return gpu_ids, tpu_cores

    @staticmethod
    def _log_api_event(event: str) -> None:
        torch._C._log_api_usage_once("lightning.trainer." + event)

    def __init_profiler(self, profiler: Optional[Union[BaseProfiler, str]]) -> None:
        if isinstance(profiler, str):
            PROFILERS = {
                "simple": SimpleProfiler,
                "advanced": AdvancedProfiler,
                "pytorch": PyTorchProfiler,
                "xla": XLAProfiler,
            }
            profiler = profiler.lower()
            if profiler not in PROFILERS:
                raise MisconfigurationException(
                    "When passing string value for the `profiler` parameter of `Trainer`,"
                    f" it can only be one of {list(PROFILERS.keys())}"
                )
            profiler_class = PROFILERS[profiler]
            profiler = profiler_class()
        self.profiler: BaseProfiler = profiler or PassThroughProfiler()

    def __setup_profiler(self) -> None:
        local_rank = self.local_rank if self.world_size > 1 else None
        self.profiler._lightning_module = proxy(self.lightning_module)
        self.profiler.setup(stage=self.state.fn._setup_fn, local_rank=local_rank, log_dir=self.log_dir)

    def _log_device_info(self) -> None:
        rank_zero_info(f"GPU available: {torch.cuda.is_available()}, used: {self._device_type == DeviceType.GPU}")

        num_tpu_cores = self.tpu_cores if self.tpu_cores is not None and self._device_type == DeviceType.TPU else 0
        rank_zero_info(f"TPU available: {_TPU_AVAILABLE}, using: {num_tpu_cores} TPU cores")

        num_ipus = self.ipus if self.ipus is not None else 0
        rank_zero_info(f"IPU available: {_IPU_AVAILABLE}, using: {num_ipus} IPUs")

        if torch.cuda.is_available() and self._device_type != DeviceType.GPU:
            rank_zero_warn(
                "GPU available but not used. Set the gpus flag in your trainer"
                " `Trainer(gpus=1)` or script `--gpus=1`."
            )

        if _TPU_AVAILABLE and self._device_type != DeviceType.TPU:
            rank_zero_warn(
                "TPU available but not used. Set the `tpu_cores` flag in your trainer"
                " `Trainer(tpu_cores=8)` or script `--tpu_cores=8`."
            )

        if _IPU_AVAILABLE and self._device_type != DeviceType.IPU and not isinstance(self.accelerator, IPUAccelerator):
            rank_zero_warn(
                "IPU available but not used. Set the `ipus` flag in your trainer"
                " `Trainer(ipus=8)` or script `--ipus=8`."
            )

    def _on_expection(self):
        if not self.is_global_zero or not _fault_tolerant_enabled():
            return
        # save a checkpoint for fault tolerant training. we don't use `log_dir` to minimize the chances of failure.
        file_path = os.path.join(self.default_root_dir, ".pl_auto_save.ckpt")
        self.save_checkpoint(file_path)<|MERGE_RESOLUTION|>--- conflicted
+++ resolved
@@ -552,11 +552,7 @@
         self,
         model: Optional["pl.LightningModule"] = None,
         dataloaders: Optional[Union[EVAL_DATALOADERS, LightningDataModule]] = None,
-<<<<<<< HEAD
         ckpt_path: Optional[str] = None,
-=======
-        ckpt_path: Optional[str] = "best",
->>>>>>> c7e5743d
         verbose: bool = True,
         datamodule: Optional[LightningDataModule] = None,
         val_dataloaders=None,  # noqa TODO: remove with 1.6
@@ -634,11 +630,7 @@
         self,
         model: Optional["pl.LightningModule"] = None,
         dataloaders: Optional[Union[EVAL_DATALOADERS, LightningDataModule]] = None,
-<<<<<<< HEAD
         ckpt_path: Optional[str] = None,
-=======
-        ckpt_path: Optional[str] = "best",
->>>>>>> c7e5743d
         verbose: bool = True,
         datamodule: Optional[LightningDataModule] = None,
         test_dataloaders=None,  # noqa TODO: remove with 1.6
@@ -719,11 +711,7 @@
         dataloaders: Optional[Union[EVAL_DATALOADERS, LightningDataModule]] = None,
         datamodule: Optional[LightningDataModule] = None,
         return_predictions: Optional[bool] = None,
-<<<<<<< HEAD
         ckpt_path: Optional[str] = None,
-=======
-        ckpt_path: Optional[str] = "best",
->>>>>>> c7e5743d
     ) -> Optional[_PREDICT_OUTPUT]:
         r"""
 
@@ -850,7 +838,6 @@
 
         return result
 
-<<<<<<< HEAD
     def _restore_training(self) -> None:
         # restore modules after setup
         self.checkpoint_connector.resume_start()
@@ -861,10 +848,7 @@
         # restore optimizers, etc.
         self.checkpoint_connector.restore_training_state()
 
-    def _run(self, model: 'pl.LightningModule') -> Optional[Union[_EVALUATE_OUTPUT, _PREDICT_OUTPUT]]:
-=======
     def _run(self, model: "pl.LightningModule") -> Optional[Union[_EVALUATE_OUTPUT, _PREDICT_OUTPUT]]:
->>>>>>> c7e5743d
         # clean hparams
         if hasattr(model, "hparams"):
             parsing.clean_namespace(model.hparams)
@@ -1161,7 +1145,6 @@
 
         fn = self.state.fn.value
 
-<<<<<<< HEAD
         if model_connected and ckpt_path is None:
             rank_zero_warn(
                 f"`.{fn}(ckpt_path=None)` was called without a model. "
@@ -1172,9 +1155,6 @@
             ckpt_path = 'best'
 
         if ckpt_path == 'best':
-=======
-        if ckpt_path == "best":
->>>>>>> c7e5743d
             # if user requests the best checkpoint but we don't have it, error
             if not self.checkpoint_callback.best_model_path:
                 if self.fast_dev_run:
