# Copyright The PyTorch Lightning team.
#
# Licensed under the Apache License, Version 2.0 (the "License");
# you may not use this file except in compliance with the License.
# You may obtain a copy of the License at
#
#     http://www.apache.org/licenses/LICENSE-2.0
#
# Unless required by applicable law or agreed to in writing, software
# distributed under the License is distributed on an "AS IS" BASIS,
# WITHOUT WARRANTIES OR CONDITIONS OF ANY KIND, either express or implied.
# See the License for the specific language governing permissions and
# limitations under the License.
"""Trainer to automate the training."""
import inspect
import logging
import os
import traceback
import warnings
from argparse import ArgumentParser, Namespace
from datetime import timedelta
from pathlib import Path
from typing import Any, Callable, cast, Dict, Iterable, List, Optional, Tuple, Union
from weakref import proxy

import torch
from torch.optim import Optimizer

import pytorch_lightning as pl
from pytorch_lightning.accelerators import Accelerator, IPUAccelerator
from pytorch_lightning.callbacks import Callback, EarlyStopping, ModelCheckpoint, ProgressBarBase
from pytorch_lightning.callbacks.prediction_writer import BasePredictionWriter
from pytorch_lightning.core.datamodule import LightningDataModule
from pytorch_lightning.core.optimizer import LightningOptimizer
from pytorch_lightning.loggers import LightningLoggerBase
from pytorch_lightning.loggers.base import DummyLogger, LoggerCollection
from pytorch_lightning.loggers.tensorboard import TensorBoardLogger
from pytorch_lightning.loops import PredictionLoop, TrainingEpochLoop
from pytorch_lightning.loops.dataloader.evaluation_loop import EvaluationLoop
from pytorch_lightning.loops.fit_loop import FitLoop
from pytorch_lightning.loops.utilities import _parse_loop_limits
from pytorch_lightning.plugins import (
    ApexMixedPrecisionPlugin,
    DDPSpawnPlugin,
    NativeMixedPrecisionPlugin,
    ParallelPlugin,
    PLUGIN_INPUT,
    PrecisionPlugin,
<<<<<<< HEAD
    TPUSpawnPlugin,
    TrainingTypePlugin,
=======
    Strategy,
>>>>>>> b1baf460
)
from pytorch_lightning.plugins.environments.slurm_environment import SLURMEnvironment
from pytorch_lightning.plugins.training_type.ddp_spawn import _SpawnOutput
from pytorch_lightning.profiler import (
    AdvancedProfiler,
    BaseProfiler,
    PassThroughProfiler,
    PyTorchProfiler,
    SimpleProfiler,
    XLAProfiler,
)
from pytorch_lightning.trainer.callback_hook import TrainerCallbackHookMixin
from pytorch_lightning.trainer.configuration_validator import verify_loop_configurations
from pytorch_lightning.trainer.connectors.accelerator_connector import AcceleratorConnector
from pytorch_lightning.trainer.connectors.callback_connector import CallbackConnector
from pytorch_lightning.trainer.connectors.checkpoint_connector import CheckpointConnector
from pytorch_lightning.trainer.connectors.data_connector import DataConnector
from pytorch_lightning.trainer.connectors.logger_connector import LoggerConnector
from pytorch_lightning.trainer.connectors.logger_connector.result import _ResultCollection
from pytorch_lightning.trainer.connectors.signal_connector import SignalConnector
from pytorch_lightning.trainer.data_loading import TrainerDataLoadingMixin
from pytorch_lightning.trainer.optimizers import TrainerOptimizersMixin
from pytorch_lightning.trainer.states import RunningStage, TrainerFn, TrainerState, TrainerStatus
from pytorch_lightning.tuner.lr_finder import _LRFinder
from pytorch_lightning.tuner.tuning import Tuner
from pytorch_lightning.utilities import (
    _AcceleratorType,
    _IPU_AVAILABLE,
    _StrategyType,
    _TPU_AVAILABLE,
    AMPType,
    device_parser,
    GradClipAlgorithmType,
    parsing,
    rank_zero_deprecation,
    rank_zero_info,
    rank_zero_warn,
)
from pytorch_lightning.utilities.argparse import (
    _defaults_from_env_vars,
    add_argparse_args,
    from_argparse_args,
    parse_argparser,
    parse_env_variables,
)
from pytorch_lightning.utilities.cloud_io import get_filesystem
from pytorch_lightning.utilities.distributed import distributed_available
from pytorch_lightning.utilities.exceptions import ExitGracefullyException, MisconfigurationException
from pytorch_lightning.utilities.imports import _fault_tolerant_training
from pytorch_lightning.utilities.meta import is_on_meta_device, materialize_module
from pytorch_lightning.utilities.model_helpers import is_overridden
from pytorch_lightning.utilities.seed import reset_seed
from pytorch_lightning.utilities.types import (
    _EVALUATE_OUTPUT,
    _PATH,
    _PREDICT_OUTPUT,
    EVAL_DATALOADERS,
    LRSchedulerTypeUnion,
    TRAIN_DATALOADERS,
)
from pytorch_lightning.utilities.warnings import PossibleUserWarning

log = logging.getLogger(__name__)
# warnings to ignore in trainer
warnings.filterwarnings(
    "ignore", message="torch.distributed.reduce_op is deprecated, please use torch.distributed.ReduceOp instead"
)


class Trainer(
    TrainerCallbackHookMixin,
    TrainerOptimizersMixin,
    TrainerDataLoadingMixin,
):
    # Needed because of LightningOptimizer
    _lightning_optimizers = None

    @_defaults_from_env_vars
    def __init__(
        self,
        logger: Union[LightningLoggerBase, Iterable[LightningLoggerBase], bool] = True,
        checkpoint_callback: Optional[bool] = None,
        enable_checkpointing: bool = True,
        callbacks: Optional[Union[List[Callback], Callback]] = None,
        default_root_dir: Optional[str] = None,
        gradient_clip_val: Optional[Union[int, float]] = None,
        gradient_clip_algorithm: Optional[str] = None,
        process_position: int = 0,
        num_nodes: int = 1,
        num_processes: int = 1,
        devices: Optional[Union[List[int], str, int]] = None,
        gpus: Optional[Union[List[int], str, int]] = None,
        auto_select_gpus: bool = False,
        tpu_cores: Optional[Union[List[int], str, int]] = None,
        ipus: Optional[int] = None,
        log_gpu_memory: Optional[str] = None,  # TODO: Remove in 1.7
        progress_bar_refresh_rate: Optional[int] = None,  # TODO: remove in v1.7
        enable_progress_bar: bool = True,
        overfit_batches: Union[int, float] = 0.0,
        track_grad_norm: Union[int, float, str] = -1,
        check_val_every_n_epoch: int = 1,
        fast_dev_run: Union[int, bool] = False,
        accumulate_grad_batches: Optional[Union[int, Dict[int, int]]] = None,
        max_epochs: Optional[int] = None,
        min_epochs: Optional[int] = None,
        max_steps: int = -1,
        min_steps: Optional[int] = None,
        max_time: Optional[Union[str, timedelta, Dict[str, int]]] = None,
        limit_train_batches: Union[int, float] = 1.0,
        limit_val_batches: Union[int, float] = 1.0,
        limit_test_batches: Union[int, float] = 1.0,
        limit_predict_batches: Union[int, float] = 1.0,
        val_check_interval: Union[int, float] = 1.0,
        flush_logs_every_n_steps: Optional[int] = None,
        log_every_n_steps: int = 50,
        accelerator: Optional[Union[str, Accelerator]] = None,
        strategy: Optional[Union[str, Strategy]] = None,
        sync_batchnorm: bool = False,
        precision: Union[int, str] = 32,
        enable_model_summary: bool = True,
        weights_summary: Optional[str] = "top",
        weights_save_path: Optional[str] = None,
        num_sanity_val_steps: int = 2,
        resume_from_checkpoint: Optional[Union[Path, str]] = None,
        profiler: Optional[Union[BaseProfiler, str]] = None,
        benchmark: bool = False,
        deterministic: bool = False,
        reload_dataloaders_every_n_epochs: int = 0,
        auto_lr_find: Union[bool, str] = False,
        replace_sampler_ddp: bool = True,
        detect_anomaly: bool = False,
        auto_scale_batch_size: Union[str, bool] = False,
        prepare_data_per_node: Optional[bool] = None,
        plugins: Optional[Union[PLUGIN_INPUT, List[PLUGIN_INPUT]]] = None,
        amp_backend: str = "native",
        amp_level: Optional[str] = None,
        move_metrics_to_cpu: bool = False,
        multiple_trainloader_mode: str = "max_size_cycle",
        stochastic_weight_avg: bool = False,
        terminate_on_nan: Optional[bool] = None,
    ):
        r"""
        Customize every aspect of training via flags.

        Args:

            accelerator: Supports passing different accelerator types ("cpu", "gpu", "tpu", "ipu", "auto")
                as well as custom accelerator instances.

                .. deprecated:: v1.5
                    Passing training strategies (e.g., 'ddp') to ``accelerator`` has been deprecated in v1.5.0
                    and will be removed in v1.7.0. Please use the ``strategy`` argument instead.

            accumulate_grad_batches: Accumulates grads every k batches or as set up in the dict.

            amp_backend: The mixed precision backend to use ("native" or "apex").

            amp_level: The optimization level to use (O1, O2, etc...). By default it will be set to "O2"
                if ``amp_backend`` is set to "apex".

            auto_lr_find: If set to True, will make trainer.tune() run a learning rate finder,
                trying to optimize initial learning for faster convergence. trainer.tune() method will
                set the suggested learning rate in self.lr or self.learning_rate in the LightningModule.
                To use a different key set a string instead of True with the key name.

            auto_scale_batch_size: If set to True, will `initially` run a batch size
                finder trying to find the largest batch size that fits into memory.
                The result will be stored in self.batch_size in the LightningModule.
                Additionally, can be set to either `power` that estimates the batch size through
                a power search or `binsearch` that estimates the batch size through a binary search.

            auto_select_gpus: If enabled and ``gpus`` is an integer, pick available
                gpus automatically. This is especially useful when
                GPUs are configured to be in "exclusive mode", such
                that only one process at a time can access them.

            benchmark: If true enables cudnn.benchmark.

            callbacks: Add a callback or list of callbacks.

            checkpoint_callback: If ``True``, enable checkpointing.

                .. deprecated:: v1.5
                    ``checkpoint_callback`` has been deprecated in v1.5 and will be removed in v1.7.
                    Please consider using ``enable_checkpointing`` instead.

            enable_checkpointing: If ``True``, enable checkpointing.
                It will configure a default ModelCheckpoint callback if there is no user-defined ModelCheckpoint in
                :paramref:`~pytorch_lightning.trainer.trainer.Trainer.callbacks`.

            check_val_every_n_epoch: Check val every n train epochs.

            default_root_dir: Default path for logs and weights when no logger/ckpt_callback passed.
                Default: ``os.getcwd()``.
                Can be remote file paths such as `s3://mybucket/path` or 'hdfs://path/'

            detect_anomaly: Enable anomaly detection for the autograd engine.

            deterministic: If ``True``, sets whether PyTorch operations must use deterministic algorithms.
                Default: ``False``.

            devices: Will be mapped to either `gpus`, `tpu_cores`, `num_processes` or `ipus`,
                based on the accelerator type.

            fast_dev_run: Runs n if set to ``n`` (int) else 1 if set to ``True`` batch(es)
                of train, val and test to find any bugs (ie: a sort of unit test).

            flush_logs_every_n_steps: How often to flush logs to disk (defaults to every 100 steps).

                .. deprecated:: v1.5
                    ``flush_logs_every_n_steps`` has been deprecated in v1.5 and will be removed in v1.7.
                    Please configure flushing directly in the logger instead.

            gpus: Number of GPUs to train on (int) or which GPUs to train on (list or str) applied per node

            gradient_clip_val: The value at which to clip gradients. Passing ``gradient_clip_val=None`` disables
                gradient clipping. If using Automatic Mixed Precision (AMP), the gradients will be unscaled before.

            gradient_clip_algorithm: The gradient clipping algorithm to use. Pass ``gradient_clip_algorithm="value"``
                to clip by value, and ``gradient_clip_algorithm="norm"`` to clip by norm. By default it will
                be set to ``"norm"``.

            limit_train_batches: How much of training dataset to check (float = fraction, int = num_batches).

            limit_val_batches: How much of validation dataset to check (float = fraction, int = num_batches).

            limit_test_batches: How much of test dataset to check (float = fraction, int = num_batches).

            limit_predict_batches: How much of prediction dataset to check (float = fraction, int = num_batches).

            logger: Logger (or iterable collection of loggers) for experiment tracking. A ``True`` value uses
                the default ``TensorBoardLogger``. ``False`` will disable logging. If multiple loggers are
                provided and the `save_dir` property of that logger is not set, local files (checkpoints,
                profiler traces, etc.) are saved in ``default_root_dir`` rather than in the ``log_dir`` of any
                of the individual loggers.

            log_gpu_memory: None, 'min_max', 'all'. Might slow performance.

                .. deprecated:: v1.5
                    Deprecated in v1.5.0 and will be removed in v1.7.0
                    Please use the ``DeviceStatsMonitor`` callback directly instead.

            log_every_n_steps: How often to log within steps (defaults to every 50 steps).

            prepare_data_per_node: If True, each LOCAL_RANK=0 will call prepare data.
                Otherwise only NODE_RANK=0, LOCAL_RANK=0 will prepare data

                .. deprecated:: v1.5
                    Deprecated in v1.5.0 and will be removed in v1.7.0
                    Please set ``prepare_data_per_node`` in ``LightningDataModule`` and/or
                    ``LightningModule`` directly instead.

            process_position: Orders the progress bar when running multiple models on same machine.

                .. deprecated:: v1.5
                    ``process_position`` has been deprecated in v1.5 and will be removed in v1.7.
                    Please pass :class:`~pytorch_lightning.callbacks.progress.TQDMProgressBar` with ``process_position``
                    directly to the Trainer's ``callbacks`` argument instead.

            progress_bar_refresh_rate: How often to refresh progress bar (in steps). Value ``0`` disables progress bar.
                Ignored when a custom progress bar is passed to :paramref:`~Trainer.callbacks`. Default: None, means
                a suitable value will be chosen based on the environment (terminal, Google COLAB, etc.).

                .. deprecated:: v1.5
                    ``progress_bar_refresh_rate`` has been deprecated in v1.5 and will be removed in v1.7.
                    Please pass :class:`~pytorch_lightning.callbacks.progress.TQDMProgressBar` with ``refresh_rate``
                    directly to the Trainer's ``callbacks`` argument instead. To disable the progress bar,
                    pass ``enable_progress_bar = False`` to the Trainer.

            enable_progress_bar: Whether to enable to progress bar by default.

            profiler: To profile individual steps during training and assist in identifying bottlenecks.

            overfit_batches: Overfit a fraction of training data (float) or a set number of batches (int).

            plugins: Plugins allow modification of core behavior like ddp and amp, and enable custom lightning plugins.

            precision: Double precision (64), full precision (32), half precision (16) or bfloat16 precision (bf16).
                Can be used on CPU, GPU or TPUs.

            max_epochs: Stop training once this number of epochs is reached. Disabled by default (None).
                If both max_epochs and max_steps are not specified, defaults to ``max_epochs = 1000``.
                To enable infinite training, set ``max_epochs = -1``.

            min_epochs: Force training for at least these many epochs. Disabled by default (None).
                If both min_epochs and min_steps are not specified, defaults to ``min_epochs = 1``.

            max_steps: Stop training after this number of steps. Disabled by default (-1). If ``max_steps = -1``
                and ``max_epochs = None``, will default to ``max_epochs = 1000``. To enable infinite training, set
                ``max_epochs`` to ``-1``.

            min_steps: Force training for at least these number of steps. Disabled by default (None).

            max_time: Stop training after this amount of time has passed. Disabled by default (None).
                The time duration can be specified in the format DD:HH:MM:SS (days, hours, minutes seconds), as a
                :class:`datetime.timedelta`, or a dictionary with keys that will be passed to
                :class:`datetime.timedelta`.

            num_nodes: Number of GPU nodes for distributed training.

            num_processes: Number of processes for distributed training with ``accelerator="cpu"``.

            num_sanity_val_steps: Sanity check runs n validation batches before starting the training routine.
                Set it to `-1` to run all batches in all validation dataloaders.

            reload_dataloaders_every_n_epochs: Set to a non-negative integer to reload dataloaders every n epochs.

            replace_sampler_ddp: Explicitly enables or disables sampler replacement. If not specified this
                will toggled automatically when DDP is used. By default it will add ``shuffle=True`` for
                train sampler and ``shuffle=False`` for val/test sampler. If you want to customize it,
                you can set ``replace_sampler_ddp=False`` and add your own distributed sampler.

            resume_from_checkpoint: Path/URL of the checkpoint from which training is resumed. If there is
                no checkpoint file at the path, an exception is raised. If resuming from mid-epoch checkpoint,
                training will start from the beginning of the next epoch.

                .. deprecated:: v1.5
                    ``resume_from_checkpoint`` is deprecated in v1.5 and will be removed in v1.7.
                    Please pass the path to ``Trainer.fit(..., ckpt_path=...)`` instead.

            strategy: Supports different training strategies with aliases
                as well custom training type plugins.

            sync_batchnorm: Synchronize batch norm layers between process groups/whole world.

            terminate_on_nan: If set to True, will terminate training (by raising a `ValueError`) at the
                end of each training batch, if any of the parameters or the loss are NaN or +/-inf.

                .. deprecated:: v1.5
                    Trainer argument ``terminate_on_nan`` was deprecated in v1.5 and will be removed in 1.7.
                    Please use ``detect_anomaly`` instead.

            detect_anomaly: Enable anomaly detection for the autograd engine.

            tpu_cores: How many TPU cores to train on (1 or 8) / Single TPU to train on [1]

            ipus: How many IPUs to train on.

            track_grad_norm: -1 no tracking. Otherwise tracks that p-norm. May be set to 'inf' infinity-norm. If using
                Automatic Mixed Precision (AMP), the gradients will be unscaled before logging them.

            val_check_interval: How often to check the validation set. Use float to check within a training epoch,
                use int to check every n steps (batches).

            enable_model_summary: Whether to enable model summarization by default.

            weights_summary: Prints a summary of the weights when training begins.

                .. deprecated:: v1.5
                    ``weights_summary`` has been deprecated in v1.5 and will be removed in v1.7.
                    To disable the summary, pass ``enable_model_summary = False`` to the Trainer.
                    To customize the summary, pass :class:`~pytorch_lightning.callbacks.model_summary.ModelSummary`
                    directly to the Trainer's ``callbacks`` argument.

            weights_save_path: Where to save weights if specified. Will override default_root_dir
                for checkpoints only. Use this if for whatever reason you need the checkpoints
                stored in a different place than the logs written in `default_root_dir`.
                Can be remote file paths such as `s3://mybucket/path` or 'hdfs://path/'
                Defaults to `default_root_dir`.

            move_metrics_to_cpu: Whether to force internal logged metrics to be moved to cpu.
                This can save some gpu memory, but can make training slower. Use with attention.

            multiple_trainloader_mode: How to loop over the datasets when there are multiple train loaders.
                In 'max_size_cycle' mode, the trainer ends one epoch when the largest dataset is traversed,
                and smaller datasets reload when running out of their data. In 'min_size' mode, all the datasets
                reload when reaching the minimum length of datasets.

            stochastic_weight_avg: Whether to use `Stochastic Weight Averaging (SWA)
                <https://pytorch.org/blog/pytorch-1.6-now-includes-stochastic-weight-averaging/>`_.

                .. deprecated:: v1.5
                    ``stochastic_weight_avg`` has been deprecated in v1.5 and will be removed in v1.7.
                    Please pass :class:`~pytorch_lightning.callbacks.stochastic_weight_avg.StochasticWeightAveraging`
                    directly to the Trainer's ``callbacks`` argument instead.
        """
        super().__init__()
        Trainer._log_api_event("init")
        self.state = TrainerState()

        gpu_ids, tpu_cores = self._parse_devices(gpus, auto_select_gpus, tpu_cores)

        # init connectors
        self._data_connector = DataConnector(self, multiple_trainloader_mode)

        self._accelerator_connector = AcceleratorConnector(
            num_processes,
            devices,
            tpu_cores,
            ipus,
            accelerator,
            strategy,
            gpus,
            gpu_ids,
            num_nodes,
            sync_batchnorm,
            benchmark,
            replace_sampler_ddp,
            deterministic,
            precision,
            amp_backend,
            amp_level,
            plugins,
        )
        self.logger_connector = LoggerConnector(self, log_gpu_memory)
        self._callback_connector = CallbackConnector(self)
        self.checkpoint_connector = CheckpointConnector(self, resume_from_checkpoint)
        self.signal_connector = SignalConnector(self)
        self.tuner = Tuner(self)

        min_steps, max_steps, min_epochs, max_epochs, max_time = _parse_loop_limits(
            min_steps, max_steps, min_epochs, max_epochs, max_time
        )
        fit_loop = FitLoop(min_epochs=min_epochs, max_epochs=max_epochs)
        training_epoch_loop = TrainingEpochLoop(min_steps=min_steps, max_steps=max_steps)
        fit_loop.connect(epoch_loop=training_epoch_loop)

        # default .fit() loop
        self.fit_loop = fit_loop

        # default .validate() loop
        self.validate_loop = EvaluationLoop()

        # default .test() loop
        self.test_loop = EvaluationLoop()

        # default .predict() loop
        self.predict_loop = PredictionLoop()

        # Needed because of LightningOptimizer
        self._lightning_optimizers = None

        # .validate() and .test() set this when they load a checkpoint
        self.validated_ckpt_path: Optional[str] = None
        self.tested_ckpt_path: Optional[str] = None
        self.predicted_ckpt_path: Optional[str] = None

        # todo: remove in v1.7
        self._weights_summary: Optional[str] = None

        # init callbacks
        # Declare attributes to be set in _callback_connector on_trainer_init
        self._callback_connector.on_trainer_init(
            callbacks,
            checkpoint_callback,
            enable_checkpointing,
            enable_progress_bar,
            progress_bar_refresh_rate,
            process_position,
            default_root_dir,
            weights_save_path,
            enable_model_summary,
            weights_summary,
            stochastic_weight_avg,
            max_time,
            accumulate_grad_batches,
        )

        # hook
        self._call_callback_hooks("on_init_start")

        # init optimizer + lr scheduler related flags
        self.lr_schedulers = []
        self.optimizers = []
        self.optimizer_frequencies = []

        # init data flags
        self._data_connector.on_trainer_init(
            check_val_every_n_epoch,
            reload_dataloaders_every_n_epochs,
            prepare_data_per_node,
        )

        if terminate_on_nan is not None:
            rank_zero_deprecation(
                "Trainer argument `terminate_on_nan` was deprecated in v1.5 and will be removed in 1.7."
                " Please use `Trainer(detect_anomaly=True)` instead."
            )
            if not isinstance(terminate_on_nan, bool):
                raise TypeError(f"`terminate_on_nan` should be a bool, got {terminate_on_nan}.")

        # gradient clipping
        if gradient_clip_val is not None and not isinstance(gradient_clip_val, (int, float)):
            raise TypeError(f"`gradient_clip_val` should be an int or a float. Got {gradient_clip_val}.")

        if gradient_clip_algorithm is not None and not GradClipAlgorithmType.supported_type(
            gradient_clip_algorithm.lower()
        ):
            raise MisconfigurationException(
                f"`gradient_clip_algorithm` {gradient_clip_algorithm} is invalid. "
                f"Allowed algorithms: {GradClipAlgorithmType.supported_types()}."
            )

        # gradient norm tracking
        if track_grad_norm != -1 and not (
            (isinstance(track_grad_norm, (int, float)) or track_grad_norm == "inf") and float(track_grad_norm) > 0
        ):
            raise MisconfigurationException(
                f"`track_grad_norm` must be a positive number or 'inf' (infinity norm). Got {track_grad_norm}."
            )

        self._terminate_on_nan = terminate_on_nan
        self.gradient_clip_val: Union[int, float] = gradient_clip_val
        self.gradient_clip_algorithm = (
            GradClipAlgorithmType(gradient_clip_algorithm.lower())
            if gradient_clip_algorithm is not None
            else gradient_clip_algorithm
        )
        self.track_grad_norm: float = float(track_grad_norm)

        self._detect_anomaly: bool = detect_anomaly
        self._setup_on_init(num_sanity_val_steps)

        # configure tuner
        self.tuner.on_trainer_init(auto_lr_find, auto_scale_batch_size)

        # configure profiler
        self.__init_profiler(profiler)

        # init logger flags
        self.logger: Optional[LightningLoggerBase]
        self.logger_connector.on_trainer_init(logger, flush_logs_every_n_steps, log_every_n_steps, move_metrics_to_cpu)

        # init debugging flags
        self._init_debugging_flags(
            limit_train_batches,
            limit_val_batches,
            limit_test_batches,
            limit_predict_batches,
            val_check_interval,
            overfit_batches,
            fast_dev_run,
        )

        # Callback system
        self._call_callback_hooks("on_init_end")

    def _init_debugging_flags(
        self,
        limit_train_batches,
        limit_val_batches,
        limit_test_batches,
        limit_predict_batches,
        val_check_interval,
        overfit_batches,
        fast_dev_run,
    ):
        if isinstance(fast_dev_run, int) and (fast_dev_run < 0):
            raise MisconfigurationException(
                f"fast_dev_run={fast_dev_run} is not a valid configuration. It should be >= 0."
            )

        self.fast_dev_run = fast_dev_run

        # set fast_dev_run=True when it is 1, used while logging
        if fast_dev_run == 1:
            self.fast_dev_run = True

        if fast_dev_run:
            num_batches = int(fast_dev_run)
            limit_train_batches = num_batches
            limit_val_batches = num_batches
            limit_test_batches = num_batches
            limit_predict_batches = num_batches
            self.fit_loop.max_steps = num_batches
            self.num_sanity_val_steps = 0
            self.fit_loop.max_epochs = 1
            val_check_interval = 1.0
            self.check_val_every_n_epoch = 1
            self.logger = DummyLogger() if self.logger is not None else None

            rank_zero_info(
                "Running in fast_dev_run mode: will run a full train,"
                f" val, test and prediction loop using {num_batches} batch(es)."
            )

        self.limit_train_batches = _determine_batch_limits(limit_train_batches, "limit_train_batches")
        self.limit_val_batches = _determine_batch_limits(limit_val_batches, "limit_val_batches")
        self.limit_test_batches = _determine_batch_limits(limit_test_batches, "limit_test_batches")
        self.limit_predict_batches = _determine_batch_limits(limit_predict_batches, "limit_predict_batches")
        self.val_check_interval = _determine_batch_limits(val_check_interval, "val_check_interval")
        self.overfit_batches = _determine_batch_limits(overfit_batches, "overfit_batches")
        self._determine_data_use_amount(self.overfit_batches)

    def _determine_data_use_amount(self, overfit_batches: float) -> None:
        """Use less data for debugging purposes."""
        if overfit_batches > 0:
            self.limit_train_batches = overfit_batches
            self.limit_val_batches = 0

    def _setup_on_init(self, num_sanity_val_steps: int) -> None:
        self._log_device_info()

        self.should_stop = False
        self.state = TrainerState()
        self.num_training_batches = float("inf")
        self.train_dataloader = None

        if num_sanity_val_steps == -1:
            self.num_sanity_val_steps = float("inf")
        else:
            self.num_sanity_val_steps = num_sanity_val_steps

        self.num_sanity_val_batches = []
        self.num_test_batches = []
        self.num_val_batches = []
        self.test_dataloaders = None
        self.val_dataloaders = None

        self.num_predict_batches = []

    def _call_and_handle_interrupt(self, trainer_fn: Callable, *args: Any, **kwargs: Any) -> Any:
        r"""
        Error handling, intended to be used only for main trainer function entry points (fit, validate, test, predict)
        as all errors should funnel through them

        Args:
            trainer_fn: one of (fit, validate, test, predict)
            *args: positional arguments to be passed to the `trainer_fn`
            **kwargs: keyword arguments to be passed to `trainer_fn`
        """
        try:
            if isinstance(self.training_type_plugin, DDPSpawnPlugin):
                spawn_output: _SpawnOutput = self.training_type_plugin.spawn(trainer_fn, *args, **kwargs)
                self.training_type_plugin._recover_results_in_main_process(spawn_output, self)
                return spawn_output.trainer_results
            else:
                return trainer_fn(*args, **kwargs)
        # TODO: treat KeyboardInterrupt as BaseException (delete the code below) in v1.7
        except KeyboardInterrupt as exception:
            rank_zero_warn("Detected KeyboardInterrupt, attempting graceful shutdown...")
            # user could press Ctrl+c many times... only shutdown once
            if not self.interrupted:
                self.state.status = TrainerStatus.INTERRUPTED
                self._call_callback_hooks("on_keyboard_interrupt")
                self._call_callback_hooks("on_exception", exception)
        except BaseException as exception:
            self.state.status = TrainerStatus.INTERRUPTED
            if distributed_available() and self.world_size > 1:
                # try syncing remaing processes, kill otherwise
                self.training_type_plugin.reconciliate_processes(traceback.format_exc())
            self._on_exception()
            # reset bookkeeping
            self.state.stage = None
            self._call_callback_hooks("on_exception", exception)
            # shutdown workers
            self._data_connector.teardown()
            raise

    def fit(
        self,
        model: "pl.LightningModule",
        train_dataloaders: Optional[Union[TRAIN_DATALOADERS, LightningDataModule]] = None,
        val_dataloaders: Optional[EVAL_DATALOADERS] = None,
        datamodule: Optional[LightningDataModule] = None,
        ckpt_path: Optional[str] = None,
    ) -> None:
        r"""
        Runs the full optimization routine.

        Args:
            model: Model to fit.

            train_dataloaders: A collection of :class:`torch.utils.data.DataLoader` or a
                :class:`~pytorch_lightning.core.datamodule.LightningDataModule` specifying training samples.
                In the case of multiple dataloaders, please see this :ref:`section <multiple-dataloaders>`.

            val_dataloaders: A :class:`torch.utils.data.DataLoader` or a sequence of them specifying validation samples.

            ckpt_path: Path/URL of the checkpoint from which training is resumed. If there is
                no checkpoint file at the path, an exception is raised. If resuming from mid-epoch checkpoint,
                training will start from the beginning of the next epoch.

            datamodule: An instance of :class:`~pytorch_lightning.core.datamodule.LightningDataModule`.
        """
        self.training_type_plugin.model = model
        self._call_and_handle_interrupt(
            self._fit_impl, model, train_dataloaders, val_dataloaders, datamodule, ckpt_path
        )

    def _fit_impl(
        self,
        model: "pl.LightningModule",
        train_dataloaders: Optional[Union[TRAIN_DATALOADERS, LightningDataModule]] = None,
        val_dataloaders: Optional[EVAL_DATALOADERS] = None,
        datamodule: Optional[LightningDataModule] = None,
        ckpt_path: Optional[str] = None,
    ) -> None:
        Trainer._log_api_event("fit")

        self.state.fn = TrainerFn.FITTING
        self.state.status = TrainerStatus.RUNNING
        self.training = True

        # if a datamodule comes in as the second arg, then fix it for the user
        if isinstance(train_dataloaders, LightningDataModule):
            datamodule = train_dataloaders
            train_dataloaders = None
        # If you supply a datamodule you can't supply train_dataloader or val_dataloaders
        if (train_dataloaders is not None or val_dataloaders is not None) and datamodule is not None:
            raise MisconfigurationException(
                "You cannot pass `train_dataloader` or `val_dataloaders` to `trainer.fit(datamodule=...)`"
            )

        # links data to the trainer
        self._data_connector.attach_data(
            model, train_dataloaders=train_dataloaders, val_dataloaders=val_dataloaders, datamodule=datamodule
        )

        # TODO: ckpt_path only in v1.7
        ckpt_path = ckpt_path or self.resume_from_checkpoint
        results = self._run(model, ckpt_path=ckpt_path)

        assert self.state.stopped
        self.training = False
        return results

    def validate(
        self,
        model: Optional["pl.LightningModule"] = None,
        dataloaders: Optional[Union[EVAL_DATALOADERS, LightningDataModule]] = None,
        ckpt_path: Optional[str] = None,
        verbose: bool = True,
        datamodule: Optional[LightningDataModule] = None,
    ) -> _EVALUATE_OUTPUT:
        r"""
        Perform one evaluation epoch over the validation set.

        Args:
            model: The model to validate.

            dataloaders: A :class:`torch.utils.data.DataLoader` or a sequence of them,
                or a :class:`~pytorch_lightning.core.datamodule.LightningDataModule` specifying validation samples.

            ckpt_path: Either ``best`` or path to the checkpoint you wish to validate.
                If ``None`` and the model instance was passed, use the current weights.
                Otherwise, the best model checkpoint from the previous ``trainer.fit`` call will be loaded
                if a checkpoint callback is configured.

            verbose: If True, prints the validation results.

            datamodule: An instance of :class:`~pytorch_lightning.core.datamodule.LightningDataModule`.

        Returns:
            List of dictionaries with metrics logged during the validation phase, e.g., in model- or callback hooks
            like :meth:`~pytorch_lightning.core.lightning.LightningModule.validation_step`,
            :meth:`~pytorch_lightning.core.lightning.LightningModule.validation_epoch_end`, etc.
            The length of the list corresponds to the number of validation dataloaders used.
        """
        self.training_type_plugin.model = model or self.lightning_module
        return self._call_and_handle_interrupt(self._validate_impl, model, dataloaders, ckpt_path, verbose, datamodule)

    def _validate_impl(
        self,
        model: Optional["pl.LightningModule"] = None,
        dataloaders: Optional[Union[EVAL_DATALOADERS, LightningDataModule]] = None,
        ckpt_path: Optional[str] = None,
        verbose: bool = True,
        datamodule: Optional[LightningDataModule] = None,
    ) -> _EVALUATE_OUTPUT:
        # --------------------
        # SETUP HOOK
        # --------------------
        Trainer._log_api_event("validate")

        self.state.fn = TrainerFn.VALIDATING
        self.state.status = TrainerStatus.RUNNING
        self.validating = True

        # if a datamodule comes in as the second arg, then fix it for the user
        if isinstance(dataloaders, LightningDataModule):
            datamodule = dataloaders
            dataloaders = None
        # If you supply a datamodule you can't supply val_dataloaders
        if dataloaders is not None and datamodule:
            raise MisconfigurationException("You cannot pass both `trainer.validate(dataloaders=..., datamodule=...)`")

        model_provided = model is not None
        model = model or self.lightning_module
        if model is None:
            raise MisconfigurationException(
                "`model` must be provided to `trainer.validate()` when it hasn't been passed in a previous run"
            )

        self.validate_loop.verbose = verbose

        # links data to the trainer
        self._data_connector.attach_data(model, val_dataloaders=dataloaders, datamodule=datamodule)

        self.validated_ckpt_path = self.__set_ckpt_path(
            ckpt_path, model_provided=model_provided, model_connected=self.lightning_module is not None
        )

        # run validate
        results = self._run(model, ckpt_path=self.validated_ckpt_path)

        assert self.state.stopped
        self.validating = False

        return results

    def test(
        self,
        model: Optional["pl.LightningModule"] = None,
        dataloaders: Optional[Union[EVAL_DATALOADERS, LightningDataModule]] = None,
        ckpt_path: Optional[str] = None,
        verbose: bool = True,
        datamodule: Optional[LightningDataModule] = None,
    ) -> _EVALUATE_OUTPUT:
        r"""
        Perform one evaluation epoch over the test set.
        It's separated from fit to make sure you never run on your test set until you want to.

        Args:
            model: The model to test.

            dataloaders: A :class:`torch.utils.data.DataLoader` or a sequence of them,
                or a :class:`~pytorch_lightning.core.datamodule.LightningDataModule` specifying test samples.

            ckpt_path: Either ``best`` or path to the checkpoint you wish to test.
                If ``None`` and the model instance was passed, use the current weights.
                Otherwise, the best model checkpoint from the previous ``trainer.fit`` call will be loaded
                if a checkpoint callback is configured.

            verbose: If True, prints the test results.

            datamodule: An instance of :class:`~pytorch_lightning.core.datamodule.LightningDataModule`.

        Returns:
            List of dictionaries with metrics logged during the test phase, e.g., in model- or callback hooks
            like :meth:`~pytorch_lightning.core.lightning.LightningModule.test_step`,
            :meth:`~pytorch_lightning.core.lightning.LightningModule.test_epoch_end`, etc.
            The length of the list corresponds to the number of test dataloaders used.
        """
        self.training_type_plugin.model = model or self.lightning_module
        return self._call_and_handle_interrupt(self._test_impl, model, dataloaders, ckpt_path, verbose, datamodule)

    def _test_impl(
        self,
        model: Optional["pl.LightningModule"] = None,
        dataloaders: Optional[Union[EVAL_DATALOADERS, LightningDataModule]] = None,
        ckpt_path: Optional[str] = None,
        verbose: bool = True,
        datamodule: Optional[LightningDataModule] = None,
    ) -> _EVALUATE_OUTPUT:
        # --------------------
        # SETUP HOOK
        # --------------------
        Trainer._log_api_event("test")

        self.state.fn = TrainerFn.TESTING
        self.state.status = TrainerStatus.RUNNING
        self.testing = True

        # if a datamodule comes in as the second arg, then fix it for the user
        if isinstance(dataloaders, LightningDataModule):
            datamodule = dataloaders
            dataloaders = None
        # If you supply a datamodule you can't supply test_dataloaders
        if dataloaders is not None and datamodule:
            raise MisconfigurationException("You cannot pass both `trainer.test(dataloaders=..., datamodule=...)`")

        model_provided = model is not None
        model = model or self.lightning_module
        if model is None:
            raise MisconfigurationException(
                "`model` must be provided to `trainer.test()` when it hasn't been passed in a previous run"
            )

        self.test_loop.verbose = verbose

        # links data to the trainer
        self._data_connector.attach_data(model, test_dataloaders=dataloaders, datamodule=datamodule)

        self.tested_ckpt_path = self.__set_ckpt_path(
            ckpt_path, model_provided=model_provided, model_connected=self.lightning_module is not None
        )

        # run test
        results = self._run(model, ckpt_path=self.tested_ckpt_path)

        assert self.state.stopped
        self.testing = False

        return results

    def predict(
        self,
        model: Optional["pl.LightningModule"] = None,
        dataloaders: Optional[Union[EVAL_DATALOADERS, LightningDataModule]] = None,
        datamodule: Optional[LightningDataModule] = None,
        return_predictions: Optional[bool] = None,
        ckpt_path: Optional[str] = None,
    ) -> Optional[_PREDICT_OUTPUT]:
        r"""
        Run inference on your data.
        This will call the model forward function to compute predictions. Useful to perform distributed
        and batched predictions. Logging is disabled in the predict hooks.

        Args:
            model: The model to predict with.

            dataloaders: A :class:`torch.utils.data.DataLoader` or a sequence of them,
                or a :class:`~pytorch_lightning.core.datamodule.LightningDataModule` specifying prediction samples.

            datamodule: The datamodule with a predict_dataloader method that returns one or more dataloaders.

            return_predictions: Whether to return predictions.
                ``True`` by default except when an accelerator that spawns processes is used (not supported).

            ckpt_path: Either ``best`` or path to the checkpoint you wish to predict.
                If ``None`` and the model instance was passed, use the current weights.
                Otherwise, the best model checkpoint from the previous ``trainer.fit`` call will be loaded
                if a checkpoint callback is configured.

        Returns:
            Returns a list of dictionaries, one for each provided dataloader containing their respective predictions.
        """
        self.training_type_plugin.model = model or self.lightning_module
        return self._call_and_handle_interrupt(
            self._predict_impl, model, dataloaders, datamodule, return_predictions, ckpt_path
        )

    def _predict_impl(
        self,
        model: Optional["pl.LightningModule"] = None,
        dataloaders: Optional[Union[EVAL_DATALOADERS, LightningDataModule]] = None,
        datamodule: Optional[LightningDataModule] = None,
        return_predictions: Optional[bool] = None,
        ckpt_path: Optional[str] = None,
    ) -> Optional[_PREDICT_OUTPUT]:
        # --------------------
        # SETUP HOOK
        # --------------------
        Trainer._log_api_event("predict")

        self.state.fn = TrainerFn.PREDICTING
        self.state.status = TrainerStatus.RUNNING
        self.predicting = True

        self.predict_loop.return_predictions = return_predictions

        # if a datamodule comes in as the second arg, then fix it for the user
        if isinstance(dataloaders, LightningDataModule):
            datamodule = dataloaders
            dataloaders = None
        if dataloaders is not None and datamodule:
            raise MisconfigurationException("You cannot pass both `trainer.predict(dataloaders=..., datamodule=...)`")

        model_provided = model is not None
        model = model or self.lightning_module
        if model is None:
            raise MisconfigurationException(
                "`model` must be provided to `trainer.predict()` when it hasn't been passed in a previous run"
            )

        # links data to the trainer
        self._data_connector.attach_data(model, predict_dataloaders=dataloaders, datamodule=datamodule)

        self.predicted_ckpt_path = self.__set_ckpt_path(
            ckpt_path, model_provided=model_provided, model_connected=self.lightning_module is not None
        )

        results = self._run(model, ckpt_path=self.predicted_ckpt_path)

        assert self.state.stopped
        self.predicting = False

        return results

    def tune(
        self,
        model: "pl.LightningModule",
        train_dataloaders: Optional[Union[TRAIN_DATALOADERS, LightningDataModule]] = None,
        val_dataloaders: Optional[EVAL_DATALOADERS] = None,
        datamodule: Optional[LightningDataModule] = None,
        scale_batch_size_kwargs: Optional[Dict[str, Any]] = None,
        lr_find_kwargs: Optional[Dict[str, Any]] = None,
    ) -> Dict[str, Optional[Union[int, _LRFinder]]]:
        r"""
        Runs routines to tune hyperparameters before training.

        Args:
            model: Model to tune.

            train_dataloaders: A collection of :class:`torch.utils.data.DataLoader` or a
                :class:`~pytorch_lightning.core.datamodule.LightningDataModule` specifying training samples.
                In the case of multiple dataloaders, please see this :ref:`section <multiple-dataloaders>`.

            val_dataloaders: A :class:`torch.utils.data.DataLoader` or a sequence of them specifying validation samples.

            datamodule: An instance of :class:`~pytorch_lightning.core.datamodule.LightningDataModule`.

            scale_batch_size_kwargs: Arguments for :func:`~pytorch_lightning.tuner.batch_size_scaling.scale_batch_size`

            lr_find_kwargs: Arguments for :func:`~pytorch_lightning.tuner.lr_finder.lr_find`
        """
        Trainer._log_api_event("tune")

        self.state.fn = TrainerFn.TUNING
        self.state.status = TrainerStatus.RUNNING
        self.tuning = True

        # if a datamodule comes in as the second arg, then fix it for the user
        if isinstance(train_dataloaders, LightningDataModule):
            datamodule = train_dataloaders
            train_dataloaders = None
        # If you supply a datamodule you can't supply train_dataloader or val_dataloaders
        if (train_dataloaders is not None or val_dataloaders is not None) and datamodule is not None:
            raise MisconfigurationException(
                "You cannot pass `train_dataloader` or `val_dataloaders` to `trainer.tune(datamodule=...)`"
            )

        # links data to the trainer
        self._data_connector.attach_data(
            model, train_dataloaders=train_dataloaders, val_dataloaders=val_dataloaders, datamodule=datamodule
        )

        result = self.tuner._tune(model, scale_batch_size_kwargs=scale_batch_size_kwargs, lr_find_kwargs=lr_find_kwargs)

        assert self.state.stopped
        self.tuning = False

        return result

    def _restore_modules_and_callbacks(self, checkpoint_path: Optional[_PATH] = None) -> None:
        # restore modules after setup
        self.checkpoint_connector.resume_start(checkpoint_path)
        self.checkpoint_connector.restore_model()
        self.checkpoint_connector.restore_datamodule()
        if self.state.fn == TrainerFn.FITTING:
            # restore callback states
            self.checkpoint_connector.restore_callbacks()

    def _run(
        self, model: "pl.LightningModule", ckpt_path: Optional[str] = None
    ) -> Optional[Union[_EVALUATE_OUTPUT, _PREDICT_OUTPUT]]:
        # clean hparams
        if hasattr(model, "hparams"):
            parsing.clean_namespace(model.hparams)

        # attach model to the training type plugin
        self.training_type_plugin.connect(model)

        self._callback_connector._attach_model_callbacks()
        self._callback_connector._attach_model_logging_functions()

        verify_loop_configurations(self)

        # hook
        self._data_connector.prepare_data()

        # ----------------------------
        # SET UP TRAINING
        # ----------------------------
        self._call_callback_hooks("on_before_accelerator_backend_setup")
        self.training_type_plugin.setup_environment()
        self._call_setup_hook()  # allow user to setup lightning_module in accelerator environment

        # check if we should delay restoring checkpoint till later
        if not self.training_type_plugin.restore_checkpoint_after_pre_dispatch:
            self._restore_modules_and_callbacks(ckpt_path)

        self._call_configure_sharded_model()  # allow user to setup in model sharded environment
        self.training_type_plugin.setup(self)

        # ----------------------------
        # INSPECT THE CORE LOOPS
        # ----------------------------
        fr"""
             Lightning internal flow looks like this:
        {Trainer.fit} or {Trainer.test} or {Trainer.predict}  ||
                                |                             ||
                         spawn processes                      ||
           {self.training_type_plugin.setup_environment}      ||
                                |                             ||
                        setup accelerator                     ||
                           and strategy                       ||  LIGHTNING
                                |                             ||
                        {self._run_stage}                     ||  FLOW
                                |                             ||
                        {self._run_train}                     ||  DIRECTION
                     or {self._run_evaluate}                  ||
                     or {self._run_predict}                   ||
                                |                             ||
                             results                          \/
        This is used to guide readers to the core loops: train, test, predict.
        {self._run_predict} is the simplest to understand, use `Go to Definition` to read it :)
        """

        # ----------------------------
        # TRAIN
        # ----------------------------

        # reset logger connector
        self.logger_connector.reset_results()
        self.logger_connector.reset_metrics()

        # hook
        if self.state.fn == TrainerFn.FITTING:
            self._call_callback_hooks("on_fit_start")
            self._call_lightning_module_hook("on_fit_start")

        # plugin will move model to device
        self._pre_dispatch()

        if self.training_type_plugin.restore_checkpoint_after_pre_dispatch:
            self._restore_modules_and_callbacks(ckpt_path)

        # restore optimizers, etc.
        self.checkpoint_connector.restore_training_state()

        self.checkpoint_connector.resume_end()

        results = self._run_stage()
        self._teardown()

        # ----------------------------
        # POST-Training CLEAN UP
        # ----------------------------
        # hook
        if self.state.fn == TrainerFn.FITTING:
            self._call_callback_hooks("on_fit_end")
            self._call_lightning_module_hook("on_fit_end")

        self._call_teardown_hook()

        if self.state.status != TrainerStatus.INTERRUPTED:
            self.state.status = TrainerStatus.FINISHED
        self.state.stage = None

        if isinstance(self.training_type_plugin, DDPSpawnPlugin):
            results = self.training_type_plugin._collect_rank_zero_results(self, results)

        return results

    def _pre_dispatch(self):
        self.training_type_plugin.pre_dispatch(self)
        self._log_hyperparams()

    def _log_hyperparams(self) -> None:
        # log hyper-parameters
        hparams_initial = None

        if self.logger is not None:
            # save exp to get started (this is where the first experiment logs are written)
            datamodule_log_hyperparams = self.datamodule._log_hyperparams if self.datamodule is not None else False

            if self.lightning_module._log_hyperparams and datamodule_log_hyperparams:
                datamodule_hparams = self.datamodule.hparams_initial
                lightning_hparams = self.lightning_module.hparams_initial
                inconsistent_keys = []
                for key in lightning_hparams.keys() & datamodule_hparams.keys():
                    lm_val, dm_val = lightning_hparams[key], datamodule_hparams[key]
                    if type(lm_val) != type(dm_val):
                        inconsistent_keys.append(key)
                    elif isinstance(lm_val, torch.Tensor) and id(lm_val) != id(dm_val):
                        inconsistent_keys.append(key)
                    elif lm_val != dm_val:
                        inconsistent_keys.append(key)
                if inconsistent_keys:
                    raise MisconfigurationException(
                        f"Error while merging hparams: the keys {inconsistent_keys} are present "
                        "in both the LightningModule's and LightningDataModule's hparams "
                        "but have different values."
                    )
                hparams_initial = {**lightning_hparams, **datamodule_hparams}
            elif self.lightning_module._log_hyperparams:
                hparams_initial = self.lightning_module.hparams_initial
            elif datamodule_log_hyperparams:
                hparams_initial = self.datamodule.hparams_initial

            if hparams_initial is not None:
                self.logger.log_hyperparams(hparams_initial)
            self.logger.log_graph(self.lightning_module)
            self.logger.save()

    def _teardown(self):
        """This is the Trainer's internal teardown, unrelated to the `teardown` hooks in LightningModule and
        Callback; those are handled by :meth:`_call_teardown_hook`."""
        self.training_type_plugin.post_dispatch(self)
        self.training_type_plugin.teardown()
        self._data_connector.teardown()
        self._active_loop.teardown()
        self.logger_connector.teardown()
        self.signal_connector.teardown()

    def run_stage(self) -> None:
        rank_zero_deprecation(
            "`Trainer.run_stage` is deprecated in v1.6 and will be removed in v1.8. Use"
            " `Trainer.{fit,validate,test,predict}` instead."
        )
        return self._run_stage()

    def _run_stage(self):
        self.training_type_plugin.barrier("run-stage")
        self.training_type_plugin.dispatch(self)
        self.__setup_profiler()

        if self.evaluating:
            return self._run_evaluate()
        if self.predicting:
            return self._run_predict()
        return self._run_train()

    def _pre_training_routine(self):
        # wait for all to join if on distributed
        self.training_type_plugin.barrier("setup_training")

        # register signals
        self.signal_connector.register_signal_handlers()

        # --------------------------
        # Pre-train
        # --------------------------
        self._call_callback_hooks("on_pretrain_routine_start")
        self._call_lightning_module_hook("on_pretrain_routine_start")

        self._call_callback_hooks("on_pretrain_routine_end")
        self._call_lightning_module_hook("on_pretrain_routine_end")

    def _run_train(self) -> None:
        self._pre_training_routine()

        if not self.is_global_zero and self.progress_bar_callback is not None:
            self.progress_bar_callback.disable()

        self._run_sanity_check(self.lightning_module)

        # enable train mode
        self.model.train()
        torch.set_grad_enabled(True)

        self.fit_loop.trainer = self
        with torch.autograd.set_detect_anomaly(self._detect_anomaly):
            self.fit_loop.run()

    def _run_evaluate(self) -> _EVALUATE_OUTPUT:
        if not self.is_global_zero and self.progress_bar_callback is not None:
            self.progress_bar_callback.disable()

        assert self.evaluating

        # reload dataloaders
        self._evaluation_loop._reload_evaluation_dataloaders()

        # reset trainer on this loop and all child loops in case user connected a custom loop
        self._evaluation_loop.trainer = self

        with self.profiler.profile(f"run_{self.state.stage}_evaluation"), torch.no_grad():
            eval_loop_results = self._evaluation_loop.run()

        # remove the tensors from the eval results
        for result in eval_loop_results:
            if isinstance(result, dict):
                for k, v in result.items():
                    if isinstance(v, torch.Tensor):
                        result[k] = v.cpu().item()

        return eval_loop_results

    def _run_predict(self) -> Optional[_PREDICT_OUTPUT]:
        self.reset_predict_dataloader(self.lightning_module)
        # reset trainer on this loop and all child loops in case user connected a custom loop
        self.predict_loop.trainer = self
        with torch.no_grad():
            return self.predict_loop.run()

    def _run_sanity_check(self, ref_model):
        should_sanity_check = (
            self.enable_validation
            and self.num_sanity_val_steps > 0
            # do not sanity check if restarting because it would mess up the loaded state
            and not self._evaluation_loop.restarting
        )

        # run tiny validation (if validation defined)
        # to make sure program won't crash during val
        if should_sanity_check:
            stage = self.state.stage
            self.sanity_checking = True

            # reset logger connector
            self.logger_connector.reset_results()
            self.logger_connector.reset_metrics()

            self._call_callback_hooks("on_sanity_check_start")

            # reload dataloaders
            self._evaluation_loop._reload_evaluation_dataloaders()

            # run eval step
            with torch.no_grad():
                self._evaluation_loop.run()

            self._call_callback_hooks("on_sanity_check_end")

            # reset logger connector
            self.logger_connector.reset_results()
            self.logger_connector.reset_metrics()

            # reset the seed to what it was before sanity check
            # prevents sanity check to affect random sampling in training
            reset_seed()

            # restore the previous stage when the sanity check if finished
            self.state.stage = stage

    def __set_ckpt_path(self, ckpt_path: Optional[str], model_provided: bool, model_connected: bool) -> Optional[str]:
        if model_provided and ckpt_path is None:
            # use passed model to function without loading weights
            return

        fn = self.state.fn.value

        if model_connected and ckpt_path is None:
            rank_zero_warn(
                f"`.{fn}(ckpt_path=None)` was called without a model."
                " The best model of the previous `fit` call will be used."
                f" You can pass `{fn}(ckpt_path='best')` to use and best model"
                " checkpoint and avoid this warning or"
                " `ckpt_path=trainer.checkpoint_callback.last_model_path` to use the last model."
            )
            ckpt_path = "best"

        if ckpt_path == "best":
            # if user requests the best checkpoint but we don't have it, error
            if not self.checkpoint_callback:
                raise MisconfigurationException(
                    f'`.{fn}(ckpt_path="best")` is set but `ModelCheckpoint` is not configured.'
                )
            if not self.checkpoint_callback.best_model_path:
                if self.fast_dev_run:
                    raise MisconfigurationException(
                        f"You cannot execute `.{fn}()` with `fast_dev_run=True` unless you do"
                        f" `.{fn}(ckpt_path=PATH)` as no checkpoint path was generated during fitting."
                    )
                raise MisconfigurationException(
                    f'`.{fn}(ckpt_path="best")` is set but `ModelCheckpoint` is not configured to save the best model.'
                )
            # load best weights
            ckpt_path = self.checkpoint_callback.best_model_path

        if not ckpt_path:
            raise MisconfigurationException(
                f"`.{fn}()` found no path for the best weights: {ckpt_path!r}. Please"
                f" specify a path for a checkpoint `.{fn}(ckpt_path=PATH)`"
            )
        return ckpt_path

    def _call_setup_hook(self) -> None:
        fn = self.state.fn._setup_fn

        self.training_type_plugin.barrier("pre_setup")

        if self.datamodule is not None:
            self.datamodule.setup(stage=fn)
        self._call_callback_hooks("setup", stage=fn)
        self._call_lightning_module_hook("setup", stage=fn)

        self.training_type_plugin.barrier("post_setup")

    def _call_configure_sharded_model(self) -> None:
        with self.training_type_plugin.model_sharded_context():
            self._handle_meta_model()
            self._call_lightning_module_hook("configure_sharded_model")
            self._call_callback_hooks("on_configure_sharded_model")

    def _handle_meta_model(self) -> None:
        if not is_on_meta_device(self.lightning_module):
            return

        if isinstance(self.training_type_plugin, DDPSpawnPlugin):
            raise MisconfigurationException("LightningModule on meta device isn't supported with spawn.")

        materialize_module(self.lightning_module)
        # the trainer reference is lost during materialization
        self.lightning_module.trainer = proxy(self)

    def _call_teardown_hook(self) -> None:
        fn = self.state.fn._setup_fn

        if self.datamodule is not None:
            self.datamodule.teardown(stage=fn)

        self._call_callback_hooks("teardown", stage=fn)
        self._call_lightning_module_hook("teardown", stage=fn)

        self.lightning_module._current_fx_name = None
        # these could have become stale if metrics are defined in `setup`
        self.lightning_module._metric_attributes = None

        # todo: TPU 8 cores hangs in flush with TensorBoard. Might do for all loggers.
        # It might be related to xla tensors blocked when moving the cpu kill loggers.
        if self.logger is not None:
            self.logger.finalize("success")

        # summarize profile results
        self.profiler.describe()

    def call_hook(
        self, hook_name: str, *args: Any, pl_module: Optional["pl.LightningModule"] = None, **kwargs: Any
    ) -> Any:
        r"""
        .. deprecated:: v1.6
            The Trainer's `call_hook` method was deprecated in v1.6 and will be removed in v1.8.
        """
        rank_zero_deprecation("The Trainer's `call_hook` method was deprecated in v1.6 and will be removed in v1.8.")
        pl_module = self.lightning_module or pl_module
        if pl_module:
            prev_fx_name = pl_module._current_fx_name
            pl_module._current_fx_name = hook_name

        # always profile hooks
        with self.profiler.profile(hook_name):

            # first call trainer hook
            callback_fx = getattr(self, hook_name, None)
            if callable(callback_fx):
                callback_fx(*args, **kwargs)

            # next call hook in lightningModule
            output = None
            model_fx = getattr(pl_module, hook_name, None)
            if callable(model_fx):
                output = model_fx(*args, **kwargs)

            # *Bad code alert*
            # The `Accelerator` mostly calls the `Strategy` but some of those calls are deprecated.
            # The following logic selectively chooses which hooks are called on each object.
            # In the case of `setup` and `teardown`, the hooks on the `LightningModule` should not call the hooks of the
            # same name in these objects as they are meant to be managed outside of the `LightningModule` lifecycle.
            # All of this should be fixed by #8506

            # call the accelerator hook
            if hook_name in ("on_train_start",) and hasattr(self.accelerator, hook_name):
                accelerator_hook = getattr(self.accelerator, hook_name)
                accelerator_output = accelerator_hook(*args, **kwargs)
                # Rely on the accelerator output if lightningModule hook returns nothing
                # Required for cases such as DataParallel where we reduce the output for the user
                # todo: move this data parallel logic into the data parallel plugin
                output = accelerator_output if output is None else output

            # call the ttp hook
            if hook_name not in ("setup", "teardown", "on_train_start") and hasattr(
                self.training_type_plugin, hook_name
            ):
                ttp_hook = getattr(self.training_type_plugin, hook_name)
                ttp_output = ttp_hook(*args, **kwargs)
                output = ttp_output if output is None else output

        if pl_module:
            # restore current_fx when nested context
            pl_module._current_fx_name = prev_fx_name

        return output

    def _call_lightning_module_hook(
        self,
        hook_name: str,
        *args: Any,
        pl_module: Optional["pl.LightningModule"] = None,
        **kwargs: Any,
    ) -> Any:
        pl_module = pl_module or self.lightning_module

        if pl_module is None:
            raise TypeError("No Lightning Module is available to call hooks on")

        fn = getattr(pl_module, hook_name)
        if not callable(fn):
            return

        prev_fx_name = pl_module._current_fx_name
        pl_module._current_fx_name = hook_name

        with self.profiler.profile(f"[LightningModule]{pl_module.__class__.__name__}.{hook_name}"):
            output = fn(*args, **kwargs)

        # restore current_fx when nested context
        pl_module._current_fx_name = prev_fx_name

        return output

    def _call_callback_hooks(
        self,
        hook_name: str,
        *args: Any,
        **kwargs: Any,
    ) -> None:
        # TODO: remove if block in v1.8
        if hook_name in ("on_init_start", "on_init_end"):
            # these `Callback` hooks are the only ones that do not take a lightning module.
            # we also don't profile bc profiler hasn't been set yet
            for callback in self.callbacks:
                fn = getattr(callback, hook_name)
                if callable(fn):
                    fn(self, *args, **kwargs)
            return

        pl_module = self.lightning_module
        if pl_module:
            prev_fx_name = pl_module._current_fx_name
            pl_module._current_fx_name = hook_name

        # TODO: remove if block in v1.7
        if hook_name in ("on_train_batch_start", "on_train_batch_end"):
            fn = getattr(self, hook_name)
            if callable(fn):
                with self.profiler.profile(hook_name):
                    fn(*args, **kwargs)
        else:
            for callback in self.callbacks:
                fn = getattr(callback, hook_name)
                if callable(fn):
                    with self.profiler.profile(f"[Callback]{callback.state_key}.{hook_name}"):
                        fn(self, self.lightning_module, *args, **kwargs)

        if pl_module:
            # restore current_fx when nested context
            pl_module._current_fx_name = prev_fx_name

    def _call_strategy_hook(
        self,
        hook_name: str,
        *args: Any,
        **kwargs: Any,
    ) -> Any:
        pl_module = self.lightning_module
        prev_fx_name = pl_module._current_fx_name
        pl_module._current_fx_name = hook_name

        fn = getattr(self.training_type_plugin, hook_name)
        if not callable(fn):
            return

        with self.profiler.profile(f"[Strategy]{self.training_type_plugin.__class__.__name__}.{hook_name}"):
            output = fn(*args, **kwargs)

        # restore current_fx when nested context
        pl_module._current_fx_name = prev_fx_name

        return output

    @staticmethod
    def _parse_devices(
        gpus: Optional[Union[List[int], str, int]],
        auto_select_gpus: bool,
        tpu_cores: Optional[Union[List[int], str, int]],
    ) -> Tuple[Optional[List[int]], Optional[Union[List[int], int]]]:
        return device_parser._parse_devices(gpus, auto_select_gpus, tpu_cores)

    @staticmethod
    def _log_api_event(event: str) -> None:
        torch._C._log_api_usage_once("lightning.trainer." + event)

    def __init_profiler(self, profiler: Optional[Union[BaseProfiler, str]]) -> None:
        if isinstance(profiler, str):
            PROFILERS = {
                "simple": SimpleProfiler,
                "advanced": AdvancedProfiler,
                "pytorch": PyTorchProfiler,
                "xla": XLAProfiler,
            }
            profiler = profiler.lower()
            if profiler not in PROFILERS:
                raise MisconfigurationException(
                    "When passing string value for the `profiler` parameter of `Trainer`,"
                    f" it can only be one of {list(PROFILERS.keys())}"
                )
            profiler_class = PROFILERS[profiler]
            profiler = profiler_class()
        self.profiler: BaseProfiler = profiler or PassThroughProfiler()

    def __setup_profiler(self) -> None:
        local_rank = self.local_rank if self.world_size > 1 else None
        self.profiler._lightning_module = proxy(self.lightning_module)
        self.profiler.setup(stage=self.state.fn._setup_fn, local_rank=local_rank, log_dir=self.log_dir)

    def _log_device_info(self) -> None:
        rank_zero_info(f"GPU available: {torch.cuda.is_available()}, used: {self._device_type == _AcceleratorType.GPU}")

        num_tpu_cores = (
            self.tpu_cores if self.tpu_cores is not None and self._device_type == _AcceleratorType.TPU else 0
        )
        rank_zero_info(f"TPU available: {_TPU_AVAILABLE}, using: {num_tpu_cores} TPU cores")

        num_ipus = self.ipus if self.ipus is not None else 0
        rank_zero_info(f"IPU available: {_IPU_AVAILABLE}, using: {num_ipus} IPUs")

        if torch.cuda.is_available() and self._device_type != _AcceleratorType.GPU:
            rank_zero_warn(
                "GPU available but not used. Set the gpus flag in your trainer `Trainer(gpus=1)` or script `--gpus=1`.",
                category=PossibleUserWarning,
            )

        if _TPU_AVAILABLE and self._device_type != _AcceleratorType.TPU:
            rank_zero_warn(
                "TPU available but not used. Set the `tpu_cores` flag in your trainer"
                " `Trainer(tpu_cores=8)` or script `--tpu_cores=8`."
            )

        if (
            _IPU_AVAILABLE
            and self._device_type != _AcceleratorType.IPU
            and not isinstance(self.accelerator, IPUAccelerator)
        ):
            rank_zero_warn(
                "IPU available but not used. Set the `ipus` flag in your trainer"
                " `Trainer(ipus=8)` or script `--ipus=8`."
            )

    def _on_exception(self) -> None:
        if not _fault_tolerant_training():
            return
        # save a checkpoint for fault tolerant training. we don't use `log_dir` to minimize the chances of failure.
        file_path = os.path.join(self.default_root_dir, ".pl_auto_save.ckpt")
        self.save_checkpoint(file_path)

    """
    Accelerator properties
    """

    @property
    def accelerator(self) -> Accelerator:
        return self.training_type_plugin.accelerator

    @property
    def training_type_plugin(self) -> Strategy:
        return self._accelerator_connector.training_type_plugin

    @property
    def precision_plugin(self) -> PrecisionPlugin:
        return self.training_type_plugin.precision_plugin

    @property
    def global_rank(self) -> int:
        return self.training_type_plugin.global_rank

    @property
    def local_rank(self) -> int:
        # some training types define a local rank
        return getattr(self.training_type_plugin, "local_rank", 0)

    @property
    def node_rank(self) -> int:
        # some training types define a node rank
        return getattr(self.training_type_plugin, "node_rank", 0)

    @property
    def world_size(self) -> int:
        # some training types define a world size
        return getattr(self.training_type_plugin, "world_size", 1)

    @property
    def should_rank_save_checkpoint(self) -> bool:
        rank_zero_deprecation(
            "`Trainer.should_rank_save_checkpoint` is deprecated in v1.6 and will be removed in v1.8.", stacklevel=5
        )
        ttp = self.training_type_plugin
        return isinstance(ttp, TPUSpawnPlugin) and ttp.local_rank == 0 or ttp.is_global_zero

    @property
    def _distrib_type(self) -> _StrategyType:
        return self._accelerator_connector._distrib_type

    @property
    def _device_type(self) -> _AcceleratorType:
        return self._accelerator_connector._device_type

    @property
    def num_nodes(self) -> int:
        return self._accelerator_connector.num_nodes

    @property
    def num_processes(self) -> int:
        return self._accelerator_connector.num_processes

    @property
    def root_gpu(self) -> Optional[int]:
        return self._accelerator_connector.root_gpu

    @property
    def tpu_cores(self) -> int:
        return self._accelerator_connector.tpu_cores

    @property
    def ipus(self) -> int:
        return self._accelerator_connector.num_ipus

    @property
    def num_gpus(self) -> int:
        return self._accelerator_connector.num_gpus

    @property
    def devices(self) -> Optional[Union[List[int], str, int]]:
        return self._accelerator_connector.devices

    @property
    def data_parallel_device_ids(self) -> Optional[List[int]]:
        return self._accelerator_connector.parallel_device_ids

    @property
    def lightning_module(self) -> "pl.LightningModule":
        return self.training_type_plugin.lightning_module

    @property
    def optimizers(self) -> List[Optimizer]:
        return self.training_type_plugin.optimizers

    @optimizers.setter
    def optimizers(self, new_optims: Optional[List[Optimizer]]) -> None:
        # Necessary to rewrap optimizers to lightning
        # They will be re-created when accessing
        # the `lightning_optimizers` trainer property
        self._lightning_optimizers = None

        self.training_type_plugin.optimizers = new_optims

    @property
    def lr_schedulers(self) -> List[LRSchedulerTypeUnion]:
        return self.training_type_plugin.lr_schedulers

    @lr_schedulers.setter
    def lr_schedulers(self, new_schedulers: List[LRSchedulerTypeUnion]) -> None:
        self.training_type_plugin.lr_schedulers = new_schedulers

    @property
    def optimizer_frequencies(self) -> list:
        return self.training_type_plugin.optimizer_frequencies

    @optimizer_frequencies.setter
    def optimizer_frequencies(self, new_freqs: list) -> None:
        self.training_type_plugin.optimizer_frequencies = new_freqs

    @property
    def amp_backend(self) -> Optional[AMPType]:
        if isinstance(self.precision_plugin, ApexMixedPrecisionPlugin):
            return AMPType.APEX
        if isinstance(self.precision_plugin, NativeMixedPrecisionPlugin):
            return AMPType.NATIVE
        return None

    @property
    def precision(self) -> Union[str, int]:
        return self.training_type_plugin.precision_plugin.precision

    @property
    def scaler(self) -> Optional[Any]:
        return getattr(self.precision_plugin, "scaler", None)

    @property
    def gpus(self) -> Optional[Union[List[int], str, int]]:
        return self._accelerator_connector.gpus

    @property
    def model(self) -> torch.nn.Module:
        """The LightningModule, but possibly wrapped into DataParallel or DistributedDataParallel.

        To access the pure LightningModule, use
        :meth:`~pytorch_lightning.trainer.trainer.Trainer.lightning_module` instead.
        """
        return self.training_type_plugin.model

    @model.setter
    def model(self, model: torch.nn.Module) -> None:
        """Setter for the model, pass-through to accelerator and plugin where the model reference is stored. Used
        by the Tuner to reset the state of Trainer and Accelerator.

        Args:
            model: The LightningModule, possibly wrapped into DataParallel or DistributedDataParallel, depending
                on the backend.
        """
        self.training_type_plugin.model = model

    """
    General properties
    """

    @property
    def log_dir(self) -> Optional[str]:
        if self.logger is None:
            dirpath = self.default_root_dir
        elif isinstance(self.logger, TensorBoardLogger):
            dirpath = self.logger.log_dir
        elif isinstance(self.logger, LoggerCollection):
            dirpath = self.default_root_dir
        else:
            dirpath = self.logger.save_dir

        dirpath = self.training_type_plugin.broadcast(dirpath)
        return dirpath

    @property
    def use_amp(self) -> bool:
        return self.precision == 16

    @property
    def is_global_zero(self) -> bool:
        return self.global_rank == 0

    @property
    def slurm_job_id(self) -> Optional[int]:
        rank_zero_deprecation("Method `slurm_job_id` is deprecated in v1.6.0 and will be removed in v1.7.0.")
        return SLURMEnvironment.job_id()

    @property
    def lightning_optimizers(self) -> List[LightningOptimizer]:
        if self._lightning_optimizers is None:
            self.convert_to_lightning_optimizers()
        return self._lightning_optimizers

    @property
    def distributed_sampler_kwargs(self) -> Optional[dict]:
        if isinstance(self.training_type_plugin, ParallelPlugin):
            return self.training_type_plugin.distributed_sampler_kwargs

    @property
    def data_parallel(self) -> bool:
        return self._distrib_type in (
            _StrategyType.DP,
            _StrategyType.DDP,
            _StrategyType.DDP_SPAWN,
            _StrategyType.DDP2,
        )

    @property
    def progress_bar_dict(self) -> dict:
        """Read-only for progress bar metrics."""
        rank_zero_deprecation(
            "`trainer.progress_bar_dict` is deprecated in v1.5 and will be removed in v1.7."
            " Use `ProgressBarBase.get_metrics` instead."
        )
        ref_model = self.lightning_module
        ref_model = cast(pl.LightningModule, ref_model)
        if self.progress_bar_callback:
            return self.progress_bar_callback.get_metrics(self, ref_model)
        return self.progress_bar_metrics

    @property
    def _should_reload_dl_epoch(self) -> bool:
        """Check if dataloader should be reloaded in the current epoch."""
        n_epochs = self.reload_dataloaders_every_n_epochs
        return n_epochs and (not self.current_epoch % n_epochs)

    @property
    def enable_validation(self) -> bool:
        """Check if we should run validation during training."""
        return (
            self._data_connector._val_dataloader_source.is_defined()
            and is_overridden("validation_step", self.lightning_module)
            and self.limit_val_batches > 0
        )

    @property
    def default_root_dir(self) -> str:
        """The default location to save artifacts of loggers, checkpoints etc.

        It is used as a fallback if logger or checkpoint callback do not define specific save paths.
        """
        if get_filesystem(self._default_root_dir).protocol == "file":
            return os.path.normpath(self._default_root_dir)
        return self._default_root_dir

    @property
    def weights_save_path(self) -> str:
        """
        The default root location to save weights (checkpoints), e.g., when the
        :class:`~pytorch_lightning.callbacks.model_checkpoint.ModelCheckpoint` does not define a file path.
        """
        if get_filesystem(self._weights_save_path).protocol == "file":
            return os.path.normpath(self._weights_save_path)
        return self._weights_save_path

    @property
    def early_stopping_callback(self) -> Optional[EarlyStopping]:
        """The first :class:`~pytorch_lightning.callbacks.early_stopping.EarlyStopping` callback in the
        Trainer.callbacks list, or ``None`` if it doesn't exist."""
        callbacks = self.early_stopping_callbacks
        return callbacks[0] if len(callbacks) > 0 else None

    @property
    def early_stopping_callbacks(self) -> List[EarlyStopping]:
        """A list of all instances of :class:`~pytorch_lightning.callbacks.early_stopping.EarlyStopping` found in
        the Trainer.callbacks list."""
        return [c for c in self.callbacks if isinstance(c, EarlyStopping)]

    @property
    def prediction_writer_callbacks(self) -> List[BasePredictionWriter]:
        """A list of all instances of :class:`~pytorch_lightning.callbacks.prediction_writer.BasePredictionWriter`
        found in the Trainer.callbacks list."""
        return [cb for cb in self.callbacks if isinstance(cb, BasePredictionWriter)]

    @property
    def checkpoint_callback(self) -> Optional[ModelCheckpoint]:
        """The first :class:`~pytorch_lightning.callbacks.model_checkpoint.ModelCheckpoint` callback in the
        Trainer.callbacks list, or ``None`` if it doesn't exist."""
        callbacks = self.checkpoint_callbacks
        return callbacks[0] if len(callbacks) > 0 else None

    @property
    def checkpoint_callbacks(self) -> List[ModelCheckpoint]:
        """A list of all instances of :class:`~pytorch_lightning.callbacks.model_checkpoint.ModelCheckpoint` found
        in the Trainer.callbacks list."""
        return [c for c in self.callbacks if isinstance(c, ModelCheckpoint)]

    @property
    def progress_bar_callback(self) -> Optional[ProgressBarBase]:
        """An instance of :class:`~pytorch_lightning.callbacks.progress.base.ProgressBarBase` found in the
        Trainer.callbacks list, or ``None`` if one doesn't exist."""
        for c in self.callbacks:
            if isinstance(c, ProgressBarBase):
                return c
        return None

    @property
    def resume_from_checkpoint(self) -> Optional[Union[str, Path]]:
        resume_from_checkpoint = self.checkpoint_connector.resume_from_checkpoint_fit_path
        if resume_from_checkpoint is not None:
            rank_zero_deprecation(
                "`trainer.resume_from_checkpoint` is deprecated in v1.5 and will be removed in v1.7."
                " Specify the fit checkpoint path with `trainer.fit(ckpt_path=)` instead."
            )

        return resume_from_checkpoint

    def save_checkpoint(self, filepath: _PATH, weights_only: bool = False) -> None:
        r"""
        Runs routine to create a checkpoint.

        Args:
            filepath: Path where checkpoint is saved.
            weights_only: If ``True``, will only save the model weights.

        """
        self.checkpoint_connector.save_checkpoint(filepath, weights_only)

    """
    Parsing properties
    """

    @classmethod
    def default_attributes(cls) -> dict:
        init_signature = inspect.signature(cls)
        return {k: v.default for k, v in init_signature.parameters.items()}

    @classmethod
    def get_deprecated_arg_names(cls) -> List:
        """Returns a list with deprecated Trainer arguments."""
        depr_arg_names = []
        for name, val in cls.__dict__.items():
            if name.startswith("DEPRECATED") and isinstance(val, (tuple, list)):
                depr_arg_names.extend(val)
        return depr_arg_names

    @classmethod
    def from_argparse_args(cls: Any, args: Union[Namespace, ArgumentParser], **kwargs) -> Any:
        return from_argparse_args(cls, args, **kwargs)

    @classmethod
    def parse_argparser(cls, arg_parser: Union[ArgumentParser, Namespace]) -> Namespace:
        return parse_argparser(cls, arg_parser)

    @classmethod
    def match_env_arguments(cls) -> Namespace:
        return parse_env_variables(cls)

    @classmethod
    def add_argparse_args(cls, parent_parser: ArgumentParser, **kwargs) -> ArgumentParser:
        return add_argparse_args(cls, parent_parser, **kwargs)

    """
    State properties
    """

    @property
    def interrupted(self) -> bool:
        return self.state.status == TrainerStatus.INTERRUPTED

    @property
    def training(self) -> bool:
        return self.state.stage == RunningStage.TRAINING

    @training.setter
    def training(self, val: bool) -> None:
        if val:
            self.state.stage = RunningStage.TRAINING
        elif self.training:
            self.state.stage = None

    @property
    def testing(self) -> bool:
        return self.state.stage == RunningStage.TESTING

    @testing.setter
    def testing(self, val: bool) -> None:
        if val:
            self.state.stage = RunningStage.TESTING
        elif self.testing:
            self.state.stage = None

    @property
    def predicting(self) -> bool:
        return self.state.stage == RunningStage.PREDICTING

    @predicting.setter
    def predicting(self, val: bool) -> None:
        if val:
            self.state.stage = RunningStage.PREDICTING
        elif self.predicting:
            self.state.stage = None

    @property
    def tuning(self) -> bool:
        return self.state.stage == RunningStage.TUNING

    @tuning.setter
    def tuning(self, val: bool) -> None:
        if val:
            self.state.stage = RunningStage.TUNING
        elif self.tuning:
            self.state.stage = None

    @property
    def validating(self) -> bool:
        return self.state.stage == RunningStage.VALIDATING

    @validating.setter
    def validating(self, val: bool) -> None:
        if val:
            self.state.stage = RunningStage.VALIDATING
        elif self.validating:
            self.state.stage = None

    @property
    def evaluating(self) -> bool:
        return self.state.stage and self.state.stage.evaluating

    @property
    def sanity_checking(self) -> bool:
        return self.state.stage == RunningStage.SANITY_CHECKING

    @sanity_checking.setter
    def sanity_checking(self, val: bool) -> None:
        if val:
            self.state.stage = RunningStage.SANITY_CHECKING
        elif self.sanity_checking:
            self.state.stage = None

    """
    Loop properties
    """

    @property
    def global_step(self) -> int:
        return self.fit_loop.global_step

    @property
    def current_epoch(self) -> int:
        return self.fit_loop.current_epoch

    @property
    def max_epochs(self) -> int:
        return self.fit_loop.max_epochs

    @property
    def min_epochs(self) -> Optional[int]:
        return self.fit_loop.min_epochs

    @property
    def max_steps(self) -> int:
        return self.fit_loop.max_steps

    @property
    def min_steps(self) -> Optional[int]:
        return self.fit_loop.min_steps

    @property
    def is_last_batch(self) -> bool:
        return self.fit_loop.epoch_loop.batch_progress.is_last_batch

    @property
    def fit_loop(self) -> FitLoop:
        return self._fit_loop

    @fit_loop.setter
    def fit_loop(self, loop: FitLoop):
        """Attach a custom fit loop to this Trainer.

        It will run with
        :meth:`~pytorch_lightning.trainer.trainer.Trainer.fit`.
        """
        loop.trainer = self
        self._fit_loop = loop

    @property
    def validate_loop(self) -> EvaluationLoop:
        return self._validate_loop

    @validate_loop.setter
    def validate_loop(self, loop: EvaluationLoop):
        """Attach a custom validation loop to this Trainer.

        It will run with
        :meth:`~pytorch_lightning.trainer.trainer.Trainer.validate`. Note that this loop is different from the one
        running during training inside the :meth:`pytorch_lightning.trainer.trainer.Trainer.fit` call.
        """
        loop.trainer = self
        self._validate_loop = loop

    @property
    def test_loop(self) -> EvaluationLoop:
        return self._test_loop

    @test_loop.setter
    def test_loop(self, loop: EvaluationLoop):
        """Attach a custom test loop to this Trainer.

        It will run with
        :meth:`~pytorch_lightning.trainer.trainer.Trainer.test`.
        """
        loop.trainer = self
        self._test_loop = loop

    @property
    def predict_loop(self) -> PredictionLoop:
        return self._predict_loop

    @predict_loop.setter
    def predict_loop(self, loop: PredictionLoop):
        """Attach a custom prediction loop to this Trainer.

        It will run with
        :meth:`~pytorch_lightning.trainer.trainer.Trainer.predict`.
        """
        loop.trainer = self
        self._predict_loop = loop

    @property
    def verbose_evaluate(self) -> bool:
        rank_zero_deprecation(
            "The `Trainer.verbose_evaluate` property has been deprecated and will be removed in v1.8. The current value"
            " returned is the union of the validate and test loop values. You can choose which one to access with"
            " `trainer.{validate,test}_loop.verbose`.",
            stacklevel=5,
        )
        return self.validate_loop.verbose or self.test_loop.verbose

    @verbose_evaluate.setter
    def verbose_evaluate(self, verbose: bool) -> None:
        rank_zero_deprecation(
            "The `Trainer.verbose_evaluate` property has been deprecated and will be removed in v1.8. This will set"
            " the value for both trainer.{validate,test}_loop.verbose`.",
            stacklevel=5,
        )
        self.validate_loop.verbose = verbose
        self.test_loop.verbose = verbose

    @property
    def _evaluation_loop(self) -> EvaluationLoop:
        if self.state.fn in (TrainerFn.FITTING, TrainerFn.TUNING):
            return self.fit_loop.epoch_loop.val_loop
        if self.state.fn == TrainerFn.VALIDATING:
            return self.validate_loop
        if self.state.fn == TrainerFn.TESTING:
            return self.test_loop
        raise RuntimeError("The `Trainer._evaluation_loop` property isn't defined. Accessed outside of scope")

    @property
    def _active_loop(self) -> Optional[Union[FitLoop, EvaluationLoop, PredictionLoop]]:
        if self.training:
            return self.fit_loop
        if self.sanity_checking or self.evaluating:
            return self._evaluation_loop
        if self.predicting:
            return self.predict_loop

    """
    Logging properties
    """

    @property
    def callback_metrics(self) -> dict:
        return self.logger_connector.callback_metrics

    @property
    def logged_metrics(self) -> dict:
        return self.logger_connector.logged_metrics

    @property
    def progress_bar_metrics(self) -> dict:
        return self.logger_connector.progress_bar_metrics

    @property
    def _results(self) -> Optional[_ResultCollection]:
        active_loop = self._active_loop
        if active_loop is not None:
            return active_loop._results

    def _exit_gracefully_on_signal(self) -> None:
        if not _fault_tolerant_training() or not self._should_terminate_gracefully():
            return
        raise ExitGracefullyException(0)

    def _should_terminate_gracefully(self) -> bool:
        value = torch.tensor(int(self._terminate_gracefully), device=self.training_type_plugin.root_device)
        return self.training_type_plugin.reduce(value, reduce_op="sum") > 0

    @property
    def weights_summary(self) -> Optional[str]:
        rank_zero_deprecation("`Trainer.weights_summary` is deprecated in v1.5 and will be removed in v1.7.")
        return self._weights_summary

    @weights_summary.setter
    def weights_summary(self, val: Optional[str]) -> None:
        rank_zero_deprecation("Setting `Trainer.weights_summary` is deprecated in v1.5 and will be removed in v1.7.")
        self._weights_summary = val

    """
    Other
    """

    # TODO: refactor this so that it can be done in LightningOptimizer
    def __getstate__(self):
        # remove lightning_optimizers
        self._lightning_optimizers = None
        return self.__dict__

    def __setstate__(self, state):
        self.__dict__ = state

    @property
    def terminate_on_nan(self) -> bool:
        rank_zero_deprecation("`Trainer.terminate_on_nan` is deprecated in v1.5 and will be removed in 1.7.")
        return self._terminate_on_nan

    @terminate_on_nan.setter
    def terminate_on_nan(self, val: bool) -> None:
        rank_zero_deprecation(
            f"Setting `Trainer.terminate_on_nan = {val}` is deprecated in v1.5 and will be removed in 1.7."
            f" Please set `Trainer(detect_anomaly={val})` instead."
        )
        self._terminate_on_nan = val  # : 212


def _determine_batch_limits(batches: Union[int, float], name: str) -> Union[int, float]:
    if 0 <= batches <= 1:
        return batches
    if batches > 1 and batches % 1.0 == 0:
        return int(batches)
    raise MisconfigurationException(
        f"You have passed invalid value {batches} for {name}, it has to be in [0.0, 1.0] or an int."
    )<|MERGE_RESOLUTION|>--- conflicted
+++ resolved
@@ -46,12 +46,8 @@
     ParallelPlugin,
     PLUGIN_INPUT,
     PrecisionPlugin,
-<<<<<<< HEAD
     TPUSpawnPlugin,
-    TrainingTypePlugin,
-=======
     Strategy,
->>>>>>> b1baf460
 )
 from pytorch_lightning.plugins.environments.slurm_environment import SLURMEnvironment
 from pytorch_lightning.plugins.training_type.ddp_spawn import _SpawnOutput
