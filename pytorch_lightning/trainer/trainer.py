--- conflicted
+++ resolved
@@ -11,13 +11,6 @@
 import torch.distributed as dist
 from torch.optim.optimizer import Optimizer
 
-<<<<<<< HEAD
-from torch.utils.data import IterableDataset
-from pytorch_lightning.root_module.root_module import LightningModule
-from pytorch_lightning.root_module import memory
-from pytorch_lightning.logging import TestTubeLogger
-=======
->>>>>>> 14241577
 from pytorch_lightning.trainer.trainer_io import TrainerIOMixin
 from pytorch_lightning.trainer.ddp_mixin import TrainerDDPMixin
 from pytorch_lightning.trainer.dp_mixin import TrainerDPMixin
@@ -325,252 +318,6 @@
                       DeprecationWarning)
         return self.training_tqdm_dict
 
-<<<<<<< HEAD
-    def __layout_bookeeping(self):
-        # determine number of training batches
-        if isinstance(self.get_train_dataloader(), IterableDataset):
-            self.nb_training_batches = float('inf')
-        else:
-            self.nb_training_batches = len(self.get_train_dataloader())
-            self.nb_training_batches = int(self.nb_training_batches * self.train_percent_check)
-
-        # determine number of validation batches
-        # val datasets could be none, 1 or 2+
-        if self.get_val_dataloaders() is not None:
-            self.nb_val_batches = sum(len(dataloader) for dataloader in self.get_val_dataloaders())
-            self.nb_val_batches = int(self.nb_val_batches * self.val_percent_check)
-            self.nb_val_batches = max(1, self.nb_val_batches)
-
-        # determine number of test batches
-        if self.get_test_dataloaders() is not None:
-            self.nb_test_batches = sum(
-                len(dataloader) for dataloader in self.get_test_dataloaders()
-            )
-            self.nb_test_batches = int(self.nb_test_batches * self.test_percent_check)
-            self.nb_test_batches = max(1, self.nb_test_batches)
-
-        # determine when to check validation
-        # if int passed in, val checks that often
-        # otherwise, it checks in [0, 1.0] % range of a training epoch
-        if isinstance(self.val_check_interval, int):
-            self.val_check_batch = self.val_check_interval
-        else:
-            self.val_check_batch = int(self.nb_training_batches * self.val_check_interval)
-            self.val_check_batch = max(1, self.val_check_batch)
-
-    def __add_tqdm_metrics(self, metrics):
-        for k, v in metrics.items():
-            if type(v) is torch.Tensor:
-                v = v.item()
-
-            self.tqdm_metrics[k] = v
-
-    def __evaluation_forward(self, model, batch, batch_idx, dataloader_idx, test=False):
-        # make dataloader_idx arg in validation_step optional
-        args = [batch, batch_idx]
-
-        if test and len(self.get_test_dataloaders()) > 1:
-            args.append(dataloader_idx)
-
-        elif not test and len(self.get_val_dataloaders()) > 1:
-            args.append(dataloader_idx)
-
-        # handle DP, DDP forward
-        if self.use_ddp or self.use_dp or self.use_ddp2:
-            output = model(*args)
-            return output
-
-        # single GPU
-        if self.single_gpu:
-            # for single GPU put inputs on gpu manually
-            root_gpu = 0
-            if type(self.data_parallel_device_ids) is list:
-                root_gpu = self.data_parallel_device_ids[0]
-            batch = self.transfer_batch_to_gpu(batch, root_gpu)
-            args[0] = batch
-
-        # CPU
-        if test:
-            output = model.test_step(*args)
-        else:
-            output = model.validation_step(*args)
-
-        return output
-
-    def evaluate(self, model, dataloaders, max_batches, test=False):
-        """
-        Run evaluation code
-        :param model: PT model
-        :param dataloaders: list of PT dataloaders
-        :param max_batches: Scalar
-        :param test: boolean
-        :return:
-        """
-        # enable eval mode
-        model.zero_grad()
-        model.eval()
-
-        # copy properties for forward overrides
-        self.__copy_trainer_model_properties(model)
-
-        # disable gradients to save memory
-        torch.set_grad_enabled(False)
-
-        # bookkeeping
-        outputs = []
-
-        # run training
-        for dataloader_idx, dataloader in enumerate(dataloaders):
-            dl_outputs = []
-            for batch_idx, batch in enumerate(dataloader):
-
-                if batch is None:  # pragma: no cover
-                    continue
-
-                # stop short when on fast_dev_run (sets max_batch=1)
-                if batch_idx >= max_batches:
-                    break
-
-                # -----------------
-                # RUN EVALUATION STEP
-                # -----------------
-                output = self.__evaluation_forward(model,
-                                                   batch,
-                                                   batch_idx,
-                                                   dataloader_idx,
-                                                   test)
-
-                # track outputs for collation
-                dl_outputs.append(output)
-
-                # batch done
-                if self.show_progress_bar:
-                    self.progress_bar.update(1)
-            outputs.append(dl_outputs)
-
-        eval_results = {}
-
-        # with a single dataloader don't pass an array
-        if len(dataloaders) == 1:
-            outputs = outputs[0]
-
-        # give model a chance to do something with the outputs (and method defined)
-        model = self.__get_model()
-        if test and self.__is_overriden('test_end'):
-            eval_results = model.test_end(outputs)
-        elif self.__is_overriden('validation_end'):
-            eval_results = model.validation_end(outputs)
-
-        # enable train mode again
-        model.train()
-
-        # enable gradients to save memory
-        torch.set_grad_enabled(True)
-
-        return eval_results
-
-    def get_dataloaders(self, model):
-        """
-        Dataloaders are provided by the model
-        :param model:
-        :return:
-        """
-        self.get_train_dataloader = model.train_dataloader
-        self.get_test_dataloaders = model.test_dataloader
-        self.get_val_dataloaders = model.val_dataloader
-
-        # call warnings from proc zero only which triggers dataloaders
-        # if those have to download data it will only happen on proc 0
-        if self.proc_rank == 0:
-            on_ddp = self.use_ddp or self.use_ddp2
-            if on_ddp and not isinstance(self.get_train_dataloader().sampler, DistributedSampler):
-                msg = """
-                You're using multiple gpus and multiple nodes without using a DistributedSampler
-                to assign a subset of your data to each process. To silence this warning, pass a
-                DistributedSampler to your DataLoader.
-
-                ie: this:
-                dataset = myDataset()
-                dataloader = Dataloader(dataset)
-
-                becomes:
-                dataset = myDataset()
-                dist_sampler = torch.utils.data.distributed.DistributedSampler(dataset)
-                dataloader = Dataloader(dataset, sampler=dist_sampler)
-
-                If you want each process to load the full dataset, ignore this warning.
-                """
-                warnings.warn(msg)
-
-            if on_ddp and self.get_val_dataloaders() is not None:
-                for dataloader in self.get_val_dataloaders():
-                    if not isinstance(dataloader.sampler, DistributedSampler):
-                        msg = """
-                        Your val_dataloader(s) don't use DistributedSampler.
-
-                        You're using multiple gpus and multiple nodes without using a
-                        DistributedSampler to assign a subset of your data to each process.
-                        To silence this warning, pass a DistributedSampler to your DataLoader.
-
-                        ie: this:
-                        dataset = myDataset()
-                        dataloader = Dataloader(dataset)
-
-                        becomes:
-                        dataset = myDataset()
-                        dist_sampler = torch.utils.data.distributed.DistributedSampler(dataset)
-                        dataloader = Dataloader(dataset, sampler=dist_sampler)
-
-                        If you want each process to load the full dataset, ignore this warning.
-                        """
-                        warnings.warn(msg)
-                        break
-
-            if on_ddp and self.get_test_dataloaders() is not None:
-                for dataloader in self.get_test_dataloaders():
-                    if not isinstance(dataloader.sampler, DistributedSampler):
-                        msg = """
-                        Your test_dataloader(s) don't use DistributedSampler.
-
-                        You're using multiple gpus and multiple nodes without using a
-                        DistributedSampler to assign a subset of your data to each process.
-                        To silence this warning, pass a DistributedSampler to your DataLoader.
-
-                        ie: this:
-                        dataset = myDataset()
-                        dataloader = Dataloader(dataset)
-
-                        becomes:
-                        dataset = myDataset()
-                        dist_sampler = torch.utils.data.distributed.DistributedSampler(dataset)
-                        dataloader = Dataloader(dataset, sampler=dist_sampler)
-
-                        If you want each process to load the full dataset, ignore this warning.
-                        """
-                        warnings.warn(msg)
-                        break
-
-        if self.use_ddp or self.use_ddp2:
-            # wait for all processes to catch up
-            dist.barrier()
-
-            # load each dataloader
-            self.get_train_dataloader()
-            self.get_test_dataloaders()
-            self.get_val_dataloaders()
-
-        # support IterableDataset for train data
-        self.is_iterable_train_dataloader = isinstance(self.get_train_dataloader(), IterableDataset)
-        if self.is_iterable_train_dataloader and not isinstance(self.val_check_interval, int):
-            m = '''
-            When using an iterableDataset for train_dataloader,
-            Trainer(val_check_interval) must be an int.
-            An int k specifies checking validation every k training batches
-            '''
-            raise MisconfigurationException('when using ')
-
-=======
->>>>>>> 14241577
     # -----------------------------
     # MODEL TRAINING
     # -----------------------------
@@ -703,154 +450,7 @@
             self.evaluate(model, self.get_val_dataloaders(), self.nb_sanity_val_steps, self.testing)
 
         # CORE TRAINING LOOP
-<<<<<<< HEAD
-        # ---------------------------
-        self.__train()
-
-    def __train(self):
-        # run all epochs
-        for epoch_nb in range(self.current_epoch, self.max_nb_epochs):
-            # set seed for distributed sampler (enables shuffling for each epoch)
-            if self.use_ddp and hasattr(self.get_train_dataloader().sampler, 'set_epoch'):
-                self.get_train_dataloader().sampler.set_epoch(epoch_nb)
-
-            # get model
-            model = self.__get_model()
-
-            # update training progress in trainer and model
-            model.current_epoch = epoch_nb
-            self.current_epoch = epoch_nb
-            self.total_batches = self.nb_training_batches + self.nb_val_batches
-            self.batch_loss_value = 0  # accumulated grads
-
-            # limit the number of batches to 1 in fast_dev_run
-            if self.fast_dev_run:
-                self.total_batches = 1
-
-            # init progress_bar when requested
-            if self.show_progress_bar:
-                nb_iterations = self.total_batches
-
-                #  for iterable train loader, the progress bar never ends
-                if self.is_iterable_train_dataloader:
-                    nb_iterations = float('inf')
-                self.progress_bar.reset(nb_iterations)
-
-            # changing gradient according accumulation_scheduler
-            self.accumulation_scheduler.on_epoch_begin(epoch_nb, self)
-
-            # -----------------
-            # RUN TNG EPOCH
-            # -----------------
-            self.run_training_epoch()
-
-            # update LR schedulers
-            if self.lr_schedulers is not None:
-                for lr_scheduler in self.lr_schedulers:
-                    lr_scheduler.step(self.current_epoch)
-
-            # early stopping
-            met_min_epochs = epoch_nb > self.min_nb_epochs
-            if self.enable_early_stop and (met_min_epochs or self.fast_dev_run):
-                should_stop = self.early_stop_callback.on_epoch_end(epoch=epoch_nb,
-                                                                    logs=self.callback_metrics)
-                # stop training
-                stop = should_stop and met_min_epochs
-                if stop:
-                    return
-
-        if self.logger is not None:
-            self.logger.finalize("success")
-
-    def run_training_epoch(self):
-        # before epoch hook
-        if self.__is_function_implemented('on_epoch_start'):
-            model = self.__get_model()
-            model.on_epoch_start()
-
-        # run epoch
-        for batch_nb, batch in enumerate(self.get_train_dataloader()):
-            self.batch_nb = batch_nb
-            self.global_step += 1
-
-            model = self.__get_model()
-            model.global_step = self.global_step
-
-            # stop when the flag is changed or we've gone past the amount
-            #  requested in the batches
-            self.total_batch_nb += 1
-            met_batch_limit = batch_nb >= self.nb_training_batches
-            if met_batch_limit:
-                break
-
-            # ---------------
-            # RUN TRAIN STEP
-            # ---------------
-            output = self.__run_training_batch(batch, batch_nb)
-            batch_result, grad_norm_dic, batch_step_metrics = output
-            early_stop_epoch = batch_result == -1
-
-            # ---------------
-            # RUN VAL STEP
-            # ---------------
-            is_val_check_batch = (batch_nb + 1) % self.val_check_batch == 0
-            can_check_epoch = (self.current_epoch + 1) % self.check_val_every_n_epoch == 0
-            should_check_val = ((is_val_check_batch or early_stop_epoch) and can_check_epoch)
-
-            # fast_dev_run always forces val checking after train batch
-            if self.fast_dev_run or should_check_val:
-                self.__run_evaluation(test=self.testing)
-
-            # when logs should be saved
-            should_save_log = (batch_nb + 1) % self.log_save_interval == 0 or early_stop_epoch
-            if should_save_log or self.fast_dev_run:
-                if self.proc_rank == 0 and self.logger is not None:
-                    self.logger.save()
-
-            # when metrics should be logged
-            should_log_metrics = batch_nb % self.row_log_interval == 0 or early_stop_epoch
-            if should_log_metrics or self.fast_dev_run:
-
-                # logs user requested information to logger
-                self.__log_metrics(batch_step_metrics, grad_norm_dic)
-
-            # end epoch early
-            if early_stop_epoch or self.fast_dev_run:
-                break
-
-        # epoch end hook
-        if self.__is_function_implemented('on_epoch_end'):
-            model = self.__get_model()
-            model.on_epoch_end()
-
-    def __log_metrics(self, metrics, grad_norm_dic):
-        """
-        Logs the metric dict passed in
-        :param metrics:
-        :param grad_norm_dic:
-        :return:
-        """
-        # added metrics by Lightning for convenience
-        metrics['epoch'] = self.current_epoch
-
-        # add gpu memory
-        if self.on_gpu and self.log_gpu_memory:
-            mem_map = memory.get_memory_profile(self.log_gpu_memory)
-            metrics.update(mem_map)
-
-        # add norms
-        metrics.update(grad_norm_dic)
-
-        # turn all tensors to scalars
-        scalar_metrics = self.__metrics_to_scalars(metrics)
-
-        # log actual metrics
-        if self.proc_rank == 0 and self.logger is not None:
-            self.logger.log_metrics(scalar_metrics, step_num=self.global_step)
-            self.logger.save()
-=======
         self.train()
->>>>>>> 14241577
 
     def test(self, model=None):
         self.testing = True
