<<<<<<< HEAD
=======


>>>>>>> 55062ad9
import os
import sys
import warnings
import logging


import torch
import torch.distributed as dist
import torch.multiprocessing as mp
import tqdm
from torch.optim.optimizer import Optimizer

from pytorch_lightning.trainer.auto_mix_precision import TrainerAMPMixin
from pytorch_lightning.trainer.callback_config import TrainerCallbackConfigMixin
from pytorch_lightning.trainer.data_loading import TrainerDataLoadingMixin
from pytorch_lightning.trainer.distrib_data_parallel import TrainerDDPMixin
from pytorch_lightning.trainer.distrib_parts import (
    TrainerDPMixin,
    parse_gpu_ids,
    determine_root_gpu_device
)

from pytorch_lightning.trainer.evaluation_loop import TrainerEvaluationLoopMixin
from pytorch_lightning.trainer.logging import TrainerLoggingMixin
from pytorch_lightning.trainer.model_hooks import TrainerModelHooksMixin
from pytorch_lightning.trainer.training_io import TrainerIOMixin
from pytorch_lightning.trainer.training_loop import TrainerTrainLoopMixin
from pytorch_lightning.trainer.training_tricks import TrainerTrainingTricksMixin
from pytorch_lightning.utilities.debugging import MisconfigurationException

try:
    from apex import amp

    APEX_AVAILABLE = True
except ImportError:
    APEX_AVAILABLE = False


class Trainer(TrainerIOMixin,
              TrainerDPMixin,
              TrainerDDPMixin,
              TrainerLoggingMixin,
              TrainerModelHooksMixin,
              TrainerTrainingTricksMixin,
              TrainerDataLoadingMixin,
              TrainerAMPMixin,
              TrainerEvaluationLoopMixin,
              TrainerTrainLoopMixin,
              TrainerCallbackConfigMixin,
              ):
<<<<<<< HEAD
    r"""
    Main trainer class
    """
=======
>>>>>>> 55062ad9
    def __init__(
            self,
            logger=True,
            checkpoint_callback=True,
            early_stop_callback=True,
            default_save_path=None,
            gradient_clip_val=0,
            gradient_clip=None,  # backward compatible, todo: remove in v0.8.0
            process_position=0,
            nb_gpu_nodes=None,  # backward compatible, todo: remove in v0.8.0
            num_nodes=1,
            gpus=None,
            log_gpu_memory=None,
            show_progress_bar=True,
            overfit_pct=0.0,
            track_grad_norm=-1,
            check_val_every_n_epoch=1,
            fast_dev_run=False,
            accumulate_grad_batches=1,
            max_nb_epochs=None,  # backward compatible, todo: remove in v0.8.0
            min_nb_epochs=None,  # backward compatible, todo: remove in v0.8.0
            max_epochs=1000,
            min_epochs=1,
            train_percent_check=1.0,
            val_percent_check=1.0,
            test_percent_check=1.0,
            val_check_interval=1.0,
            log_save_interval=100,
            row_log_interval=10,
            add_row_log_interval=None,  # backward compatible, todo: remove in v0.8.0
            distributed_backend=None,
            use_amp=False,
            print_nan_grads=False,
            weights_summary='full',
            weights_save_path=None,
            amp_level='O1',
            nb_sanity_val_steps=None,  # backward compatible, todo: remove in v0.8.0
            num_sanity_val_steps=5,
            truncated_bptt_steps=None,
            resume_from_checkpoint=None,
    ):
        r"""

        Customize every aspect of training via flags

        Args:
            logger (:class:`.Logger`): Logger for experiment tracking.
                Example::
                    from pytorch_lightning.logging import TensorBoardLogger

                    # default logger used by trainer
                    logger = TensorBoardLogger(
                        save_dir=os.getcwd(),
                        version=self.slurm_job_id,
                        name='lightning_logs'
                    )

                    Trainer(logger=logger)
            checkpoint_callback (:class:`CheckpointCallback`): Callback for checkpointing.
                Example::
                    from pytorch_lightning.callbacks import ModelCheckpoint

                    # default used by the Trainer
                    checkpoint_callback = ModelCheckpoint(
                        filepath=os.getcwd(),
                        save_best_only=True,
                        verbose=True,
                        monitor='val_loss',
                        mode='min',
                        prefix=''
                    )

                    trainer = Trainer(checkpoint_callback=checkpoint_callback)
            early_stop_callback (:class:`.EarlyStopping`): Callback for early stopping
                Example::
                    from pytorch_lightning.callbacks import EarlyStopping

                    # default used by the Trainer
                    early_stop_callback = EarlyStopping(
                        monitor='val_loss',
                        patience=3,
                        verbose=True,
                        mode='min'
                    )

                    trainer = Trainer(early_stop_callback=early_stop_callback)
            default_save_path (str): Default path for logs and weights when no logger/ckpt_callback passed
                Example::
                    # default used by the Trainer
                    trainer = Trainer(default_save_path=os.getcwd())
            gradient_clip_val (float): 0 means don't clip.
                Example::
                    # default used by the Trainer
                    trainer = Trainer(gradient_clip_val=0.0)
            gradient_clip (int):
                .. deprecated:: 0.5.0
                    Use `gradient_clip_val` instead. Will remove 0.8.0.

            process_position (int): orders the tqdm bar when running multiple models on same machine.
                Example::
                    # default used by the Trainer
                    trainer = Trainer(process_position=0)

            num_nodes (int): number of GPU nodes for distributed training.
                Example::
                    # default used by the Trainer
                    trainer = Trainer(num_nodes=1)

                    # to train on 8 nodes
                    trainer = Trainer(num_nodes=8)

            nb_gpu_nodes (int):
                .. deprecated:: 0.5.0
                    Use `num_nodes` instead. Will remove 0.8.0.

            gpus (list|str|int): Which GPUs to train on.
                Example::
                    # default used by the Trainer (ie: train on CPU)
                    trainer = Trainer(gpus=None)

                    # int: train on 2 gpus
                    trainer = Trainer(gpus=2)

                    # list: train on GPUs 1, 4 (by bus ordering)
                    trainer = Trainer(gpus=[1, 4])
                    trainer = Trainer(gpus='1, 4') # equivalent

                    # -1: train on all gpus
                    trainer = Trainer(gpus=-1)
                    trainer = Trainer(gpus='-1') # equivalent

                    # combine with num_nodes to train on multiple GPUs across nodes
                    trainer = Trainer(gpus=2, num_nodes=4) # uses 8 gpus in total

            log_gpu_memory (str): None, 'min_max', 'all'. Might slow performance
                because it uses the output of nvidia-smi.
                Example::
                    # default used by the Trainer
                    trainer = Trainer(log_gpu_memory=None)

                    # log all the GPUs (on master node only)
                    trainer = Trainer(log_gpu_memory='all')

                    # log only the min and max memory on the master node
                    trainer = Trainer(log_gpu_memory='min_max')

            show_progress_bar (bool): If true shows tqdm progress bar
                Example::
                    # default used by the Trainer
                    trainer = Trainer(show_progress_bar=True)

            overfit_pct (float): uses this much data of all datasets.
                Example::
                    # default used by the Trainer
                    trainer = Trainer(overfit_pct=0.0)

                    # use only 1% of the train, test, val datasets
                    trainer = Trainer(overfit_pct=0.01)

            track_grad_norm (int): -1 no tracking. Otherwise tracks that norm
                Example::
                    # default used by the Trainer
                    trainer = Trainer(track_grad_norm=-1)

                    # track the 2-norm
                    trainer = Trainer(track_grad_norm=2)

            check_val_every_n_epoch (int): check val every n train epochs
                Example::
                    # default used by the Trainer
                    trainer = Trainer(check_val_every_n_epoch=1)

                    # run val loop every 10 training epochs
                    trainer = Trainer(check_val_every_n_epoch=10)

            fast_dev_run (bool): runs 1 batch of train, test  and val to find any bugs (ie: a sort of unit test).
                Example::
                    # default used by the Trainer
                    trainer = Trainer(fast_dev_run=False)

                    # runs 1 train, val, test  batch and program ends
                    trainer = Trainer(fast_dev_run=True)

            accumulate_grad_batches (int|dict): Accumulates grads every k batches or as set up in the dict.
                Example::
                    # default used by the Trainer (no accumulation)
                    trainer = Trainer(accumulate_grad_batches=1)

                    # accumulate every 4 batches (effective batch size is batch*4)
                    trainer = Trainer(accumulate_grad_batches=4)

                    # no accumulation for epochs 1-4. accumulate 3 for epochs 5-10. accumulate 20 after that
                    trainer = Trainer(accumulate_grad_batches={5: 3, 10: 20})

            max_epochs (int): Stop training once this number of epochs is reached
                Example::
                    # default used by the Trainer
                    trainer = Trainer(max_epochs=1000)

            max_nb_epochs (int):
                .. deprecated:: 0.5.0
                    Use `max_epochs` instead. Will remove 0.8.0.

            min_epochs (int): Force training for at least these many epochs
                Example::
                    # default used by the Trainer
                    trainer = Trainer(min_epochs=1)

            min_nb_epochs (int):
                .. deprecated:: 0.5.0
                    Use `min_nb_epochs` instead. Will remove 0.8.0.

            train_percent_check (int): How much of training dataset to check.
                Useful when debugging or testing something that happens at the end of an epoch.
                Example::
                    # default used by the Trainer
                    trainer = Trainer(train_percent_check=1.0)

                    # run through only 25% of the training set each epoch
                    trainer = Trainer(train_percent_check=0.25)

            val_percent_check (int): How much of validation dataset to check.
                Useful when debugging or testing something that happens at the end of an epoch.
                Example::
                    # default used by the Trainer
                    trainer = Trainer(val_percent_check=1.0)

                    # run through only 25% of the validation set each epoch
                    trainer = Trainer(val_percent_check=0.25)

            test_percent_check (int): How much of test dataset to check.
                Useful when debugging or testing something that happens at the end of an epoch.
                Example::
                    # default used by the Trainer
                    trainer = Trainer(test_percent_check=1.0)

                    # run through only 25% of the test set each epoch
                    trainer = Trainer(test_percent_check=0.25)

            val_check_interval (float|int): How often within one training epoch to check the validation set
                If float, % of tng epoch. If int, check every n batch
                Example::
                    # default used by the Trainer
                    trainer = Trainer(val_check_interval=1.0)

                    # check validation set 4 times during a training epoch
                    trainer = Trainer(val_check_interval=0.25)

                    # check validation set every 1000 training batches
                    # use this when using iterableDataset and your dataset has no length
                    # (ie: production cases with streaming data)
                    trainer = Trainer(val_check_interval=1000)

            log_save_interval (int): Writes logs to disk this often
                Example::
                    # default used by the Trainer
                    trainer = Trainer(log_save_interval=100)

            row_log_interval (int): How often to add logging rows (does not write to disk)
                Example::
                    # default used by the Trainer
                    trainer = Trainer(row_log_interval=10)

            add_row_log_interval (int):
                .. deprecated:: 0.5.0
                    Use `row_log_interval` instead. Will remove 0.8.0.

            distributed_backend (str): The distributed backend to use.
                Options: 'dp', 'ddp', 'ddp2'.
                Example::
                    # default used by the Trainer
                    trainer = Trainer(distributed_backend=None)

                    # dp = DataParallel (split a batch onto k gpus on same machine).
                    trainer = Trainer(gpus=2, distributed_backend='dp')

                    # ddp = DistributedDataParallel
                    # Each gpu trains by itself on a subset of the data.
                    # Gradients sync across all gpus and all machines.
                    trainer = Trainer(gpus=2, num_nodes=2, distributed_backend='ddp')

                    # ddp2 = DistributedDataParallel + dp
                    # behaves like dp on every node
                    # syncs gradients across nodes like ddp
                    # useful for things like increasing the number of negative samples
                    trainer = Trainer(gpus=2, num_nodes=2, distributed_backend='ddp2')

            use_amp (bool): If true uses apex for 16bit precision
                Example::
                    # default used by the Trainer
                    trainer = Trainer(use_amp=False)

            print_nan_grads (bool): Prints gradients with nan values
                Example::
                    # default used by the Trainer
                    trainer = Trainer(print_nan_grads=False)

            weights_summary (str): Prints a summary of the weights when training begins.
                Options: 'full', 'top', None.
                Example::
                    # default used by the Trainer (ie: print all weights)
                    trainer = Trainer(weights_summary='full')

                    # print only the top level modules
                    trainer = Trainer(weights_summary='top')

                    # don't print a summary
                    trainer = Trainer(weights_summary=None)

            weights_save_path (str): Where to save weights if specified.
                Example::
                    # default used by the Trainer
                    trainer = Trainer(weights_save_path=os.getcwd())

                    # save to your custom path
                    trainer = Trainer(weights_save_path='my/path')

                    # if checkpoint callback used, then overrides the weights path
                    # **NOTE: this saves weights to some/path NOT my/path
                    checkpoint_callback = ModelCheckpoint(filepath='some/path')
                    trainer = Trainer(
                        checkpoint_callback=checkpoint_callback,
                        weights_save_path='my/path'
                    )

            amp_level (str): The optimization level to use (O1, O2, etc...).
                Check nvidia docs for level (https://nvidia.github.io/apex/amp.html#opt-levels)
                Example::
                    # default used by the Trainer
                    trainer = Trainer(amp_level='O1')

            num_sanity_val_steps (int): Sanity check runs n batches of val before starting the training routine.
                This catches any bugs in your validation without having to wait for the first validation check.
                The Trainer uses 5 steps by default. Turn it off or modify it here.
                Example::
                    # default used by the Trainer
                    trainer = Trainer(num_sanity_val_steps=5)

                    # turn it off
                    trainer = Trainer(num_sanity_val_steps=0)

            nb_sanity_val_steps (int):
                .. deprecated:: 0.5.0
                    Use `num_sanity_val_steps` instead. Will remove 0.8.0.

            truncated_bptt_steps (int): Truncated back prop breaks performs backprop every k steps of
                a much longer sequence If this is enabled, your batches will automatically get truncated
                and the trainer will apply Truncated Backprop to it. Make sure your batches have a sequence
                dimension. (`Williams et al. "An efficient gradient-based algorithm for on-line training of
                recurrent network trajectories."
                <http://citeseerx.ist.psu.edu/viewdoc/download?doi=10.1.1.56.7941&rep=rep1&type=pdf>`_)
                Example::
                    # default used by the Trainer (ie: disabled)
                    trainer = Trainer(truncated_bptt_steps=None)

                    # backprop every 5 steps in a batch
                    trainer = Trainer(truncated_bptt_steps=5)

            resume_from_checkpoint (str): To resume training from a specific checkpoint pass in the path here.k
                Example::
                    # default used by the Trainer
                    trainer = Trainer(resume_from_checkpoint=None)

                    # resume from a specific checkpoint
                    trainer = Trainer(resume_from_checkpoint='some/path/to/my_checkpoint.ckpt')
        """
        #
        # .. warning:: Following arguments become deprecated and they will be removed in v0.8.0:
        #     - `nb_sanity_val_steps`

        # Transfer params
        # Backward compatibility
        if nb_gpu_nodes is not None:
            warnings.warn("`nb_gpu_nodes` has renamed to `num_nodes` since v0.5.0"
                          " and will be removed in v0.8.0", DeprecationWarning)
            if not num_nodes:  # in case you did not set the proper value
                num_nodes = nb_gpu_nodes
        self.num_gpu_nodes = num_nodes

        self.log_gpu_memory = log_gpu_memory

        # Backward compatibility
        if gradient_clip is not None:
            warnings.warn("`gradient_clip` has renamed to `gradient_clip_val` since v0.5.0"
                          " and will be removed in v0.8.0", DeprecationWarning)
            if not gradient_clip_val:  # in case you did not set the proper value
                gradient_clip_val = gradient_clip
        self.gradient_clip_val = gradient_clip_val

        self.check_val_every_n_epoch = check_val_every_n_epoch
        self.track_grad_norm = track_grad_norm
        self.on_gpu = True if (gpus and torch.cuda.is_available()) else False
        self.process_position = process_position
        self.weights_summary = weights_summary

        # Backward compatibility
        if max_nb_epochs is not None:
            warnings.warn("`max_nb_epochs` has renamed to `max_epochs` since v0.5.0"
                          " and will be removed in v0.8.0", DeprecationWarning)
            if not max_epochs:  # in case you did not set the proper value
                max_epochs = max_nb_epochs
        self.max_epochs = max_epochs

        # Backward compatibility
        if min_nb_epochs is not None:
            warnings.warn("`min_nb_epochs` has renamed to `min_epochs` since v0.5.0"
                          " and will be removed in v0.8.0", DeprecationWarning)
            if not min_epochs:  # in case you did not set the proper value
                min_epochs = min_nb_epochs
        self.min_epochs = min_epochs

        # Backward compatibility
        if nb_sanity_val_steps is not None:
            warnings.warn("`nb_sanity_val_steps` has renamed to `num_sanity_val_steps` since v0.5.0"
                          " and will be removed in v0.8.0", DeprecationWarning)
            if not num_sanity_val_steps:  # in case you did not set the proper value
                num_sanity_val_steps = nb_sanity_val_steps

        self.num_sanity_val_steps = num_sanity_val_steps
        self.print_nan_grads = print_nan_grads
        self.truncated_bptt_steps = truncated_bptt_steps
        self.resume_from_checkpoint = resume_from_checkpoint
        self.shown_warnings = set()

        self.fast_dev_run = fast_dev_run
        if self.fast_dev_run:
            self.num_sanity_val_steps = 1
            self.max_epochs = 1
            m = '''
            Running in fast_dev_run mode: will run a full train,
            val loop using a single batch
            '''
            logging.info(m)

        # set default save path if user didn't provide one
        self.default_save_path = default_save_path
        if self.default_save_path is None:
            self.default_save_path = os.getcwd()

        # training bookeeping
        self.total_batch_idx = 0
        self.running_loss = []
        self.avg_loss = 0
        self.batch_idx = 0
        self.tqdm_metrics = {}
        self.callback_metrics = {}
        self.num_val_batches = 0
        self.num_training_batches = 0
        self.num_test_batches = 0
        self.get_train_dataloader = None
        self.get_test_dataloaders = None
        self.get_val_dataloaders = None
        self.is_iterable_train_dataloader = False

        # training state
        self.model = None
        self.testing = False
        self.disable_validation = False
        self.lr_schedulers = []
        self.optimizers = None
        self.global_step = 0
        self.current_epoch = 0
        self.total_batches = 0

        # configure early stop callback
        # creates a default one if none passed in
        self.early_stop_callback = None
        self.configure_early_stopping(early_stop_callback, logger)

        self.reduce_lr_on_plateau_scheduler = None

        # configure checkpoint callback
        self.checkpoint_callback = checkpoint_callback
        self.weights_save_path = weights_save_path

        # accumulated grads
        self.configure_accumulated_gradients(accumulate_grad_batches)

        # allow int, string and gpu list
        self.data_parallel_device_ids = parse_gpu_ids(gpus)
        self.root_gpu = determine_root_gpu_device(self.data_parallel_device_ids)

        # distributed backend choice
        self.use_ddp = False
        self.use_ddp2 = False
        self.use_dp = False
        self.single_gpu = False
        self.distributed_backend = distributed_backend
        self.set_distributed_mode(distributed_backend, num_nodes)

        # init flags for SLURM+ddp to work
        self.proc_rank = 0
        self.world_size = 1
        self.node_rank = 0
        self.configure_slurm_ddp(num_nodes)

        # nvidia setup
        self.set_nvidia_flags(self.is_slurm_managing_tasks, self.data_parallel_device_ids)

        # can't init progress bar here because starting a new process
        # means the progress_bar won't survive pickling
        self.show_progress_bar = show_progress_bar

        # logging
        self.log_save_interval = log_save_interval
        self.val_check_interval = val_check_interval

        # backward compatibility
        if add_row_log_interval is not None:
            warnings.warn("`add_row_log_interval` has renamed to `row_log_interval` since v0.5.0"
                          " and will be removed in v0.8.0", DeprecationWarning)
            if not row_log_interval:  # in case you did not set the proper value
                row_log_interval = add_row_log_interval
        self.row_log_interval = row_log_interval

        # how much of the data to use
        self.determine_data_use_amount(train_percent_check, val_percent_check,
                                       test_percent_check, overfit_pct)

        # 16 bit mixed precision training using apex
        self.amp_level = amp_level
        self.init_amp(use_amp)

    @property
    def slurm_job_id(self):
        try:
            job_id = os.environ['SLURM_JOB_ID']
            job_id = int(job_id)
        except Exception:
            job_id = None
        return job_id

    def __parse_gpu_ids(self, gpus):
        """Parse GPUs id.

        :param list|str|int gpus: input GPU ids
        :return list(int):
        """
        # if gpus = -1 then use all available devices
        # otherwise, split the string using commas
        if gpus is not None:
            if isinstance(gpus, list):
                gpus = gpus
            elif isinstance(gpus, str):
                if gpus == '-1':
                    gpus = list(range(0, torch.cuda.device_count()))
                else:
                    gpus = [int(x.strip()) for x in gpus.split(',')]
            elif isinstance(gpus, int):
                gpus = gpus
            else:
                raise ValueError('`gpus` has to be a string, int or list of ints')

        return gpus

    def __set_root_gpu(self, gpus):
        if gpus is None:
            return None

        # set root gpu
        root_gpu = 0
        if type(gpus) is list:
            root_gpu = gpus[0]

        return root_gpu

    @property
    def num_gpus(self):
        gpus = self.data_parallel_device_ids
        if gpus is None:
            return 0
        else:
            return len(gpus)

    @property
    def data_parallel(self):
        return self.use_dp or self.use_ddp or self.use_ddp2

    @property
    def training_tqdm_dict(self):
        """Read-only for tqdm metrics.
        :return:
        """
        tqdm_dict = {
            'loss': '{0:.3f}'.format(self.avg_loss),
            'batch_idx': '{}'.format(self.batch_idx),
        }

        if self.truncated_bptt_steps is not None:
            tqdm_dict['split_idx'] = self.split_idx

        if self.logger is not None and self.logger.version is not None:
            tqdm_dict['v_num'] = self.logger.version

        tqdm_dict.update(self.tqdm_metrics)

        if self.on_gpu:
            tqdm_dict['gpu'] = '{}'.format(torch.cuda.current_device())

        return tqdm_dict

    @property
    def tng_tqdm_dic(self):
        """Read-only for tqdm metrics.

        .. warning:: Deprecated in v0.5.0. use training_tqdm_dict instead.
        :return:
        """
        warnings.warn("`tng_tqdm_dic` has renamed to `training_tqdm_dict` since v0.5.0"
                      " and will be removed in v0.8.0", DeprecationWarning)
        return self.training_tqdm_dict

    # -----------------------------
    # MODEL TRAINING
    # -----------------------------
    def fit(self, model):
        r"""
        Runs the full optimization routine.

        Example::

            trainer = Trainer()
            model = LightningModule()

            trainer.fit()
        """
        # when using multi-node or DDP within a node start each module in a separate process
        if self.use_ddp2:
            task = int(os.environ['SLURM_LOCALID'])
            self.ddp_train(task, model)

        elif self.use_ddp:
            if self.is_slurm_managing_tasks:
                task = int(os.environ['SLURM_LOCALID'])
                self.ddp_train(task, model)
            else:
                mp.spawn(self.ddp_train, nprocs=self.num_gpus, args=(model,))

        # 1 gpu or dp option triggers training using DP module
        # easier to avoid NCCL issues
        elif self.use_dp:
            self.dp_train(model)

        elif self.single_gpu:
            self.single_gpu_train(model)

        # ON CPU
        else:
            # run through amp wrapper
            if self.use_amp:
                raise MisconfigurationException('amp + cpu is not supported.  Please use a GPU option')

            # CHOOSE OPTIMIZER
            # allow for lr schedulers as well
            self.optimizers, self.lr_schedulers = self.init_optimizers(model.configure_optimizers())

            self.run_pretrain_routine(model)

        # return 1 when finished
        # used for testing or when we need to know that training succeeded
        return 1

    def init_optimizers(self, optimizers):

        # single optimizer
        if isinstance(optimizers, Optimizer):
            return [optimizers], []

        # two lists
        elif len(optimizers) == 2 and isinstance(optimizers[0], list):
            optimizers, lr_schedulers = optimizers
            lr_schedulers, self.reduce_lr_on_plateau_scheduler = self.configure_schedulers(lr_schedulers)
            return optimizers, lr_schedulers

        # single list or tuple
        elif isinstance(optimizers, list) or isinstance(optimizers, tuple):
            return optimizers, []

    def configure_schedulers(self, schedulers):
        for i, scheduler in enumerate(schedulers):
            if isinstance(scheduler, torch.optim.lr_scheduler.ReduceLROnPlateau):
                reduce_lr_on_plateau_scheduler = schedulers.pop(i)
                return schedulers, reduce_lr_on_plateau_scheduler
        return schedulers, None

    def run_pretrain_routine(self, model):
        """Sanity check a few things before starting actual training.

        :param model:
        """
        ref_model = model
        if self.data_parallel:
            ref_model = model.module

        # give model convenience properties
        ref_model.trainer = self

        # set local properties on the model
        self.copy_trainer_model_properties(ref_model)

        # link up experiment object
        if self.logger is not None:
            ref_model.logger = self.logger

            # save exp to get started
            if hasattr(ref_model, "hparams"):
                self.logger.log_hyperparams(ref_model.hparams)

            self.logger.save()

        if self.use_ddp or self.use_ddp2:
            dist.barrier()

        # set up checkpoint callback
        self.configure_checkpoint_callback()

        # register auto-resubmit when on SLURM
        self.register_slurm_signal_handlers()

        # transfer data loaders from model
        self.get_dataloaders(ref_model)

        # print model summary
        if self.proc_rank == 0 and self.weights_summary is not None:
            if self.weights_summary in ['full', 'top']:
                ref_model.summarize(mode=self.weights_summary)
            else:
                m = "weights_summary can be None, 'full' or 'top'"
                raise MisconfigurationException(m)

        # track model now.
        # if cluster resets state, the model will update with the saved weights
        self.model = model

        # restore training and model before hpc call
        self.restore_weights(model)

        # when testing requested only run test and return
        if self.testing:
            self.run_evaluation(test=True)
            return

        # check if we should run validation during training
        self.disable_validation = ((self.num_val_batches == 0 or
                                   not self.is_overriden('validation_step')) and
                                   not self.fast_dev_run)

        # run tiny validation (if validation defined)
        # to make sure program won't crash during val
        ref_model.on_sanity_check_start()
        ref_model.on_train_start()
        if not self.disable_validation and self.num_sanity_val_steps > 0:
            # init progress bars for validation sanity check
            pbar = tqdm.tqdm(desc='Validation sanity check',
                             total=self.num_sanity_val_steps * len(self.get_val_dataloaders()),
                             leave=False, position=2 * self.process_position,
                             disable=not self.show_progress_bar, dynamic_ncols=True, unit='batch')
            self.main_progress_bar = pbar
            # dummy validation progress bar
            self.val_progress_bar = tqdm.tqdm(disable=True)

            self.evaluate(model, self.get_val_dataloaders(), self.num_sanity_val_steps, self.testing)

            # close progress bars
            self.main_progress_bar.close()
            self.val_progress_bar.close()

        # init progress bar
        pbar = tqdm.tqdm(leave=True, position=2 * self.process_position,
                         disable=not self.show_progress_bar, dynamic_ncols=True, unit='batch',
                         file=sys.stdout)
        self.main_progress_bar = pbar

        # clear cache before training
        if self.on_gpu:
            torch.cuda.empty_cache()

        # CORE TRAINING LOOP
        self.train()

    def test(self, model=None):
        r"""

        Separates from fit to make sure you never run on your test set until you want to.

        Args:
            model (LightningModule): The model to test.

        Example::

            # Option 1
            # run test after fitting
            trainer = Trainer()
            model = LightningModule()

            trainer.fit()
            trainer.test()

            # Option 2
            # run test from a loaded model
            model = LightningModule.load_from_checkpoint('path/to/checkpoint.ckpt')
            trainer = Trainer()
<<<<<<< HEAD
=======

>>>>>>> 55062ad9
            trainer.test(model)
        """
        self.testing = True
        if model is not None:
            self.fit(model)
        else:
            self.run_evaluation(test=True)<|MERGE_RESOLUTION|>--- conflicted
+++ resolved
@@ -1,8 +1,3 @@
-<<<<<<< HEAD
-=======
-
-
->>>>>>> 55062ad9
 import os
 import sys
 import warnings
@@ -53,12 +48,6 @@
               TrainerTrainLoopMixin,
               TrainerCallbackConfigMixin,
               ):
-<<<<<<< HEAD
-    r"""
-    Main trainer class
-    """
-=======
->>>>>>> 55062ad9
     def __init__(
             self,
             logger=True,
@@ -861,10 +850,6 @@
             # run test from a loaded model
             model = LightningModule.load_from_checkpoint('path/to/checkpoint.ckpt')
             trainer = Trainer()
-<<<<<<< HEAD
-=======
-
->>>>>>> 55062ad9
             trainer.test(model)
         """
         self.testing = True
