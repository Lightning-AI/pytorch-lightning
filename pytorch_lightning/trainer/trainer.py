--- conflicted
+++ resolved
@@ -347,7 +347,6 @@
         self.slurm_connector = SLURMConnector(self)
         self.tuner = Tuner(self)
 
-<<<<<<< HEAD
         # .fit() loop
         self.fit_loop = FitLoop(
             min_epochs=(1 if (min_epochs is None and min_steps is None) else min_epochs),
@@ -362,27 +361,16 @@
         self.fit_loop.connect(trainer=self, epoch_loop=training_epoch_loop)
 
         # .validate() loop
-        self.validation_loop = EvaluationLoop()
-        self.validation_loop.connect(trainer=self)
+        self.validate_loop = EvaluationLoop()
+        self.validate.connect(trainer=self)
 
         # .test() loop
-=======
-        self.fit_loop = FitLoop(min_epochs, max_epochs, min_steps, max_steps)
-        self.validate_loop = EvaluationLoop()
->>>>>>> 4184d7e7
         self.test_loop = EvaluationLoop()
         self.test_loop.connect(trainer=self)
 
         # .predict() loop
         self.predict_loop = PredictionLoop()
-<<<<<<< HEAD
         self.predict_loop.connect(trainer=self)
-=======
-        self.fit_loop.connect(self, progress=FitLoopProgress())
-        self.validate_loop.connect(self, progress=EpochLoopProgress())
-        self.test_loop.connect(self, progress=EpochLoopProgress())
-        self.predict_loop.connect(self, progress=EpochLoopProgress())
->>>>>>> 4184d7e7
 
         # training state
         if weights_summary is not None and weights_summary not in ModelSummary.MODES:
