--- conflicted
+++ resolved
@@ -1501,9 +1501,9 @@
         file_path = os.path.join(self.default_root_dir, ".pl_auto_save.ckpt")
         self.save_checkpoint(file_path)
 
-    ########################
-    # Accelerator properties
-    ########################
+    """
+    Accelerator properties
+    """
 
     @property
     def accelerator(self) -> Accelerator:
@@ -1561,13 +1561,8 @@
         return self._accelerator_connector.root_gpu
 
     @property
-<<<<<<< HEAD
     def tpu_cores(self) -> Optional[Union[int, List[int]]]:
-        return self.accelerator_connector.tpu_cores
-=======
-    def tpu_cores(self) -> int:
         return self._accelerator_connector.tpu_cores
->>>>>>> c33df263
 
     @property
     def ipus(self) -> int:
