# Copyright The PyTorch Lightning team.
#
# Licensed under the Apache License, Version 2.0 (the "License");
# you may not use this file except in compliance with the License.
# You may obtain a copy of the License at
#
#     http://www.apache.org/licenses/LICENSE-2.0
#
# Unless required by applicable law or agreed to in writing, software
# distributed under the License is distributed on an "AS IS" BASIS,
# WITHOUT WARRANTIES OR CONDITIONS OF ANY KIND, either express or implied.
# See the License for the specific language governing permissions and
# limitations under the License.
"""Trainer to automate the training."""
import inspect
import logging
import os
import traceback
import warnings
from argparse import ArgumentParser, Namespace
from datetime import timedelta
from pathlib import Path
from typing import Any, Callable, cast, Dict, Iterable, List, Optional, Tuple, Union
from weakref import proxy

import torch
from torch.optim import Optimizer

import pytorch_lightning as pl
from pytorch_lightning.accelerators import Accelerator, IPUAccelerator
from pytorch_lightning.callbacks import Callback, EarlyStopping, ModelCheckpoint, ProgressBarBase
from pytorch_lightning.callbacks.prediction_writer import BasePredictionWriter
from pytorch_lightning.core.datamodule import LightningDataModule
from pytorch_lightning.core.optimizer import LightningOptimizer
from pytorch_lightning.loggers import LightningLoggerBase
from pytorch_lightning.loggers.base import LoggerCollection
from pytorch_lightning.loggers.tensorboard import TensorBoardLogger
from pytorch_lightning.loops import PredictionLoop, TrainingBatchLoop, TrainingEpochLoop
from pytorch_lightning.loops.dataloader.evaluation_loop import EvaluationLoop
from pytorch_lightning.loops.fit_loop import FitLoop
from pytorch_lightning.plugins import DDPSpawnPlugin, ParallelPlugin, PLUGIN_INPUT, PrecisionPlugin, TrainingTypePlugin
from pytorch_lightning.profiler import (
    AdvancedProfiler,
    BaseProfiler,
    PassThroughProfiler,
    PyTorchProfiler,
    SimpleProfiler,
    XLAProfiler,
)
from pytorch_lightning.trainer.callback_hook import TrainerCallbackHookMixin
from pytorch_lightning.trainer.configuration_validator import verify_loop_configurations
from pytorch_lightning.trainer.connectors.accelerator_connector import AcceleratorConnector
from pytorch_lightning.trainer.connectors.callback_connector import CallbackConnector
from pytorch_lightning.trainer.connectors.checkpoint_connector import CheckpointConnector
from pytorch_lightning.trainer.connectors.data_connector import DataConnector
from pytorch_lightning.trainer.connectors.debugging_connector import DebuggingConnector
from pytorch_lightning.trainer.connectors.env_vars_connector import _defaults_from_env_vars
from pytorch_lightning.trainer.connectors.logger_connector import LoggerConnector
from pytorch_lightning.trainer.connectors.logger_connector.result import ResultCollection
from pytorch_lightning.trainer.connectors.model_connector import ModelConnector
from pytorch_lightning.trainer.connectors.optimizer_connector import OptimizerConnector
from pytorch_lightning.trainer.connectors.signal_connector import SignalConnector
from pytorch_lightning.trainer.connectors.training_trick_connector import TrainingTricksConnector
from pytorch_lightning.trainer.data_loading import TrainerDataLoadingMixin
from pytorch_lightning.trainer.model_hooks import TrainerModelHooksMixin
from pytorch_lightning.trainer.optimizers import TrainerOptimizersMixin
from pytorch_lightning.trainer.states import RunningStage, TrainerFn, TrainerState, TrainerStatus
from pytorch_lightning.tuner.auto_gpu_select import pick_multiple_gpus
from pytorch_lightning.tuner.lr_finder import _LRFinder
from pytorch_lightning.tuner.tuning import Tuner
from pytorch_lightning.utilities import (
    _IPU_AVAILABLE,
    _TPU_AVAILABLE,
    device_parser,
    DeviceType,
    DistributedType,
    parsing,
    rank_zero_deprecation,
    rank_zero_info,
    rank_zero_warn,
)
from pytorch_lightning.utilities.argparse import (
    add_argparse_args,
    from_argparse_args,
    parse_argparser,
    parse_env_variables,
)
from pytorch_lightning.utilities.cloud_io import get_filesystem
from pytorch_lightning.utilities.distributed import distributed_available
from pytorch_lightning.utilities.exceptions import ExitGracefullyException, MisconfigurationException
from pytorch_lightning.utilities.imports import _fault_tolerant_training
from pytorch_lightning.utilities.meta import materialize_module
from pytorch_lightning.utilities.model_helpers import is_overridden
from pytorch_lightning.utilities.seed import reset_seed
from pytorch_lightning.utilities.types import (
    _EVALUATE_OUTPUT,
    _PATH,
    _PREDICT_OUTPUT,
    EVAL_DATALOADERS,
    LRSchedulerTypeUnion,
    TRAIN_DATALOADERS,
)

log = logging.getLogger(__name__)
# warnings to ignore in trainer
warnings.filterwarnings(
    "ignore", message="torch.distributed.reduce_op is deprecated, please use torch.distributed.ReduceOp instead"
)


class Trainer(
    TrainerCallbackHookMixin,
    TrainerModelHooksMixin,
    TrainerOptimizersMixin,
    TrainerDataLoadingMixin,
):
    # Needed because of LightningOptimizer
    _lightning_optimizers = None

    @_defaults_from_env_vars
    def __init__(
        self,
        logger: Union[LightningLoggerBase, Iterable[LightningLoggerBase], bool] = True,
        checkpoint_callback: Optional[bool] = None,
        enable_checkpointing: bool = True,
        callbacks: Optional[Union[List[Callback], Callback]] = None,
        default_root_dir: Optional[str] = None,
        gradient_clip_val: Optional[Union[int, float]] = None,
        gradient_clip_algorithm: Optional[str] = None,
        process_position: int = 0,
        num_nodes: int = 1,
        num_processes: int = 1,
        devices: Optional[Union[List[int], str, int]] = None,
        gpus: Optional[Union[List[int], str, int]] = None,
        auto_select_gpus: bool = False,
        tpu_cores: Optional[Union[List[int], str, int]] = None,
        ipus: Optional[int] = None,
        log_gpu_memory: Optional[str] = None,  # TODO: Remove in 1.7
        progress_bar_refresh_rate: Optional[int] = None,  # TODO: remove in v1.7
        enable_progress_bar: bool = True,
        overfit_batches: Union[int, float] = 0.0,
        track_grad_norm: Union[int, float, str] = -1,
        check_val_every_n_epoch: int = 1,
        fast_dev_run: Union[int, bool] = False,
        accumulate_grad_batches: Optional[Union[int, Dict[int, int]]] = None,
        max_epochs: Optional[int] = None,
        min_epochs: Optional[int] = None,
        max_steps: int = -1,
        min_steps: Optional[int] = None,
        max_time: Optional[Union[str, timedelta, Dict[str, int]]] = None,
        limit_train_batches: Union[int, float] = 1.0,
        limit_val_batches: Union[int, float] = 1.0,
        limit_test_batches: Union[int, float] = 1.0,
        limit_predict_batches: Union[int, float] = 1.0,
        val_check_interval: Union[int, float] = 1.0,
        flush_logs_every_n_steps: Optional[int] = None,
        log_every_n_steps: int = 50,
        accelerator: Optional[Union[str, Accelerator]] = None,
        strategy: Optional[Union[str, TrainingTypePlugin]] = None,
        sync_batchnorm: bool = False,
        precision: Union[int, str] = 32,
        enable_model_summary: bool = True,
        weights_summary: Optional[str] = "top",
        weights_save_path: Optional[str] = None,
        num_sanity_val_steps: int = 2,
        resume_from_checkpoint: Optional[Union[Path, str]] = None,
        profiler: Optional[Union[BaseProfiler, str]] = None,
        benchmark: bool = False,
        deterministic: bool = False,
        reload_dataloaders_every_n_epochs: int = 0,
        reload_dataloaders_every_epoch: bool = False,
        auto_lr_find: Union[bool, str] = False,
        replace_sampler_ddp: bool = True,
        detect_anomaly: bool = False,
        auto_scale_batch_size: Union[str, bool] = False,
        prepare_data_per_node: Optional[bool] = None,
        plugins: Optional[Union[PLUGIN_INPUT, List[PLUGIN_INPUT]]] = None,
        amp_backend: str = "native",
        amp_level: Optional[str] = None,
        move_metrics_to_cpu: bool = False,
        multiple_trainloader_mode: str = "max_size_cycle",
        stochastic_weight_avg: bool = False,
        terminate_on_nan: Optional[bool] = None,
    ):
        r"""
        Customize every aspect of training via flags.

        Args:

            accelerator: Supports passing different accelerator types ("cpu", "gpu", "tpu", "ipu", "auto")
                as well as custom accelerator instances.

                .. deprecated:: v1.5
                    Passing training strategies (e.g., 'ddp') to ``accelerator`` has been deprecated in v1.5.0
                    and will be removed in v1.7.0. Please use the ``strategy`` argument instead.

            accumulate_grad_batches: Accumulates grads every k batches or as set up in the dict.

            amp_backend: The mixed precision backend to use ("native" or "apex").

            amp_level: The optimization level to use (O1, O2, etc...). By default it will be set to "O2"
                if ``amp_backend`` is set to "apex".

            auto_lr_find: If set to True, will make trainer.tune() run a learning rate finder,
                trying to optimize initial learning for faster convergence. trainer.tune() method will
                set the suggested learning rate in self.lr or self.learning_rate in the LightningModule.
                To use a different key set a string instead of True with the key name.

            auto_scale_batch_size: If set to True, will `initially` run a batch size
                finder trying to find the largest batch size that fits into memory.
                The result will be stored in self.batch_size in the LightningModule.
                Additionally, can be set to either `power` that estimates the batch size through
                a power search or `binsearch` that estimates the batch size through a binary search.

            auto_select_gpus: If enabled and ``gpus`` is an integer, pick available
                gpus automatically. This is especially useful when
                GPUs are configured to be in "exclusive mode", such
                that only one process at a time can access them.

            benchmark: If true enables cudnn.benchmark.

            callbacks: Add a callback or list of callbacks.

            checkpoint_callback: If ``True``, enable checkpointing.

                .. deprecated:: v1.5
                    ``checkpoint_callback`` has been deprecated in v1.5 and will be removed in v1.7.
                    Please consider using ``enable_checkpointing`` instead.

            enable_checkpointing: If ``True``, enable checkpointing.
                It will configure a default ModelCheckpoint callback if there is no user-defined ModelCheckpoint in
                :paramref:`~pytorch_lightning.trainer.trainer.Trainer.callbacks`.

            check_val_every_n_epoch: Check val every n train epochs.

            default_root_dir: Default path for logs and weights when no logger/ckpt_callback passed.
                Default: ``os.getcwd()``.
                Can be remote file paths such as `s3://mybucket/path` or 'hdfs://path/'

            detect_anomaly: Enable anomaly detection for the autograd engine.

            deterministic: If ``True``, sets whether PyTorch operations must use deterministic algorithms.
                Default: ``False``.

            devices: Will be mapped to either `gpus`, `tpu_cores`, `num_processes` or `ipus`,
                based on the accelerator type.

            fast_dev_run: Runs n if set to ``n`` (int) else 1 if set to ``True`` batch(es)
                of train, val and test to find any bugs (ie: a sort of unit test).

            flush_logs_every_n_steps: How often to flush logs to disk (defaults to every 100 steps).

                .. deprecated:: v1.5
                    ``flush_logs_every_n_steps`` has been deprecated in v1.5 and will be removed in v1.7.
                    Please configure flushing directly in the logger instead.

            gpus: Number of GPUs to train on (int) or which GPUs to train on (list or str) applied per node

            gradient_clip_val: The value at which to clip gradients. Passing ``gradient_clip_val=None`` disables
                gradient clipping. If using Automatic Mixed Precision (AMP), the gradients will be unscaled before.

            gradient_clip_algorithm: The gradient clipping algorithm to use. Pass ``gradient_clip_algorithm="value"``
                to clip by value, and ``gradient_clip_algorithm="norm"`` to clip by norm. By default it will
                be set to ``"norm"``.

            limit_train_batches: How much of training dataset to check (float = fraction, int = num_batches).

            limit_val_batches: How much of validation dataset to check (float = fraction, int = num_batches).

            limit_test_batches: How much of test dataset to check (float = fraction, int = num_batches).

            limit_predict_batches: How much of prediction dataset to check (float = fraction, int = num_batches).

            logger: Logger (or iterable collection of loggers) for experiment tracking. A ``True`` value uses
                the default ``TensorBoardLogger``. ``False`` will disable logging. If multiple loggers are
                provided and the `save_dir` property of that logger is not set, local files (checkpoints,
                profiler traces, etc.) are saved in ``default_root_dir`` rather than in the ``log_dir`` of any
                of the individual loggers.

            log_gpu_memory: None, 'min_max', 'all'. Might slow performance.

                .. deprecated:: v1.5
                    Deprecated in v1.5.0 and will be removed in v1.7.0
                    Please use the ``DeviceStatsMonitor`` callback directly instead.

            log_every_n_steps: How often to log within steps (defaults to every 50 steps).

            prepare_data_per_node: If True, each LOCAL_RANK=0 will call prepare data.
                Otherwise only NODE_RANK=0, LOCAL_RANK=0 will prepare data

                .. deprecated:: v1.5
                    Deprecated in v1.5.0 and will be removed in v1.7.0
                    Please set ``prepare_data_per_node`` in LightningDataModule or LightningModule directly instead.

            process_position: Orders the progress bar when running multiple models on same machine.

                .. deprecated:: v1.5
                    ``process_position`` has been deprecated in v1.5 and will be removed in v1.7.
                    Please pass :class:`~pytorch_lightning.callbacks.progress.ProgressBar` with ``process_position``
                    directly to the Trainer's ``callbacks`` argument instead.

            progress_bar_refresh_rate: How often to refresh progress bar (in steps). Value ``0`` disables progress bar.
                Ignored when a custom progress bar is passed to :paramref:`~Trainer.callbacks`. Default: None, means
                a suitable value will be chosen based on the environment (terminal, Google COLAB, etc.).

                .. deprecated:: v1.5
                    ``progress_bar_refresh_rate`` has been deprecated in v1.5 and will be removed in v1.7.
                    Please pass :class:`~pytorch_lightning.callbacks.progress.ProgressBar` with ``refresh_rate``
                    directly to the Trainer's ``callbacks`` argument instead. To disable the progress bar,
                    pass ``enable_progress_bar = False`` to the Trainer.

            enable_progress_bar: Whether to enable to progress bar by default.

            profiler: To profile individual steps during training and assist in identifying bottlenecks.

            overfit_batches: Overfit a fraction of training data (float) or a set number of batches (int).

            plugins: Plugins allow modification of core behavior like ddp and amp, and enable custom lightning plugins.

            precision: Double precision (64), full precision (32), half precision (16) or bfloat16 precision (bf16).
                Can be used on CPU, GPU or TPUs.

            max_epochs: Stop training once this number of epochs is reached. Disabled by default (None).
                If both max_epochs and max_steps are not specified, defaults to ``max_epochs = 1000``.
                To enable infinite training, set ``max_epochs = -1``.

            min_epochs: Force training for at least these many epochs. Disabled by default (None).
                If both min_epochs and min_steps are not specified, defaults to ``min_epochs = 1``.

            max_steps: Stop training after this number of steps. Disabled by default (-1). If ``max_steps = -1``
                and ``max_epochs = None``, will default to ``max_epochs = 1000``. To enable infinite training, set
                ``max_epochs`` to ``-1``.

            min_steps: Force training for at least these number of steps. Disabled by default (None).

            max_time: Stop training after this amount of time has passed. Disabled by default (None).
                The time duration can be specified in the format DD:HH:MM:SS (days, hours, minutes seconds), as a
                :class:`datetime.timedelta`, or a dictionary with keys that will be passed to
                :class:`datetime.timedelta`.

            num_nodes: Number of GPU nodes for distributed training.

            num_processes: Number of processes for distributed training with ``accelerator="cpu"``.

            num_sanity_val_steps: Sanity check runs n validation batches before starting the training routine.
                Set it to `-1` to run all batches in all validation dataloaders.

            reload_dataloaders_every_n_epochs: Set to a non-negative integer to reload dataloaders every n epochs.

            reload_dataloaders_every_epoch: Set to True to reload dataloaders every epoch.

                .. deprecated:: v1.4
                    ``reload_dataloaders_every_epoch`` has been deprecated in v1.4 and will be removed in v1.6.
                    Please use ``reload_dataloaders_every_n_epochs``.

            replace_sampler_ddp: Explicitly enables or disables sampler replacement. If not specified this
                will toggled automatically when DDP is used. By default it will add ``shuffle=True`` for
                train sampler and ``shuffle=False`` for val/test sampler. If you want to customize it,
                you can set ``replace_sampler_ddp=False`` and add your own distributed sampler.

            resume_from_checkpoint: Path/URL of the checkpoint from which training is resumed. If there is
                no checkpoint file at the path, an exception is raised. If resuming from mid-epoch checkpoint,
                training will start from the beginning of the next epoch.

                .. deprecated:: v1.5
                    ``resume_from_checkpoint`` is deprecated in v1.5 and will be removed in v1.7.
                    Please pass the path to ``Trainer.fit(..., ckpt_path=...)`` instead.

            strategy: Supports different training strategies with aliases
                as well custom training type plugins.

            sync_batchnorm: Synchronize batch norm layers between process groups/whole world.

            terminate_on_nan: If set to True, will terminate training (by raising a `ValueError`) at the
                end of each training batch, if any of the parameters or the loss are NaN or +/-inf.

                .. deprecated:: v1.5
                    Trainer argument ``terminate_on_nan`` was deprecated in v1.5 and will be removed in 1.7.
                    Please use ``detect_anomaly`` instead.

            detect_anomaly: Enable anomaly detection for the autograd engine.

            tpu_cores: How many TPU cores to train on (1 or 8) / Single TPU to train on [1]

            ipus: How many IPUs to train on.

            track_grad_norm: -1 no tracking. Otherwise tracks that p-norm. May be set to 'inf' infinity-norm. If using
                Automatic Mixed Precision (AMP), the gradients will be unscaled before logging them.

            val_check_interval: How often to check the validation set. Use float to check within a training epoch,
                use int to check every n steps (batches).

            enable_model_summary: Whether to enable model summarization by default.

            weights_summary: Prints a summary of the weights when training begins.

                .. deprecated:: v1.5
                    ``weights_summary`` has been deprecated in v1.5 and will be removed in v1.7.
                    To disable the summary, pass ``enable_model_summary = False`` to the Trainer.
                    To customize the summary, pass :class:`~pytorch_lightning.callbacks.model_summary.ModelSummary`
                    directly to the Trainer's ``callbacks`` argument.

            weights_save_path: Where to save weights if specified. Will override default_root_dir
                for checkpoints only. Use this if for whatever reason you need the checkpoints
                stored in a different place than the logs written in `default_root_dir`.
                Can be remote file paths such as `s3://mybucket/path` or 'hdfs://path/'
                Defaults to `default_root_dir`.

            move_metrics_to_cpu: Whether to force internal logged metrics to be moved to cpu.
                This can save some gpu memory, but can make training slower. Use with attention.

            multiple_trainloader_mode: How to loop over the datasets when there are multiple train loaders.
                In 'max_size_cycle' mode, the trainer ends one epoch when the largest dataset is traversed,
                and smaller datasets reload when running out of their data. In 'min_size' mode, all the datasets
                reload when reaching the minimum length of datasets.

            stochastic_weight_avg: Whether to use `Stochastic Weight Averaging (SWA)
                <https://pytorch.org/blog/pytorch-1.6-now-includes-stochastic-weight-averaging/>`_.

                .. deprecated:: v1.5
                    ``stochastic_weight_avg`` has been deprecated in v1.5 and will be removed in v1.7.
                    Please pass :class:`~pytorch_lightning.callbacks.stochastic_weight_avg.StochasticWeightAveraging`
                    directly to the Trainer's ``callbacks`` argument instead.
        """
        super().__init__()
        Trainer._log_api_event("init")
        self.state = TrainerState()

        gpu_ids, tpu_cores = self._parse_devices(gpus, auto_select_gpus, tpu_cores)

        # init connectors
        self._data_connector = DataConnector(self, multiple_trainloader_mode)
        self.optimizer_connector = OptimizerConnector(self)

        self._accelerator_connector = AcceleratorConnector(
            num_processes,
            devices,
            tpu_cores,
            ipus,
            accelerator,
            strategy,
            gpus,
            gpu_ids,
            num_nodes,
            sync_batchnorm,
            benchmark,
            replace_sampler_ddp,
            deterministic,
            precision,
            amp_backend,
            amp_level,
            plugins,
        )
        self.logger_connector = LoggerConnector(self, log_gpu_memory)
        self.model_connector = ModelConnector(self)
        self._callback_connector = CallbackConnector(self)
        self.debugging_connector = DebuggingConnector(self)
        self.training_tricks_connector = TrainingTricksConnector(self)
        self.checkpoint_connector = CheckpointConnector(self, resume_from_checkpoint)
        self.signal_connector = SignalConnector(self)
        self.tuner = Tuner(self)

        fit_loop = FitLoop(
            min_epochs=(1 if (min_epochs is None and min_steps is None and max_time is None) else min_epochs),
            max_epochs=(
                max_epochs if max_epochs is not None else (1000 if (max_steps == -1 and max_time is None) else -1)
            ),
        )
        training_epoch_loop = TrainingEpochLoop(min_steps, max_steps)
        training_batch_loop = TrainingBatchLoop()
        training_validation_loop = EvaluationLoop()
        training_epoch_loop.connect(batch_loop=training_batch_loop, val_loop=training_validation_loop)
        fit_loop.connect(epoch_loop=training_epoch_loop)

        # default .fit() loop
        self.fit_loop = fit_loop

        # default .validate() loop
        self.validate_loop = EvaluationLoop()

        # default .test() loop
        self.test_loop = EvaluationLoop()

        # default .predict() loop
        self.predict_loop = PredictionLoop()

        # Needed because of LightningOptimizer
        self._lightning_optimizers = None

        # .validate() and .test() set this when they load a checkpoint
        self.validated_ckpt_path: Optional[str] = None
        self.tested_ckpt_path: Optional[str] = None
        self.predicted_ckpt_path: Optional[str] = None

        # todo: remove in v1.7
        self._weights_summary: Optional[str] = None

        # init callbacks
        # Declare attributes to be set in _callback_connector on_trainer_init
        self._callback_connector.on_trainer_init(
            callbacks,
            checkpoint_callback,
            enable_checkpointing,
            enable_progress_bar,
            progress_bar_refresh_rate,
            process_position,
            default_root_dir,
            weights_save_path,
            enable_model_summary,
            weights_summary,
            stochastic_weight_avg,
            max_time,
            accumulate_grad_batches,
        )

        # hook
        self.on_init_start()

        # init optimizer + lr scheduler related flags
        self.optimizer_connector.on_trainer_init()

        # init data flags
        self._data_connector.on_trainer_init(
            check_val_every_n_epoch,
            reload_dataloaders_every_n_epochs,
            reload_dataloaders_every_epoch,
            prepare_data_per_node,
        )

        # init training tricks
        self.training_tricks_connector.on_trainer_init(
            gradient_clip_val,
            gradient_clip_algorithm,
            track_grad_norm,
            terminate_on_nan,
        )
        self._detect_anomaly: bool = detect_anomaly
        self._setup_on_init(num_sanity_val_steps)

        # configure tuner
        self.tuner.on_trainer_init(auto_lr_find, auto_scale_batch_size)

        # configure profiler
        self.__init_profiler(profiler)

        # init logger flags
        self.logger_connector.on_trainer_init(logger, flush_logs_every_n_steps, log_every_n_steps, move_metrics_to_cpu)

        # init debugging flags
        self.debugging_connector.on_init_start(
            limit_train_batches,
            limit_val_batches,
            limit_test_batches,
            limit_predict_batches,
            val_check_interval,
            overfit_batches,
            fast_dev_run,
        )

        # Callback system
        self.on_init_end()

    def _setup_on_init(self, num_sanity_val_steps: int) -> None:
        self._log_device_info()

        self.should_stop = False
        self.state = TrainerState()
        self.num_training_batches = float("inf")
        self.train_dataloader = None

        if num_sanity_val_steps == -1:
            self.num_sanity_val_steps = float("inf")
        else:
            self.num_sanity_val_steps = num_sanity_val_steps

        self.num_sanity_val_batches = []
        self.num_test_batches = []
        self.num_val_batches = []
        self.test_dataloaders = None
        self.val_dataloaders = None

        # when true, print evaluation results in .validate() and .test()
        self.verbose_evaluate = True

        self.num_predict_batches = []

    def _call_and_handle_interrupt(self, trainer_fn: Callable, *args: Any, **kwargs: Any) -> Any:
        r"""
        Error handling, intended to be used only for main trainer function entry points (fit, validate, test, predict)
        as all errors should funnel through them

        Args:
            trainer_fn: one of (fit, validate, test, predict)
            *args: positional arguments to be passed to the `trainer_fn`
            **kwargs: keyword arguments to be passed to `trainer_fn`
        """
        try:
            return trainer_fn(*args, **kwargs)
        # TODO: treat KeyboardInterrupt as BaseException (delete the code below) in v1.7
        except KeyboardInterrupt as exception:
            rank_zero_warn("Detected KeyboardInterrupt, attempting graceful shutdown...")
            # user could press Ctrl+c many times... only shutdown once
            if not self.interrupted:
                self.state.status = TrainerStatus.INTERRUPTED
                self.on_keyboard_interrupt()
                self.on_exception(exception)
        except BaseException as exception:
            self.state.status = TrainerStatus.INTERRUPTED
            if distributed_available() and self.world_size > 1:
                # try syncing remaing processes, kill otherwise
                self.training_type_plugin.reconciliate_processes(traceback.format_exc())
            self._on_exception()
            # reset bookkeeping
            self.state.stage = None
            self.on_exception(exception)
            raise

    def fit(
        self,
        model: "pl.LightningModule",
        train_dataloaders: Optional[Union[TRAIN_DATALOADERS, LightningDataModule]] = None,
        val_dataloaders: Optional[EVAL_DATALOADERS] = None,
        datamodule: Optional[LightningDataModule] = None,
        train_dataloader=None,  # TODO: remove with 1.6
        ckpt_path: Optional[str] = None,
    ) -> None:
        r"""
        Runs the full optimization routine.

        Args:
            model: Model to fit.

            train_dataloaders: A collection of :class:`torch.utils.data.DataLoader` or a
                :class:`~pytorch_lightning.core.datamodule.LightningDataModule` specifying training samples.
                In the case of multiple dataloaders, please see this :ref:`page <multiple-training-dataloaders>`.

            val_dataloaders: A :class:`torch.utils.data.DataLoader` or a sequence of them specifying validation samples.

            ckpt_path: Path/URL of the checkpoint from which training is resumed. If there is
                no checkpoint file at the path, an exception is raised. If resuming from mid-epoch checkpoint,
                training will start from the beginning of the next epoch.

            datamodule: An instance of :class:`~pytorch_lightning.core.datamodule.LightningDataModule`.
        """
        if train_dataloader is not None:
            rank_zero_deprecation(
                "`trainer.fit(train_dataloader)` is deprecated in v1.4 and will be removed in v1.6."
                " Use `trainer.fit(train_dataloaders)` instead. HINT: added 's'"
            )
            train_dataloaders = train_dataloader
        self._call_and_handle_interrupt(
            self._fit_impl, model, train_dataloaders, val_dataloaders, datamodule, ckpt_path
        )

    def _fit_impl(
        self,
        model: "pl.LightningModule",
        train_dataloaders: Optional[Union[TRAIN_DATALOADERS, LightningDataModule]] = None,
        val_dataloaders: Optional[EVAL_DATALOADERS] = None,
        datamodule: Optional[LightningDataModule] = None,
        ckpt_path: Optional[str] = None,
    ) -> None:
        Trainer._log_api_event("fit")

        self.state.fn = TrainerFn.FITTING
        self.state.status = TrainerStatus.RUNNING
        self.training = True

        # if a datamodule comes in as the second arg, then fix it for the user
        if isinstance(train_dataloaders, LightningDataModule):
            datamodule = train_dataloaders
            train_dataloaders = None
        # If you supply a datamodule you can't supply train_dataloader or val_dataloaders
        if (train_dataloaders is not None or val_dataloaders is not None) and datamodule is not None:
            raise MisconfigurationException(
                "You cannot pass `train_dataloader` or `val_dataloaders` to `trainer.fit(datamodule=...)`"
            )

        # links data to the trainer
        self._data_connector.attach_data(
            model, train_dataloaders=train_dataloaders, val_dataloaders=val_dataloaders, datamodule=datamodule
        )

        # TODO: ckpt_path only in v1.7
        ckpt_path = ckpt_path or self.resume_from_checkpoint
        self._run(model, ckpt_path=ckpt_path)

        assert self.state.stopped
        self.training = False

    def validate(
        self,
        model: Optional["pl.LightningModule"] = None,
        dataloaders: Optional[Union[EVAL_DATALOADERS, LightningDataModule]] = None,
        ckpt_path: Optional[str] = None,
        verbose: bool = True,
        datamodule: Optional[LightningDataModule] = None,
        val_dataloaders=None,  # TODO: remove with 1.6
    ) -> _EVALUATE_OUTPUT:
        r"""
        Perform one evaluation epoch over the validation set.

        Args:
            model: The model to validate.

            dataloaders: A :class:`torch.utils.data.DataLoader` or a sequence of them,
                or a :class:`~pytorch_lightning.core.datamodule.LightningDataModule` specifying validation samples.

            ckpt_path: Either ``best`` or path to the checkpoint you wish to validate.
                If ``None`` and the model instance was passed, use the current weights.
                Otherwise, the best model checkpoint from the previous ``trainer.fit`` call will be loaded
                if a checkpoint callback is configured.

            verbose: If True, prints the validation results.

            datamodule: An instance of :class:`~pytorch_lightning.core.datamodule.LightningDataModule`.

        Returns:
            List of dictionaries with metrics logged during the validation phase, e.g., in model- or callback hooks
            like :meth:`~pytorch_lightning.core.lightning.LightningModule.validation_step`,
            :meth:`~pytorch_lightning.core.lightning.LightningModule.validation_epoch_end`, etc.
            The length of the list corresponds to the number of validation dataloaders used.
        """
        if val_dataloaders is not None:
            rank_zero_deprecation(
                "`trainer.validate(val_dataloaders)` is deprecated in v1.4 and will be removed in v1.6."
                " Use `trainer.validate(dataloaders)` instead."
            )
            dataloaders = val_dataloaders
        return self._call_and_handle_interrupt(self._validate_impl, model, dataloaders, ckpt_path, verbose, datamodule)

    def _validate_impl(
        self,
        model: Optional["pl.LightningModule"] = None,
        dataloaders: Optional[Union[EVAL_DATALOADERS, LightningDataModule]] = None,
        ckpt_path: Optional[str] = None,
        verbose: bool = True,
        datamodule: Optional[LightningDataModule] = None,
    ) -> _EVALUATE_OUTPUT:
        # --------------------
        # SETUP HOOK
        # --------------------
        Trainer._log_api_event("validate")
        self.verbose_evaluate = verbose

        self.state.fn = TrainerFn.VALIDATING
        self.state.status = TrainerStatus.RUNNING
        self.validating = True

        # if a datamodule comes in as the second arg, then fix it for the user
        if isinstance(dataloaders, LightningDataModule):
            datamodule = dataloaders
            dataloaders = None
        # If you supply a datamodule you can't supply val_dataloaders
        if dataloaders is not None and datamodule:
            raise MisconfigurationException("You cannot pass both `trainer.validate(dataloaders=..., datamodule=...)`")

        model_provided = model is not None
        model = model or self.lightning_module
        if model is None:
            raise MisconfigurationException(
                "`model` must be provided to `trainer.validate()` when it hasn't been passed in a previous run"
            )

        # links data to the trainer
        self._data_connector.attach_data(model, val_dataloaders=dataloaders, datamodule=datamodule)

        self.validated_ckpt_path = self.__set_ckpt_path(
            ckpt_path, model_provided=model_provided, model_connected=self.lightning_module is not None
        )

        # run validate
        results = self._run(model, ckpt_path=self.validated_ckpt_path)

        assert self.state.stopped
        self.validating = False

        return results

    def test(
        self,
        model: Optional["pl.LightningModule"] = None,
        dataloaders: Optional[Union[EVAL_DATALOADERS, LightningDataModule]] = None,
        ckpt_path: Optional[str] = None,
        verbose: bool = True,
        datamodule: Optional[LightningDataModule] = None,
        test_dataloaders=None,  # TODO: remove with 1.6
    ) -> _EVALUATE_OUTPUT:
        r"""
        Perform one evaluation epoch over the test set.
        It's separated from fit to make sure you never run on your test set until you want to.

        Args:
            model: The model to test.

            dataloaders: A :class:`torch.utils.data.DataLoader` or a sequence of them,
                or a :class:`~pytorch_lightning.core.datamodule.LightningDataModule` specifying test samples.

            ckpt_path: Either ``best`` or path to the checkpoint you wish to test.
                If ``None`` and the model instance was passed, use the current weights.
                Otherwise, the best model checkpoint from the previous ``trainer.fit`` call will be loaded
                if a checkpoint callback is configured.

            verbose: If True, prints the test results.

            datamodule: An instance of :class:`~pytorch_lightning.core.datamodule.LightningDataModule`.

        Returns:
            List of dictionaries with metrics logged during the test phase, e.g., in model- or callback hooks
            like :meth:`~pytorch_lightning.core.lightning.LightningModule.test_step`,
            :meth:`~pytorch_lightning.core.lightning.LightningModule.test_epoch_end`, etc.
            The length of the list corresponds to the number of test dataloaders used.
        """
        if test_dataloaders is not None:
            rank_zero_deprecation(
                "`trainer.test(test_dataloaders)` is deprecated in v1.4 and will be removed in v1.6."
                " Use `trainer.test(dataloaders)` instead."
            )
            dataloaders = test_dataloaders
        return self._call_and_handle_interrupt(self._test_impl, model, dataloaders, ckpt_path, verbose, datamodule)

    def _test_impl(
        self,
        model: Optional["pl.LightningModule"] = None,
        dataloaders: Optional[Union[EVAL_DATALOADERS, LightningDataModule]] = None,
        ckpt_path: Optional[str] = None,
        verbose: bool = True,
        datamodule: Optional[LightningDataModule] = None,
    ) -> _EVALUATE_OUTPUT:
        # --------------------
        # SETUP HOOK
        # --------------------
        Trainer._log_api_event("test")
        self.verbose_evaluate = verbose

        self.state.fn = TrainerFn.TESTING
        self.state.status = TrainerStatus.RUNNING
        self.testing = True

        # if a datamodule comes in as the second arg, then fix it for the user
        if isinstance(dataloaders, LightningDataModule):
            datamodule = dataloaders
            dataloaders = None
        # If you supply a datamodule you can't supply test_dataloaders
        if dataloaders is not None and datamodule:
            raise MisconfigurationException("You cannot pass both `trainer.test(dataloaders=..., datamodule=...)`")

        model_provided = model is not None
        model = model or self.lightning_module
        if model is None:
            raise MisconfigurationException(
                "`model` must be provided to `trainer.test()` when it hasn't been passed in a previous run"
            )

        # links data to the trainer
        self._data_connector.attach_data(model, test_dataloaders=dataloaders, datamodule=datamodule)

        self.tested_ckpt_path = self.__set_ckpt_path(
            ckpt_path, model_provided=model_provided, model_connected=self.lightning_module is not None
        )

        # run test
        results = self._run(model, ckpt_path=self.tested_ckpt_path)

        assert self.state.stopped
        self.testing = False

        return results

    def predict(
        self,
        model: Optional["pl.LightningModule"] = None,
        dataloaders: Optional[Union[EVAL_DATALOADERS, LightningDataModule]] = None,
        datamodule: Optional[LightningDataModule] = None,
        return_predictions: Optional[bool] = None,
        ckpt_path: Optional[str] = None,
    ) -> Optional[_PREDICT_OUTPUT]:
        r"""
        Run inference on your data.
        This will call the model forward function to compute predictions. Useful to perform distributed
        and batched predictions. Logging is disabled in the predict hooks.

        Args:
            model: The model to predict with.

            dataloaders: A :class:`torch.utils.data.DataLoader` or a sequence of them,
                or a :class:`~pytorch_lightning.core.datamodule.LightningDataModule` specifying prediction samples.

            datamodule: The datamodule with a predict_dataloader method that returns one or more dataloaders.

            return_predictions: Whether to return predictions.
                ``True`` by default except when an accelerator that spawns processes is used (not supported).

            ckpt_path: Either ``best`` or path to the checkpoint you wish to predict.
                If ``None`` and the model instance was passed, use the current weights.
                Otherwise, the best model checkpoint from the previous ``trainer.fit`` call will be loaded
                if a checkpoint callback is configured.

        Returns:
            Returns a list of dictionaries, one for each provided dataloader containing their respective predictions.
        """
        return self._call_and_handle_interrupt(
            self._predict_impl, model, dataloaders, datamodule, return_predictions, ckpt_path
        )

    def _predict_impl(
        self,
        model: Optional["pl.LightningModule"] = None,
        dataloaders: Optional[Union[EVAL_DATALOADERS, LightningDataModule]] = None,
        datamodule: Optional[LightningDataModule] = None,
        return_predictions: Optional[bool] = None,
        ckpt_path: Optional[str] = None,
    ) -> Optional[_PREDICT_OUTPUT]:
        # --------------------
        # SETUP HOOK
        # --------------------
        Trainer._log_api_event("predict")

        self.state.fn = TrainerFn.PREDICTING
        self.state.status = TrainerStatus.RUNNING
        self.predicting = True

        self.predict_loop.return_predictions = return_predictions

        # if a datamodule comes in as the second arg, then fix it for the user
        if isinstance(dataloaders, LightningDataModule):
            datamodule = dataloaders
            dataloaders = None
        if dataloaders is not None and datamodule:
            raise MisconfigurationException("You cannot pass both `trainer.predict(dataloaders=..., datamodule=...)`")

        model_provided = model is not None
        model = model or self.lightning_module
        if model is None:
            raise MisconfigurationException(
                "`model` must be provided to `trainer.predict()` when it hasn't been passed in a previous run"
            )

        # links data to the trainer
        self._data_connector.attach_data(model, predict_dataloaders=dataloaders, datamodule=datamodule)

        self.predicted_ckpt_path = self.__set_ckpt_path(
            ckpt_path, model_provided=model_provided, model_connected=self.lightning_module is not None
        )

        results = self._run(model, ckpt_path=self.predicted_ckpt_path)

        assert self.state.stopped
        self.predicting = False

        return results

    def tune(
        self,
        model: "pl.LightningModule",
        train_dataloaders: Optional[Union[TRAIN_DATALOADERS, LightningDataModule]] = None,
        val_dataloaders: Optional[EVAL_DATALOADERS] = None,
        datamodule: Optional[LightningDataModule] = None,
        scale_batch_size_kwargs: Optional[Dict[str, Any]] = None,
        lr_find_kwargs: Optional[Dict[str, Any]] = None,
        train_dataloader=None,  # TODO: remove with 1.6
    ) -> Dict[str, Optional[Union[int, _LRFinder]]]:
        r"""
        Runs routines to tune hyperparameters before training.

        Args:
            model: Model to tune.

            train_dataloaders: A collection of :class:`torch.utils.data.DataLoader` or a
                :class:`~pytorch_lightning.core.datamodule.LightningDataModule` specifying training samples.
                In the case of multiple dataloaders, please see this :ref:`page <multiple-training-dataloaders>`.

            val_dataloaders: A :class:`torch.utils.data.DataLoader` or a sequence of them specifying validation samples.

            datamodule: An instance of :class:`~pytorch_lightning.core.datamodule.LightningDataModule`.

            scale_batch_size_kwargs: Arguments for :func:`~pytorch_lightning.tuner.batch_size_scaling.scale_batch_size`

            lr_find_kwargs: Arguments for :func:`~pytorch_lightning.tuner.lr_finder.lr_find`
        """
        Trainer._log_api_event("tune")

        self.state.fn = TrainerFn.TUNING
        self.state.status = TrainerStatus.RUNNING
        self.tuning = True

        if train_dataloader is not None:
            rank_zero_deprecation(
                "`trainer.tune(train_dataloader)` is deprecated in v1.4 and will be removed in v1.6."
                " Use `trainer.tune(train_dataloaders)` instead. HINT: added 's'"
            )
            train_dataloaders = train_dataloader
        # if a datamodule comes in as the second arg, then fix it for the user
        if isinstance(train_dataloaders, LightningDataModule):
            datamodule = train_dataloaders
            train_dataloaders = None
        # If you supply a datamodule you can't supply train_dataloader or val_dataloaders
        if (train_dataloaders is not None or val_dataloaders is not None) and datamodule is not None:
            raise MisconfigurationException(
                "You cannot pass `train_dataloader` or `val_dataloaders` to `trainer.tune(datamodule=...)`"
            )

        # links data to the trainer
        self._data_connector.attach_data(
            model, train_dataloaders=train_dataloaders, val_dataloaders=val_dataloaders, datamodule=datamodule
        )

        result = self.tuner._tune(model, scale_batch_size_kwargs=scale_batch_size_kwargs, lr_find_kwargs=lr_find_kwargs)

        assert self.state.stopped
        self.tuning = False

        return result

    def _restore_modules_and_callbacks(self, checkpoint_path: Optional[_PATH] = None) -> None:
        # restore modules after setup
        self.checkpoint_connector.resume_start(checkpoint_path)
        self.checkpoint_connector.restore_model()
        if self.state.fn == TrainerFn.FITTING:
            self.checkpoint_connector.restore_datamodule()
            # restore callback states
            self.checkpoint_connector.restore_callbacks()

    def _run(
        self, model: "pl.LightningModule", ckpt_path: Optional[str] = None
    ) -> Optional[Union[_EVALUATE_OUTPUT, _PREDICT_OUTPUT]]:
        # clean hparams
        if hasattr(model, "hparams"):
            parsing.clean_namespace(model.hparams)

        verify_loop_configurations(self, model)

        # attach model log function to callback
        self._callback_connector.attach_model_logging_functions(model)

        # attach model to the training type plugin
        self.training_type_plugin.connect(model)

        # hook
<<<<<<< HEAD
        self.data_connector.prepare_data()
        self._callback_connector._attach_model_callbacks()
=======
        self._data_connector.prepare_data()
        self.callback_connector._attach_model_callbacks()
>>>>>>> f1623355

        # ----------------------------
        # SET UP TRAINING
        # ----------------------------
        self.call_hook("on_before_accelerator_backend_setup")
        self.accelerator.setup_environment()
        self._call_setup_hook()  # allow user to setup lightning_module in accelerator environment

        # check if we should delay restoring checkpoint till later
        if not self.accelerator.restore_checkpoint_after_pre_dispatch:
            self._restore_modules_and_callbacks(ckpt_path)

        self._call_configure_sharded_model()  # allow user to setup in model sharded environment
        self.accelerator.setup(self)

        # ----------------------------
        # INSPECT THE CORE LOOPS
        # ----------------------------
        fr"""
             Lightning internal flow looks like this:
        {Trainer.fit} or {Trainer.test} or {Trainer.predict}  ||
                                |                             ||
                        create accelerator                    ||
                                |                             ||
                         {self._dispatch}                     ||
                                |                             ||  LIGHTNING
         {self.training_type_plugin.start_training}           ||
       or {self.training_type_plugin.start_evaluating}        ||
       or {self.training_type_plugin.start_predicting}        ||  FLOW
                                |                             ||
                         {self.run_stage}                     ||
                                |                             ||  DIRECTION
                        {self._run_train}                     ||
                     or {self._run_evaluate}                  ||
                     or {self._run_predict}                   ||
                                |                             ||
                             results                          \/
        This is used to guide readers to the core loops: train, test, predict.
        {self._run_predict} is the simplest to understand, use `Go to Definition` to read it :)
        Search for `start_training` or `start_evaluating` or `start_predicting` in
        `pytorch_lightning/plugins/training_type_plugin` to find accelerator dispatch functions.
        """

        # ----------------------------
        # TRAIN
        # ----------------------------

        # reset logger connector
        self.logger_connector.reset_results()
        self.logger_connector.reset_metrics()

        # hook
        if self.state.fn == TrainerFn.FITTING:
            self.call_hook("on_fit_start")

        # plugin will setup fitting (e.g. ddp will launch child processes)
        self._pre_dispatch()

        if self.accelerator.restore_checkpoint_after_pre_dispatch:
            self._restore_modules_and_callbacks(ckpt_path)

        # restore optimizers, etc.
        self.checkpoint_connector.restore_training_state()

        self.checkpoint_connector.resume_end()

        # dispatch `start_training` or `start_evaluating` or `start_predicting`
        self._dispatch()

        # plugin will finalized fitting (e.g. ddp_spawn will load trained model)
        self._post_dispatch()

        # ----------------------------
        # POST-Training CLEAN UP
        # ----------------------------
        # hook
        if self.state.fn == TrainerFn.FITTING:
            self.call_hook("on_fit_end")

        # teardown if necessary (similar calls for spawn plugins are excluded as they have
        # been included at the end of `new_process` functions)
        if not isinstance(self.training_type_plugin, DDPSpawnPlugin):
            self._call_teardown_hook()

        if self.state.status != TrainerStatus.INTERRUPTED:
            self.state.status = TrainerStatus.FINISHED
        self.state.stage = None

        return self.training_type_plugin.results

    def _pre_dispatch(self):
        self.accelerator.pre_dispatch(self)
        self._log_hyperparams()

    def _log_hyperparams(self) -> None:
        # log hyper-parameters
        hparams_initial = None

        if self.logger is not None:
            # save exp to get started (this is where the first experiment logs are written)
            datamodule_log_hyperparams = self.datamodule._log_hyperparams if self.datamodule is not None else False

            if self.lightning_module._log_hyperparams and datamodule_log_hyperparams:
                datamodule_hparams = self.datamodule.hparams_initial
                lightning_hparams = self.lightning_module.hparams_initial
                inconsistent_keys = []
                for key in lightning_hparams.keys() & datamodule_hparams.keys():
                    lm_val, dm_val = lightning_hparams[key], datamodule_hparams[key]
                    if type(lm_val) != type(dm_val):
                        inconsistent_keys.append(key)
                    elif isinstance(lm_val, torch.Tensor) and id(lm_val) != id(dm_val):
                        inconsistent_keys.append(key)
                    elif lm_val != dm_val:
                        inconsistent_keys.append(key)
                if inconsistent_keys:
                    raise MisconfigurationException(
                        f"Error while merging hparams: the keys {inconsistent_keys} are present "
                        "in both the LightningModule's and LightningDataModule's hparams "
                        "but have different values."
                    )
                hparams_initial = {**lightning_hparams, **datamodule_hparams}
            elif self.lightning_module._log_hyperparams:
                hparams_initial = self.lightning_module.hparams_initial
            elif datamodule_log_hyperparams:
                hparams_initial = self.datamodule.hparams_initial

            if hparams_initial is not None:
                self.logger.log_hyperparams(hparams_initial)
            self.logger.log_graph(self.lightning_module)
            self.logger.save()

    def _post_dispatch(self):
        self.accelerator.post_dispatch(self)
        # these `teardown` calls are here instead of in `_call_teardown_hook` since they are internal teardowns
        # which need to happen before.
        self.accelerator.teardown()
        self._data_connector.teardown()
        self._active_loop.teardown()
        self.logger_connector.teardown()

    def _dispatch(self):
        if self.evaluating:
            self.training_type_plugin.start_evaluating(self)
        elif self.predicting:
            self.training_type_plugin.start_predicting(self)
        else:
            self.training_type_plugin.start_training(self)

    def run_stage(self):
        self.accelerator.dispatch(self)
        self.__setup_profiler()

        if self.evaluating:
            return self._run_evaluate()
        if self.predicting:
            return self._run_predict()
        return self._run_train()

    def _pre_training_routine(self):
        # wait for all to join if on distributed
        self.training_type_plugin.barrier("setup_training")

        # register signals
        self.signal_connector.register_signal_handlers()

        # --------------------------
        # Pre-train
        # --------------------------
        self.call_hook("on_pretrain_routine_start")

        self.call_hook("on_pretrain_routine_end")

    def _run_train(self) -> None:
        self._pre_training_routine()

        if not self.is_global_zero and self.progress_bar_callback is not None:
            self.progress_bar_callback.disable()

        self._run_sanity_check(self.lightning_module)

        # enable train mode
        self.model.train()
        torch.set_grad_enabled(True)

        self.fit_loop.trainer = self
        with torch.autograd.set_detect_anomaly(self._detect_anomaly):
            self.fit_loop.run()

    def _run_evaluate(self) -> _EVALUATE_OUTPUT:
        if not self.is_global_zero and self.progress_bar_callback is not None:
            self.progress_bar_callback.disable()

        assert self.evaluating

        # reload dataloaders
        self._evaluation_loop._reload_evaluation_dataloaders()

        # reset trainer on this loop and all child loops in case user connected a custom loop
        self._evaluation_loop.trainer = self

        with self.profiler.profile(f"run_{self.state.stage}_evaluation"), torch.no_grad():
            eval_loop_results = self._evaluation_loop.run()

        # remove the tensors from the eval results
        for result in eval_loop_results:
            if isinstance(result, dict):
                for k, v in result.items():
                    if isinstance(v, torch.Tensor):
                        result[k] = v.cpu().item()

        return eval_loop_results

    def _run_predict(self) -> Optional[_PREDICT_OUTPUT]:
        self.reset_predict_dataloader(self.lightning_module)
        # reset trainer on this loop and all child loops in case user connected a custom loop
        self.predict_loop.trainer = self
        with torch.no_grad():
            return self.predict_loop.run()

    def _run_sanity_check(self, ref_model):
        using_val_step = self._data_connector._val_dataloader_source.is_defined() and is_overridden(
            "validation_step", ref_model
        )
        should_sanity_check = using_val_step and self.num_sanity_val_steps > 0 and self.limit_val_batches > 0

        # run tiny validation (if validation defined)
        # to make sure program won't crash during val
        if should_sanity_check:
            stage = self.state.stage
            self.sanity_checking = True

            # reset logger connector
            self.logger_connector.reset_results()
            self.logger_connector.reset_metrics()

            self.call_hook("on_sanity_check_start")

            # reload dataloaders
            self._evaluation_loop._reload_evaluation_dataloaders()

            # run eval step
            with torch.no_grad():
                self._evaluation_loop.run()

            self.call_hook("on_sanity_check_end")

            # reset logger connector
            self.logger_connector.reset_results()
            self.logger_connector.reset_metrics()

            # reset the seed to what it was before sanity check
            # prevents sanity check to affect random sampling in training
            reset_seed()

            # restore the previous stage when the sanity check if finished
            self.state.stage = stage

    def __set_ckpt_path(self, ckpt_path: Optional[str], model_provided: bool, model_connected: bool) -> Optional[str]:
        if model_provided and ckpt_path is None:
            # use passed model to function without loading weights
            return

        fn = self.state.fn.value

        if model_connected and ckpt_path is None:
            rank_zero_warn(
                f"`.{fn}(ckpt_path=None)` was called without a model."
                " The best model of the previous `fit` call will be used."
                f" You can pass `{fn}(ckpt_path='best')` to use and best model"
                " checkpoint and avoid this warning or"
                " `ckpt_path=trainer.model_checkpoint.last_model_path` to use the last model."
            )
            ckpt_path = "best"

        if ckpt_path == "best":
            # if user requests the best checkpoint but we don't have it, error
            if not self.checkpoint_callback:
                raise MisconfigurationException(
                    f'`.{fn}(ckpt_path="best")` is set but `ModelCheckpoint` is not configured.'
                )
            if not self.checkpoint_callback.best_model_path:
                if self.fast_dev_run:
                    raise MisconfigurationException(
                        f"You cannot execute `.{fn}()` with `fast_dev_run=True` unless you do"
                        f" `.{fn}(ckpt_path=PATH)` as no checkpoint path was generated during fitting."
                    )
                raise MisconfigurationException(
                    f'`.{fn}(ckpt_path="best")` is set but `ModelCheckpoint` is not configured to save the best model.'
                )
            # load best weights
            ckpt_path = self.checkpoint_callback.best_model_path

        if not ckpt_path:
            raise MisconfigurationException(
                f"`.{fn}()` found no path for the best weights: {ckpt_path!r}. Please"
                f" specify a path for a checkpoint `.{fn}(ckpt_path=PATH)`"
            )
        return ckpt_path

    def _call_setup_hook(self) -> None:
        fn = self.state.fn._setup_fn

        self.training_type_plugin.barrier("pre_setup")

        if self.datamodule is not None:
            self.datamodule.setup(stage=fn)
        self.call_hook("setup", stage=fn)

        self.training_type_plugin.barrier("post_setup")

    def _call_configure_sharded_model(self) -> None:
        with self.accelerator.model_sharded_context():
            materialize_module(self.lightning_module)
            self.call_hook("configure_sharded_model")
            self.call_hook("on_configure_sharded_model")

    def _call_teardown_hook(self) -> None:
        fn = self.state.fn._setup_fn

        if self.datamodule is not None:
            self.datamodule.teardown(stage=fn)

        self.call_hook("teardown", stage=fn)

        self.lightning_module._current_fx_name = None
        self.lightning_module._current_dataloader_idx = None
        # these could have become stale if metrics are defined in `setup`
        self.lightning_module._metric_attributes = None

        # todo: TPU 8 cores hangs in flush with TensorBoard. Might do for all loggers.
        # It might be related to xla tensors blocked when moving the cpu kill loggers.
        if self.logger is not None:
            self.logger.finalize("success")

        # summarize profile results
        self.profiler.describe()

    def call_hook(
        self, hook_name: str, *args: Any, pl_module: Optional["pl.LightningModule"] = None, **kwargs: Any
    ) -> Any:
        pl_module = self.lightning_module or pl_module
        if pl_module:
            prev_fx_name = pl_module._current_fx_name
            pl_module._current_fx_name = hook_name

        # always profile hooks
        with self.profiler.profile(hook_name):

            # first call trainer hook
            callback_fx = getattr(self, hook_name, None)
            if callable(callback_fx):
                callback_fx(*args, **kwargs)

            # next call hook in lightningModule
            output = None
            model_fx = getattr(pl_module, hook_name, None)
            if callable(model_fx):
                output = model_fx(*args, **kwargs)

            # *Bad code alert*
            # The `Accelerator` mostly calls the `TrainingTypePlugin` but some of those calls are deprecated.
            # The following logic selectively chooses which hooks are called on each object.
            # In the case of `setup` and `teardown`, the hooks on the `LightningModule` should not call the hooks of the
            # same name in these objects as they are meant to be managed outside of the `LightningModule` lifecycle.
            # All of this should be fixed by #8506

            # call the accelerator hook
            if hook_name in ("on_train_start",) and hasattr(self.accelerator, hook_name):
                accelerator_hook = getattr(self.accelerator, hook_name)
                accelerator_output = accelerator_hook(*args, **kwargs)
                # Rely on the accelerator output if lightningModule hook returns nothing
                # Required for cases such as DataParallel where we reduce the output for the user
                # todo: move this data parallel logic into the data parallel plugin
                output = accelerator_output if output is None else output

            # call the ttp hook
            if hook_name not in ("setup", "teardown", "on_train_start") and hasattr(
                self.training_type_plugin, hook_name
            ):
                ttp_hook = getattr(self.training_type_plugin, hook_name)
                ttp_output = ttp_hook(*args, **kwargs)
                output = ttp_output if output is None else output

        if pl_module:
            # restore current_fx when nested context
            pl_module._current_fx_name = prev_fx_name

        return output

    @staticmethod
    def _parse_devices(
        gpus: Optional[Union[List[int], str, int]],
        auto_select_gpus: bool,
        tpu_cores: Optional[Union[List[int], str, int]],
    ) -> Tuple[Optional[List[int]], Optional[Union[List[int], int]]]:
        if auto_select_gpus and isinstance(gpus, int):
            gpus = pick_multiple_gpus(gpus)

        # TODO (@seannaren, @kaushikb11): Include IPU parsing logic here
        gpu_ids = device_parser.parse_gpu_ids(gpus)
        tpu_cores = device_parser.parse_tpu_cores(tpu_cores)
        return gpu_ids, tpu_cores

    @staticmethod
    def _log_api_event(event: str) -> None:
        torch._C._log_api_usage_once("lightning.trainer." + event)

    def __init_profiler(self, profiler: Optional[Union[BaseProfiler, str]]) -> None:
        if isinstance(profiler, str):
            PROFILERS = {
                "simple": SimpleProfiler,
                "advanced": AdvancedProfiler,
                "pytorch": PyTorchProfiler,
                "xla": XLAProfiler,
            }
            profiler = profiler.lower()
            if profiler not in PROFILERS:
                raise MisconfigurationException(
                    "When passing string value for the `profiler` parameter of `Trainer`,"
                    f" it can only be one of {list(PROFILERS.keys())}"
                )
            profiler_class = PROFILERS[profiler]
            profiler = profiler_class()
        self.profiler: BaseProfiler = profiler or PassThroughProfiler()

    def __setup_profiler(self) -> None:
        local_rank = self.local_rank if self.world_size > 1 else None
        self.profiler._lightning_module = proxy(self.lightning_module)
        self.profiler.setup(stage=self.state.fn._setup_fn, local_rank=local_rank, log_dir=self.log_dir)

    def _log_device_info(self) -> None:
        rank_zero_info(f"GPU available: {torch.cuda.is_available()}, used: {self._device_type == DeviceType.GPU}")

        num_tpu_cores = self.tpu_cores if self.tpu_cores is not None and self._device_type == DeviceType.TPU else 0
        rank_zero_info(f"TPU available: {_TPU_AVAILABLE}, using: {num_tpu_cores} TPU cores")

        num_ipus = self.ipus if self.ipus is not None else 0
        rank_zero_info(f"IPU available: {_IPU_AVAILABLE}, using: {num_ipus} IPUs")

        if torch.cuda.is_available() and self._device_type != DeviceType.GPU:
            rank_zero_warn(
                "GPU available but not used. Set the gpus flag in your trainer `Trainer(gpus=1)` or script `--gpus=1`."
            )

        if _TPU_AVAILABLE and self._device_type != DeviceType.TPU:
            rank_zero_warn(
                "TPU available but not used. Set the `tpu_cores` flag in your trainer"
                " `Trainer(tpu_cores=8)` or script `--tpu_cores=8`."
            )

        if _IPU_AVAILABLE and self._device_type != DeviceType.IPU and not isinstance(self.accelerator, IPUAccelerator):
            rank_zero_warn(
                "IPU available but not used. Set the `ipus` flag in your trainer"
                " `Trainer(ipus=8)` or script `--ipus=8`."
            )

    def _on_exception(self):
        if not _fault_tolerant_training():
            return
        # save a checkpoint for fault tolerant training. we don't use `log_dir` to minimize the chances of failure.
        file_path = os.path.join(self.default_root_dir, ".pl_auto_save.ckpt")
        self.save_checkpoint(file_path)

    """
    Accelerator properties
    """

    @property
    def accelerator(self) -> Accelerator:
        return self._accelerator_connector.accelerator

    @property
    def training_type_plugin(self) -> TrainingTypePlugin:
        return self.accelerator.training_type_plugin

    @property
    def precision_plugin(self) -> PrecisionPlugin:
        return self.accelerator.precision_plugin

    @property
    def global_rank(self) -> int:
        return self.training_type_plugin.global_rank

    @property
    def local_rank(self) -> int:
        # some training types define a local rank
        return getattr(self.training_type_plugin, "local_rank", 0)

    @property
    def node_rank(self) -> int:
        # some training types define a node rank
        return getattr(self.training_type_plugin, "node_rank", 0)

    @property
    def world_size(self) -> int:
        # some training types define a world size
        return getattr(self.training_type_plugin, "world_size", 1)

    @property
    def should_rank_save_checkpoint(self) -> bool:
        return self.training_type_plugin.should_rank_save_checkpoint

    @property
    def _distrib_type(self) -> DistributedType:
        return self._accelerator_connector._distrib_type

    @property
    def _device_type(self) -> DeviceType:
        return self._accelerator_connector._device_type

    @property
    def num_nodes(self) -> int:
        return self._accelerator_connector.num_nodes

    @property
    def num_processes(self) -> int:
        return self._accelerator_connector.num_processes

    @property
    def root_gpu(self) -> Optional[int]:
        return self._accelerator_connector.root_gpu

    @property
    def tpu_cores(self) -> int:
        return self._accelerator_connector.tpu_cores

    @property
    def ipus(self) -> int:
        return self._accelerator_connector.num_ipus

    @property
    def num_gpus(self) -> int:
        return self._accelerator_connector.num_gpus

    @property
    def devices(self) -> Optional[Union[List[int], str, int]]:
        return self._accelerator_connector.devices

    @property
    def data_parallel_device_ids(self) -> Optional[List[int]]:
        return self._accelerator_connector.parallel_device_ids

    @property
    def lightning_module(self) -> "pl.LightningModule":
        return self.accelerator.lightning_module

    @property
    def optimizers(self) -> List[Optimizer]:
        return self.accelerator.optimizers

    @optimizers.setter
    def optimizers(self, new_optims: Optional[List[Optimizer]]) -> None:
        # Necessary to rewrap optimizers to lightning
        # They will be re-created when accessing
        # the `lightning_optimizers` trainer property
        self._lightning_optimizers = None

        self.accelerator.optimizers = new_optims

    @property
    def lr_schedulers(self) -> List[LRSchedulerTypeUnion]:
        return self.accelerator.lr_schedulers

    @lr_schedulers.setter
    def lr_schedulers(self, new_schedulers: List[LRSchedulerTypeUnion]) -> None:
        self.accelerator.lr_schedulers = new_schedulers

    @property
    def optimizer_frequencies(self) -> list:
        return self.accelerator.optimizer_frequencies

    @optimizer_frequencies.setter
    def optimizer_frequencies(self, new_freqs: list) -> None:
        self.accelerator.optimizer_frequencies = new_freqs

    @property
    def amp_backend(self) -> Optional[str]:
        return self.accelerator.amp_backend

    @property
    def precision(self) -> Union[str, int]:
        return self.accelerator.precision

    @property
    def scaler(self):
        return self.accelerator.scaler

    @property
    def gpus(self) -> Optional[Union[List[int], str, int]]:
        return self._accelerator_connector.gpus

    @property
    def model(self) -> torch.nn.Module:
        """The LightningModule, but possibly wrapped into DataParallel or DistributedDataParallel.

        To access the pure LightningModule, use
        :meth:`~pytorch_lightning.trainer.trainer.Trainer.lightning_module` instead.
        """
        return self.accelerator.model

    @model.setter
    def model(self, model: torch.nn.Module) -> None:
        """Setter for the model, pass-through to accelerator and plugin where the model reference is stored. Used
        by the Tuner to reset the state of Trainer and Accelerator.

        Args:
            model: The LightningModule, possibly wrapped into DataParallel or DistributedDataParallel, depending
                on the backend.
        """
        self.accelerator.model = model

    """
    General properties
    """

    @property
    def log_dir(self) -> Optional[str]:
        if self.logger is None:
            dirpath = self.default_root_dir
        elif isinstance(self.logger, TensorBoardLogger):
            dirpath = self.logger.log_dir
        elif isinstance(self.logger, LoggerCollection):
            dirpath = self.default_root_dir
        else:
            dirpath = self.logger.save_dir

        dirpath = self.training_type_plugin.broadcast(dirpath)
        return dirpath

    @property
    def use_amp(self) -> bool:
        return self.precision == 16

    @property
    def is_global_zero(self) -> bool:
        return self.global_rank == 0

    @property
    def slurm_job_id(self) -> Optional[int]:
        job_id = os.environ.get("SLURM_JOB_ID")
        if job_id:
            try:
                job_id = int(job_id)
            except ValueError:
                job_id = None

        # in interactive mode, don't make logs use the same job id
        in_slurm_interactive_mode = os.environ.get("SLURM_JOB_NAME") == "bash"
        if in_slurm_interactive_mode:
            job_id = None
        return job_id

    @property
    def lightning_optimizers(self) -> List[LightningOptimizer]:
        if self._lightning_optimizers is None:
            self.convert_to_lightning_optimizers()
        return self._lightning_optimizers

    @property
    def distributed_sampler_kwargs(self) -> Optional[dict]:
        if isinstance(self.training_type_plugin, ParallelPlugin):
            return self.training_type_plugin.distributed_sampler_kwargs

    @property
    def data_parallel(self) -> bool:
        return self._distrib_type in (
            DistributedType.DP,
            DistributedType.DDP,
            DistributedType.DDP_SPAWN,
            DistributedType.DDP2,
        )

    @property
    def progress_bar_callback(self) -> Optional[ProgressBarBase]:
        return self._progress_bar_callback

    @property
    def progress_bar_dict(self) -> dict:
        """Read-only for progress bar metrics."""
        rank_zero_deprecation(
            "`trainer.progress_bar_dict` is deprecated in v1.5 and will be removed in v1.7."
            " Use `ProgressBarBase.get_metrics` instead."
        )
        ref_model = self.lightning_module
        ref_model = cast(pl.LightningModule, ref_model)
        if self.progress_bar_callback:
            return self.progress_bar_callback.get_metrics(self, ref_model)
        return self.progress_bar_metrics

    @property
    def _should_reload_dl_epoch(self) -> bool:
        """Check if dataloader should be reloaded in the current epoch."""
        n_epochs = self.reload_dataloaders_every_n_epochs
        return n_epochs and (not self.current_epoch % n_epochs)

    @property
    def disable_validation(self) -> bool:
        """Check if validation is disabled during training."""
        rank_zero_deprecation(
            "`trainer.disable_validation` is deprecated in v1.4 and will be removed in v1.6."
            " Use `not trainer.enable_validation` instead."
        )
        return not self.enable_validation

    @property
    def enable_validation(self) -> bool:
        """Check if we should run validation during training."""
        model_ref = self.lightning_module
        val_loop_enabled = is_overridden("validation_step", model_ref) and self.limit_val_batches > 0
        return val_loop_enabled

    @property
    def default_root_dir(self) -> str:
        """The default location to save artifacts of loggers, checkpoints etc.

        It is used as a fallback if logger or checkpoint callback do not define specific save paths.
        """
        if get_filesystem(self._default_root_dir).protocol == "file":
            return os.path.normpath(self._default_root_dir)
        return self._default_root_dir

    @property
    def weights_save_path(self) -> str:
        """
        The default root location to save weights (checkpoints), e.g., when the
        :class:`~pytorch_lightning.callbacks.model_checkpoint.ModelCheckpoint` does not define a file path.
        """
        if get_filesystem(self._weights_save_path).protocol == "file":
            return os.path.normpath(self._weights_save_path)
        return self._weights_save_path

    @property
    def early_stopping_callback(self) -> Optional[EarlyStopping]:
        """The first :class:`~pytorch_lightning.callbacks.early_stopping.EarlyStopping` callback in the
        Trainer.callbacks list, or ``None`` if it doesn't exist."""
        callbacks = self.early_stopping_callbacks
        return callbacks[0] if len(callbacks) > 0 else None

    @property
    def early_stopping_callbacks(self) -> List[EarlyStopping]:
        """A list of all instances of :class:`~pytorch_lightning.callbacks.early_stopping.EarlyStopping` found in
        the Trainer.callbacks list."""
        return [c for c in self.callbacks if isinstance(c, EarlyStopping)]

    @property
    def prediction_writer_callbacks(self) -> List[BasePredictionWriter]:
        """A list of all instances of :class:`~pytorch_lightning.callbacks.prediction_writer.BasePredictionWriter`
        found in the Trainer.callbacks list."""
        return [cb for cb in self.callbacks if isinstance(cb, BasePredictionWriter)]

    @property
    def checkpoint_callback(self) -> Optional[ModelCheckpoint]:
        """The first :class:`~pytorch_lightning.callbacks.model_checkpoint.ModelCheckpoint` callback in the
        Trainer.callbacks list, or ``None`` if it doesn't exist."""
        callbacks = self.checkpoint_callbacks
        return callbacks[0] if len(callbacks) > 0 else None

    @property
    def checkpoint_callbacks(self) -> List[ModelCheckpoint]:
        """A list of all instances of :class:`~pytorch_lightning.callbacks.model_checkpoint.ModelCheckpoint` found
        in the Trainer.callbacks list."""
        return [c for c in self.callbacks if isinstance(c, ModelCheckpoint)]

    @property
    def resume_from_checkpoint(self) -> Optional[Union[str, Path]]:
        rank_zero_deprecation(
            "`trainer.resume_from_checkpoint` is deprecated in v1.5 and will be removed in v1.7."
            " Specify the fit checkpoint path with `trainer.fit(ckpt_path=)` instead."
        )
        return self.checkpoint_connector.resume_from_checkpoint_fit_path

    def save_checkpoint(self, filepath: _PATH, weights_only: bool = False) -> None:
        self.checkpoint_connector.save_checkpoint(filepath, weights_only)

    """
    Parsing properties
    """

    @classmethod
    def default_attributes(cls) -> dict:
        init_signature = inspect.signature(cls)
        return {k: v.default for k, v in init_signature.parameters.items()}

    @classmethod
    def get_deprecated_arg_names(cls) -> List:
        """Returns a list with deprecated Trainer arguments."""
        depr_arg_names = []
        for name, val in cls.__dict__.items():
            if name.startswith("DEPRECATED") and isinstance(val, (tuple, list)):
                depr_arg_names.extend(val)
        return depr_arg_names

    @classmethod
    def from_argparse_args(cls: Any, args: Union[Namespace, ArgumentParser], **kwargs) -> Any:
        return from_argparse_args(cls, args, **kwargs)

    @classmethod
    def parse_argparser(cls, arg_parser: Union[ArgumentParser, Namespace]) -> Namespace:
        return parse_argparser(cls, arg_parser)

    @classmethod
    def match_env_arguments(cls) -> Namespace:
        return parse_env_variables(cls)

    @classmethod
    def add_argparse_args(cls, parent_parser: ArgumentParser, **kwargs) -> ArgumentParser:
        return add_argparse_args(cls, parent_parser, **kwargs)

    """
    State properties
    """

    @property
    def interrupted(self) -> bool:
        return self.state.status == TrainerStatus.INTERRUPTED

    @property
    def training(self) -> bool:
        return self.state.stage == RunningStage.TRAINING

    @training.setter
    def training(self, val: bool) -> None:
        if val:
            self.state.stage = RunningStage.TRAINING
        elif self.training:
            self.state.stage = None

    @property
    def testing(self) -> bool:
        return self.state.stage == RunningStage.TESTING

    @testing.setter
    def testing(self, val: bool) -> None:
        if val:
            self.state.stage = RunningStage.TESTING
        elif self.testing:
            self.state.stage = None

    @property
    def predicting(self) -> bool:
        return self.state.stage == RunningStage.PREDICTING

    @predicting.setter
    def predicting(self, val: bool) -> None:
        if val:
            self.state.stage = RunningStage.PREDICTING
        elif self.predicting:
            self.state.stage = None

    @property
    def tuning(self) -> bool:
        return self.state.stage == RunningStage.TUNING

    @tuning.setter
    def tuning(self, val: bool) -> None:
        if val:
            self.state.stage = RunningStage.TUNING
        elif self.tuning:
            self.state.stage = None

    @property
    def validating(self) -> bool:
        return self.state.stage == RunningStage.VALIDATING

    @validating.setter
    def validating(self, val: bool) -> None:
        if val:
            self.state.stage = RunningStage.VALIDATING
        elif self.validating:
            self.state.stage = None

    @property
    def evaluating(self) -> bool:
        return self.state.stage and self.state.stage.evaluating

    @property
    def sanity_checking(self) -> bool:
        return self.state.stage == RunningStage.SANITY_CHECKING

    @sanity_checking.setter
    def sanity_checking(self, val: bool) -> None:
        if val:
            self.state.stage = RunningStage.SANITY_CHECKING
        elif self.sanity_checking:
            self.state.stage = None

    """
    Loop properties
    """

    @property
    def global_step(self) -> int:
        return self.fit_loop.global_step

    @property
    def current_epoch(self) -> int:
        return self.fit_loop.current_epoch

    @property
    def max_epochs(self) -> int:
        return self.fit_loop.max_epochs

    @property
    def min_epochs(self) -> Optional[int]:
        return self.fit_loop.min_epochs

    @property
    def max_steps(self) -> int:
        return self.fit_loop.max_steps

    @property
    def min_steps(self) -> Optional[int]:
        return self.fit_loop.min_steps

    @property
    def is_last_batch(self) -> bool:
        return self.fit_loop.epoch_loop.batch_progress.is_last_batch

    @property
    def fit_loop(self) -> FitLoop:
        return self._fit_loop

    @fit_loop.setter
    def fit_loop(self, loop: FitLoop):
        """Attach a custom fit loop to this Trainer.

        It will run with
        :meth:`~pytorch_lighting.trainer.trainer.Trainer.fit`.
        """
        loop.trainer = self
        self._fit_loop = loop

    @property
    def validate_loop(self) -> EvaluationLoop:
        return self._validate_loop

    @validate_loop.setter
    def validate_loop(self, loop: EvaluationLoop):
        """Attach a custom validation loop to this Trainer.

        It will run with
        :meth:`~pytorch_lighting.trainer.trainer.Trainer.validate`. Note that this loop is different from the one
        running during training inside the :meth:`pytorch_lightning.trainer.trainer.Trainer.fit` call.
        """
        loop.trainer = self
        self._validate_loop = loop

    @property
    def test_loop(self) -> EvaluationLoop:
        return self._test_loop

    @test_loop.setter
    def test_loop(self, loop: EvaluationLoop):
        """Attach a custom test loop to this Trainer.

        It will run with
        :meth:`~pytorch_lightning.trainer.trainer.Trainer.test`.
        """
        loop.trainer = self
        self._test_loop = loop

    @property
    def predict_loop(self) -> PredictionLoop:
        return self._predict_loop

    @predict_loop.setter
    def predict_loop(self, loop: PredictionLoop):
        """Attach a custom prediction loop to this Trainer.

        It will run with
        :meth:`~pytorch_lightning.trainer.trainer.Trainer.predict`.
        """
        loop.trainer = self
        self._predict_loop = loop

    @property
    def _evaluation_loop(self) -> EvaluationLoop:
        if self.state.fn in (TrainerFn.FITTING, TrainerFn.TUNING):
            return self.fit_loop.epoch_loop.val_loop
        if self.state.fn == TrainerFn.VALIDATING:
            return self.validate_loop
        if self.state.fn == TrainerFn.TESTING:
            return self.test_loop
        raise RuntimeError("The `Trainer._evaluation_loop` property isn't defined. Accessed outside of scope")

    @property
    def _active_loop(self) -> Optional[Union[FitLoop, EvaluationLoop, PredictionLoop]]:
        if self.training:
            return self.fit_loop
        if self.sanity_checking or self.evaluating:
            return self._evaluation_loop
        if self.predicting:
            return self.predict_loop

    """
    Logging properties
    """

    @property
    def callback_metrics(self) -> dict:
        return self.logger_connector.callback_metrics

    @property
    def logged_metrics(self) -> dict:
        return self.logger_connector.logged_metrics

    @property
    def progress_bar_metrics(self) -> dict:
        return self.logger_connector.progress_bar_metrics

    @property
    def _results(self) -> Optional[ResultCollection]:
        active_loop = self._active_loop
        if active_loop is not None:
            return active_loop._results

    def _exit_gracefully_on_signal(self) -> None:
        if _fault_tolerant_training() and self._terminate_gracefully:
            caller = inspect.stack()[1]
            class_name = caller[0].f_locals["self"].__class__.__name__
            raise ExitGracefullyException(f"Exiting gracefully on {class_name}:{caller.function}")

    @property
    def weights_summary(self) -> Optional[str]:
        rank_zero_deprecation("`Trainer.weights_summary` is deprecated in v1.5 and will be removed in v1.7.")
        return self._weights_summary

    @weights_summary.setter
    def weights_summary(self, val: Optional[str]) -> None:
        rank_zero_deprecation("Setting `Trainer.weights_summary` is deprecated in v1.5 and will be removed in v1.7.")
        self._weights_summary = val

    """
    Other
    """

    # TODO: refactor this so that it can be done in LightningOptimizer
    def __getstate__(self):
        # remove lightning_optimizers
        self._lightning_optimizers = None
        return self.__dict__

    def __setstate__(self, state):
        self.__dict__ = state

    @property
    def train_loop(self) -> FitLoop:
        rank_zero_deprecation(
            "`Trainer.train_loop` has been renamed to `Trainer.fit_loop` and will be removed in v1.6."
        )
        return self.fit_loop

    @property
    def terminate_on_nan(self) -> bool:
        rank_zero_deprecation("`Trainer.terminate_on_nan` is deprecated in v1.5 and will be removed in 1.7.")
        return self._terminate_on_nan

    @terminate_on_nan.setter
    def terminate_on_nan(self, val: bool) -> None:
        rank_zero_deprecation(
            f"Setting `Trainer.terminate_on_nan = {val}` is deprecated in v1.5 and will be removed in 1.7."
            f" Please set `Trainer(detect_anomaly={val})` instead."
        )
        self._terminate_on_nan = val  # : 212<|MERGE_RESOLUTION|>--- conflicted
+++ resolved
@@ -1037,13 +1037,8 @@
         self.training_type_plugin.connect(model)
 
         # hook
-<<<<<<< HEAD
-        self.data_connector.prepare_data()
+        self._data_connector.prepare_data()
         self._callback_connector._attach_model_callbacks()
-=======
-        self._data_connector.prepare_data()
-        self.callback_connector._attach_model_callbacks()
->>>>>>> f1623355
 
         # ----------------------------
         # SET UP TRAINING
