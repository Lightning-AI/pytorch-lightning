--- conflicted
+++ resolved
@@ -856,15 +856,9 @@
                 self.early_stop_callback.check_metrics(callback_metrics)
 
         # init progress bar
-<<<<<<< HEAD
-        pbar = tqdm.tqdm(leave=True, position=2 * self.process_position,
-                         disable=not self.show_progress_bar, dynamic_ncols=True,
-                         file=sys.stdout)
-=======
         pbar = tqdm(leave=True, position=2 * self.process_position,
-                    disable=not self.show_progress_bar, dynamic_ncols=True, unit='batch',
+                    disable=not self.show_progress_bar, dynamic_ncols=True,
                     file=sys.stdout)
->>>>>>> deffbaba
         self.main_progress_bar = pbar
 
         # clear cache before training
