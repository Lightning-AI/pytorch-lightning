# Copyright The PyTorch Lightning team.
#
# Licensed under the Apache License, Version 2.0 (the "License");
# you may not use this file except in compliance with the License.
# You may obtain a copy of the License at
#
#     http://www.apache.org/licenses/LICENSE-2.0
#
# Unless required by applicable law or agreed to in writing, software
# distributed under the License is distributed on an "AS IS" BASIS,
# WITHOUT WARRANTIES OR CONDITIONS OF ANY KIND, either express or implied.
# See the License for the specific language governing permissions and
# limitations under the License.
"""Trainer to automate the training."""
import logging
import warnings
from datetime import timedelta
from itertools import count
from pathlib import Path
from typing import Any, Dict, Iterable, List, Optional, Union

import torch
from torch.utils.data import DataLoader

from pytorch_lightning.accelerators import Accelerator
from pytorch_lightning.callbacks import Callback
from pytorch_lightning.core.datamodule import LightningDataModule
from pytorch_lightning.core.lightning import LightningModule
from pytorch_lightning.core.memory import ModelSummary
from pytorch_lightning.core.step_result import Result
from pytorch_lightning.loggers import LightningLoggerBase
from pytorch_lightning.plugins import Plugin
from pytorch_lightning.profiler import BaseProfiler
from pytorch_lightning.trainer.callback_hook import TrainerCallbackHookMixin
from pytorch_lightning.trainer.configuration_validator import ConfigValidator
from pytorch_lightning.trainer.connectors.accelerator_connector import AcceleratorConnector
from pytorch_lightning.trainer.connectors.callback_connector import CallbackConnector
from pytorch_lightning.trainer.connectors.checkpoint_connector import CheckpointConnector
from pytorch_lightning.trainer.connectors.data_connector import DataConnector
from pytorch_lightning.trainer.connectors.debugging_connector import DebuggingConnector
from pytorch_lightning.trainer.connectors.env_vars_connector import _defaults_from_env_vars
from pytorch_lightning.trainer.connectors.logger_connector import LoggerConnector
from pytorch_lightning.trainer.connectors.model_connector import ModelConnector
from pytorch_lightning.trainer.connectors.optimizer_connector import OptimizerConnector
from pytorch_lightning.trainer.connectors.profiler_connector import ProfilerConnector
from pytorch_lightning.trainer.connectors.slurm_connector import SLURMConnector
from pytorch_lightning.trainer.connectors.training_trick_connector import TrainingTricksConnector
from pytorch_lightning.trainer.data_loading import TrainerDataLoadingMixin
from pytorch_lightning.trainer.deprecated_api import DeprecatedDistDeviceAttributes, DeprecatedTrainerAttributes
from pytorch_lightning.trainer.evaluation_loop import EvaluationLoop
from pytorch_lightning.trainer.logging import TrainerLoggingMixin
from pytorch_lightning.trainer.model_hooks import TrainerModelHooksMixin
from pytorch_lightning.trainer.optimizers import TrainerOptimizersMixin
from pytorch_lightning.trainer.predict_loop import PredictLoop
from pytorch_lightning.trainer.properties import TrainerProperties
from pytorch_lightning.trainer.states import TrainerState
from pytorch_lightning.trainer.training_loop import TrainLoop
from pytorch_lightning.trainer.training_tricks import TrainerTrainingTricksMixin
from pytorch_lightning.tuner.lr_finder import _LRFinder
from pytorch_lightning.tuner.tuning import Tuner
from pytorch_lightning.utilities import DeviceType, parsing, rank_zero_warn
from pytorch_lightning.utilities.debugging import InternalDebugger
from pytorch_lightning.utilities.exceptions import MisconfigurationException
from pytorch_lightning.utilities.memory import recursive_detach
from pytorch_lightning.utilities.model_helpers import is_overridden
from pytorch_lightning.utilities.seed import reset_seed
from pytorch_lightning.utilities.types import _EVALUATE_OUTPUT, _PREDICT_OUTPUT

log = logging.getLogger(__name__)
# warnings to ignore in trainer
warnings.filterwarnings(
    'ignore', message='torch.distributed.reduce_op is deprecated, '
    'please use torch.distributed.ReduceOp instead'
)


class Trainer(
    TrainerProperties,
    TrainerCallbackHookMixin,
    TrainerModelHooksMixin,
    TrainerOptimizersMixin,
    TrainerLoggingMixin,
    TrainerTrainingTricksMixin,
    TrainerDataLoadingMixin,
    DeprecatedDistDeviceAttributes,
    DeprecatedTrainerAttributes,
):

    @_defaults_from_env_vars
    def __init__(
        self,
        logger: Union[LightningLoggerBase, Iterable[LightningLoggerBase], bool] = True,
        checkpoint_callback: bool = True,
        callbacks: Optional[Union[List[Callback], Callback]] = None,
        default_root_dir: Optional[str] = None,
        gradient_clip_val: float = 0,
        gradient_clip_algorithm: str = 'norm',
        process_position: int = 0,
        num_nodes: int = 1,
        num_processes: int = 1,
        gpus: Optional[Union[List[int], str, int]] = None,
        auto_select_gpus: bool = False,
        tpu_cores: Optional[Union[List[int], str, int]] = None,
        log_gpu_memory: Optional[str] = None,
        progress_bar_refresh_rate: Optional[int] = None,
        overfit_batches: Union[int, float] = 0.0,
        track_grad_norm: Union[int, float, str] = -1,
        check_val_every_n_epoch: int = 1,
        fast_dev_run: Union[int, bool] = False,
        accumulate_grad_batches: Union[int, Dict[int, int], List[list]] = 1,
        max_epochs: Optional[int] = None,
        min_epochs: Optional[int] = None,
        max_steps: Optional[int] = None,
        min_steps: Optional[int] = None,
        max_time: Optional[Union[str, timedelta, Dict[str, int]]] = None,
        limit_train_batches: Union[int, float] = 1.0,
        limit_val_batches: Union[int, float] = 1.0,
        limit_test_batches: Union[int, float] = 1.0,
        limit_predict_batches: Union[int, float] = 1.0,
        val_check_interval: Union[int, float] = 1.0,
        flush_logs_every_n_steps: int = 100,
        log_every_n_steps: int = 50,
        accelerator: Optional[Union[str, Accelerator]] = None,
        sync_batchnorm: bool = False,
        precision: int = 32,
        weights_summary: Optional[str] = 'top',
        weights_save_path: Optional[str] = None,
        num_sanity_val_steps: int = 2,
        truncated_bptt_steps: Optional[int] = None,
        resume_from_checkpoint: Optional[Union[Path, str]] = None,
        profiler: Optional[Union[BaseProfiler, str]] = None,
        benchmark: bool = False,
        deterministic: bool = False,
        reload_dataloaders_every_epoch: bool = False,
        auto_lr_find: Union[bool, str] = False,
        replace_sampler_ddp: bool = True,
        terminate_on_nan: bool = False,
        auto_scale_batch_size: Union[str, bool] = False,
        prepare_data_per_node: bool = True,
        plugins: Optional[Union[Plugin, str, list]] = None,
        amp_backend: str = 'native',
        amp_level: str = 'O2',
        distributed_backend: Optional[str] = None,
        move_metrics_to_cpu: bool = False,
        multiple_trainloader_mode: str = 'max_size_cycle',
        stochastic_weight_avg: bool = False
    ):
        r"""
        Customize every aspect of training via flags

        Args:

            accelerator: Previously known as distributed_backend (dp, ddp, ddp2, etc...).
                Can also take in an accelerator object for custom hardware.

            accumulate_grad_batches: Accumulates grads every k batches or as set up in the dict.

            amp_backend: The mixed precision backend to use ("native" or "apex")

            amp_level: The optimization level to use (O1, O2, etc...).

            auto_lr_find: If set to True, will make trainer.tune() run a learning rate finder,
                trying to optimize initial learning for faster convergence. trainer.tune() method will
                set the suggested learning rate in self.lr or self.learning_rate in the LightningModule.
                To use a different key set a string instead of True with the key name.

            auto_scale_batch_size: If set to True, will `initially` run a batch size
                finder trying to find the largest batch size that fits into memory.
                The result will be stored in self.batch_size in the LightningModule.
                Additionally, can be set to either `power` that estimates the batch size through
                a power search or `binsearch` that estimates the batch size through a binary search.

            auto_select_gpus: If enabled and `gpus` is an integer, pick available
                gpus automatically. This is especially useful when
                GPUs are configured to be in "exclusive mode", such
                that only one process at a time can access them.

            benchmark: If true enables cudnn.benchmark.

            callbacks: Add a callback or list of callbacks.

            checkpoint_callback: If ``True``, enable checkpointing.
                It will configure a default ModelCheckpoint callback if there is no user-defined ModelCheckpoint in
                :paramref:`~pytorch_lightning.trainer.trainer.Trainer.callbacks`.

            check_val_every_n_epoch: Check val every n train epochs.

            default_root_dir: Default path for logs and weights when no logger/ckpt_callback passed.
                Default: ``os.getcwd()``.
                Can be remote file paths such as `s3://mybucket/path` or 'hdfs://path/'

            deterministic: If true enables cudnn.deterministic.

            distributed_backend: deprecated. Please use 'accelerator'

            fast_dev_run: runs n if set to ``n`` (int) else 1 if set to ``True`` batch(es)
                of train, val and test to find any bugs (ie: a sort of unit test).

            flush_logs_every_n_steps: How often to flush logs to disk (defaults to every 100 steps).

            gpus: number of gpus to train on (int) or which GPUs to train on (list or str) applied per node

            gradient_clip_val: 0 means don't clip.

            gradient_clip_algorithm: 'value' means clip_by_value, 'norm' means clip_by_norm. Default: 'norm'

            limit_train_batches: How much of training dataset to check (float = fraction, int = num_batches)

            limit_val_batches: How much of validation dataset to check (float = fraction, int = num_batches)

            limit_test_batches: How much of test dataset to check (float = fraction, int = num_batches)

            limit_predict_batches: How much of prediction dataset to check (float = fraction, int = num_batches)

            logger: Logger (or iterable collection of loggers) for experiment tracking.

            log_gpu_memory: None, 'min_max', 'all'. Might slow performance

            log_every_n_steps: How often to log within steps (defaults to every 50 steps).

            prepare_data_per_node: If True, each LOCAL_RANK=0 will call prepare data.
                Otherwise only NODE_RANK=0, LOCAL_RANK=0 will prepare data

            process_position: orders the progress bar when running multiple models on same machine.

            progress_bar_refresh_rate: How often to refresh progress bar (in steps). Value ``0`` disables progress bar.
                Ignored when a custom progress bar is passed to :paramref:`~Trainer.callbacks`. Default: None, means
                a suitable value will be chosen based on the environment (terminal, Google COLAB, etc.).

            profiler: To profile individual steps during training and assist in identifying bottlenecks.

            overfit_batches: Overfit a fraction of training data (float) or a set number of batches (int).

            plugins: Plugins allow modification of core behavior like ddp and amp, and enable custom lightning plugins.

            precision: Double precision (64), full precision (32) or half precision (16). Can be used on CPU, GPU or
                TPUs.

            max_epochs: Stop training once this number of epochs is reached. Disabled by default (None).
                If both max_epochs and max_steps are not specified, defaults to ``max_epochs`` = 1000.

            min_epochs: Force training for at least these many epochs. Disabled by default (None).
                If both min_epochs and min_steps are not specified, defaults to ``min_epochs`` = 1.

            max_steps: Stop training after this number of steps. Disabled by default (None).

            min_steps: Force training for at least these number of steps. Disabled by default (None).

            max_time: Stop training after this amount of time has passed. Disabled by default (None).
                The time duration can be specified in the format DD:HH:MM:SS (days, hours, minutes seconds), as a
                :class:`datetime.timedelta`, or a dictionary with keys that will be passed to
                :class:`datetime.timedelta`.

            num_nodes: number of GPU nodes for distributed training.

            num_processes: number of processes for distributed training with distributed_backend="ddp_cpu"

            num_sanity_val_steps: Sanity check runs n validation batches before starting the training routine.
                Set it to `-1` to run all batches in all validation dataloaders.

            reload_dataloaders_every_epoch: Set to True to reload dataloaders every epoch.

            replace_sampler_ddp: Explicitly enables or disables sampler replacement. If not specified this
                will toggled automatically when DDP is used. By default it will add ``shuffle=True`` for
                train sampler and ``shuffle=False`` for val/test sampler. If you want to customize it,
                you can set ``replace_sampler_ddp=False`` and add your own distributed sampler.

            resume_from_checkpoint: Path/URL of the checkpoint from which training is resumed. If there is
                no checkpoint file at the path, start from scratch. If resuming from mid-epoch checkpoint,
                training will start from the beginning of the next epoch.

            sync_batchnorm: Synchronize batch norm layers between process groups/whole world.

            terminate_on_nan: If set to True, will terminate training (by raising a `ValueError`) at the
                end of each training batch, if any of the parameters or the loss are NaN or +/-inf.

            tpu_cores: How many TPU cores to train on (1 or 8) / Single TPU to train on [1]

            track_grad_norm: -1 no tracking. Otherwise tracks that p-norm. May be set to 'inf' infinity-norm.

            truncated_bptt_steps: Truncated back prop breaks performs backprop every k steps of much longer
                sequence.

            val_check_interval: How often to check the validation set. Use float to check within a training epoch,
                use int to check every n steps (batches).

            weights_summary: Prints a summary of the weights when training begins.

            weights_save_path: Where to save weights if specified. Will override default_root_dir
                for checkpoints only. Use this if for whatever reason you need the checkpoints
                stored in a different place than the logs written in `default_root_dir`.
                Can be remote file paths such as `s3://mybucket/path` or 'hdfs://path/'
                Defaults to `default_root_dir`.

            move_metrics_to_cpu: Whether to force internal logged metrics to be moved to cpu.
                This can save some gpu memory, but can make training slower. Use with attention.

            multiple_trainloader_mode: How to loop over the datasets when there are multiple train loaders.
                In 'max_size_cycle' mode, the trainer ends one epoch when the largest dataset is traversed,
                and smaller datasets reload when running out of their data. In 'min_size' mode, all the datasets
                reload when reaching the minimum length of datasets.

            stochastic_weight_avg: Whether to use `Stochastic Weight Averaging (SWA)
                <https://pytorch.org/blog/pytorch-1.6-now-includes-stochastic-weight-averaging/>_`

        """
        super().__init__()
        Trainer._log_api_event("init")
        distributed_backend = distributed_backend or accelerator

        # init connectors
        self.dev_debugger = InternalDebugger(self)
        self.config_validator = ConfigValidator(self)
        self.data_connector = DataConnector(self)
        self.optimizer_connector = OptimizerConnector(self)

        self.accelerator_connector = AcceleratorConnector(
            num_processes, tpu_cores, distributed_backend, auto_select_gpus, gpus, num_nodes, sync_batchnorm, benchmark,
            replace_sampler_ddp, deterministic, precision, amp_backend, amp_level, plugins
        )
        self.logger_connector = LoggerConnector(self, log_gpu_memory)
        self.model_connector = ModelConnector(self)
        self.callback_connector = CallbackConnector(self)
        self.debugging_connector = DebuggingConnector(self)
        self.training_tricks_connector = TrainingTricksConnector(self)
        self.profile_connector = ProfilerConnector(self)
        self.checkpoint_connector = CheckpointConnector(self)
        self.slurm_connector = SLURMConnector(self)
        self.tuner = Tuner(self)
        self.train_loop = TrainLoop(self, multiple_trainloader_mode)
        self.evaluation_loop = EvaluationLoop(self)
        self.predict_loop = PredictLoop(self)

        # training state
        if weights_summary is not None and weights_summary not in ModelSummary.MODES:
            raise MisconfigurationException(
                f"`weights_summary` can be None, {', '.join(ModelSummary.MODES)}, but got {weights_summary}"
            )
        self.weights_summary = weights_summary
        self.shown_warnings = set()

        # init callbacks
        # Declare attributes to be set in callback_connector on_trainer_init
        self.callback_connector.on_trainer_init(
            callbacks,
            checkpoint_callback,
            progress_bar_refresh_rate,
            process_position,
            default_root_dir,
            weights_save_path,
            resume_from_checkpoint,
            stochastic_weight_avg,
            max_time,
        )

        # hook
        self.on_init_start()

        # init optimizer + lr scheduler related flags
        self.optimizer_connector.on_trainer_init()

        # init data flags
        self.data_connector.on_trainer_init(
            check_val_every_n_epoch, reload_dataloaders_every_epoch, prepare_data_per_node
        )

        # init training tricks
        self.training_tricks_connector.on_trainer_init(
            gradient_clip_val,
            gradient_clip_algorithm,
            track_grad_norm,
            accumulate_grad_batches,
            truncated_bptt_steps,
            terminate_on_nan,
        )
        self.train_loop.on_trainer_init(
            max_epochs,
            min_epochs,
            max_steps,
            min_steps,
            num_sanity_val_steps,
        )
        self.evaluation_loop.on_trainer_init()

        # configure tuner
        self.tuner.on_trainer_init(auto_lr_find, auto_scale_batch_size)

        # configure profiler
        self.profile_connector.on_trainer_init(profiler)

        # init logger flags
        self.logger_connector.on_trainer_init(
            logger,
            flush_logs_every_n_steps,
            log_every_n_steps,
            move_metrics_to_cpu,
        )

        # init debugging flags
        self.debugging_connector.on_init_start(
            limit_train_batches,
            limit_val_batches,
            limit_test_batches,
            limit_predict_batches,
            val_check_interval,
            overfit_batches,
            fast_dev_run,
        )

        # Callback system
        self.on_init_end()

<<<<<<< HEAD
    def _launch(self, model: LightningModule) -> Optional[Union[_EVALUATE_OUTPUT, _PREDICT_OUTPUT]]:
        # clean hparams
        if hasattr(model, "hparams"):
            parsing.clean_namespace(model.hparams)
=======
    def _run(
        self,
        model: LightningModule,
        train_dataloader: Any = None,
        val_dataloaders: Optional[Union[DataLoader, List[DataLoader]]] = None,
        datamodule: Optional[LightningDataModule] = None,
    ) -> Optional[Union[_EVALUATE_OUTPUT, _PREDICT_OUTPUT]]:
        # set local properties on the model
        self.model_connector.copy_trainer_model_properties(model)
>>>>>>> 969e8576

        self.config_validator.verify_loop_configurations(model)

        # attach model log function to callback
        self.callback_connector.attach_model_logging_functions(model)

        # hook
        self.data_connector.prepare_data(model)
        self.callback_connector._attach_model_callbacks(model, self)

        # ----------------------------
        # SET UP TRAINING
        # ----------------------------
        self.call_hook("on_before_accelerator_backend_setup", model)
        self.accelerator.connect(model)
        self.accelerator.setup_environment()
        self.call_setup_hook(model)  # allow user to setup lightning_module in accelerator environment
        self.call_configure_sharded_model(model)  # allow user to setup in model sharded environment
        self.accelerator.setup(self, model)  # note: this sets up self.lightning_module

        # ----------------------------
        # INSPECT THE CORE LOOPS
        # ----------------------------
        f"""
             Lightning internal flow looks like this:
        {Trainer.fit} or {Trainer.test} or {Trainer.predict}  ||
                                |                             ||
                        create accelerator                    ||
                                |                             ||
                         {self.dispatch}                      ||
                                |                             ||  LIGHTNING
                  {self.accelerator.start_training}           ||
                or {self.accelerator.start_evaluating}        ||
                or {self.accelerator.start_predicting}        ||  FLOW
                                |                             ||
                         {self.run_stage}                     ||
                                |                             ||  DIRECTION
                        {self.run_train}                      ||
                     or {self.run_evaluation}                 ||
                     or {self.run_predict}                    ||
                                |                             ||
                             results                          \/
        This is used to guide readers to the core loops: train, test, predict.
        {self.run_predict} is the simplest to understand, use `Go to Definition` to read it :)
        Search for `start_training` or `start_evaluating` or `start_predicting` in
        `pytorch_lightning/plugins/training_type_plugin` to find accelerator dispatch functions.
        """  # noqa: W605

        # ----------------------------
        # TRAIN
        # ----------------------------
        # hook
        if self.state == TrainerState.FITTING:
            self.call_hook("on_fit_start")

        # plugin will setup fitting (e.g. ddp will launch child processes)
        self.pre_dispatch()

        # dispatch `start_training` or `start_evaluating` or `start_predicting`
        self.dispatch()

        # plugin will finalized fitting (e.g. ddp_spawn will load trained model)
        self.post_dispatch()

        # ----------------------------
        # POST-Training CLEAN UP
        # ----------------------------
        # hook
        if self.state == TrainerState.FITTING:
            self.call_hook('on_fit_end')

        # teardown
        self.call_teardown_hook(model)

        if self.state != TrainerState.INTERRUPTED:
            self.state = TrainerState.FINISHED
        self._running_stage = None

        return self.accelerator.results

    def pre_dispatch(self):
        self.accelerator.pre_dispatch(self)

        # log hyper-parameters
        if self.logger is not None:
            # save exp to get started (this is where the first experiment logs are written)
            self.logger.log_hyperparams(self.lightning_module.hparams_initial)
            self.logger.log_graph(self.lightning_module)
            self.logger.save()

    def post_dispatch(self):
        self.accelerator.post_dispatch(self)
        self.accelerator.teardown()

    def dispatch(self):
        if self.evaluating:
            self.accelerator.start_evaluating(self)
        elif self.predicting:
            self.accelerator.start_predicting(self)
        else:
            self.accelerator.start_training(self)

    def run_stage(self) -> Optional[Union[_EVALUATE_OUTPUT, _PREDICT_OUTPUT]]:
        self.profile_connector.setup()

        if self.evaluating:
            return self.run_evaluate()
        if self.predicting:
            return self.run_predict()
        return self.run_train()

    def _pre_training_routine(self):
        # wait for all to join if on distributed
        self.accelerator.barrier("setup_training")

        # register auto-resubmit when on SLURM
        self.slurm_connector.register_slurm_signal_handlers()

        # --------------------------
        # Pre-train
        # --------------------------
        # on pretrain routine start
        ref_model = self.lightning_module

        self.on_pretrain_routine_start()
        ref_model.on_pretrain_routine_start()

        # print model summary
        if self.is_global_zero and self.weights_summary is not None and not self.testing:
            ref_model.summarize(mode=self.weights_summary)

        # restore training and model before hpc is called
        self.checkpoint_connector.restore_weights()

        # on pretrain routine end
        self.on_pretrain_routine_end()
        ref_model.on_pretrain_routine_end()

    def run_train(self) -> None:
        self._pre_training_routine()

        if not self.is_global_zero and self.progress_bar_callback is not None:
            self.progress_bar_callback.disable()

        self.run_sanity_check(self.lightning_module)

        self.checkpoint_connector.has_trained = False

        # enable train mode
        self.model.train()
        torch.set_grad_enabled(True)

        # reload data when needed
        model = self.lightning_module
        self.train_loop.reset_train_val_dataloaders(model)

        # hook
        self.train_loop.on_train_start()

        try:
            if self.train_loop.should_skip_training():
                return
            # run all epochs
            epochs = range(self.current_epoch, self.max_epochs) if self.max_epochs else count(self.current_epoch)
            for epoch in epochs:

                # hook
                self.train_loop.on_train_epoch_start(epoch)

                with self.profiler.profile("run_training_epoch"):
                    # run train epoch
                    self.train_loop.run_training_epoch()

                if self.max_steps and self.max_steps <= self.global_step:
                    self.train_loop.on_train_end()
                    return

                # early stopping
                met_min_epochs = (epoch >= self.min_epochs - 1) if self.min_epochs else True
                met_min_steps = self.global_step >= self.min_steps if self.min_steps else True

                if self.should_stop:
                    if met_min_epochs and met_min_steps:
                        self.train_loop.on_train_end()
                        return
                    else:
                        log.info(
                            'Trainer was signaled to stop but required minimum epochs'
                            f' ({self.min_epochs}) or minimum steps ({self.min_steps}) has'
                            ' not been met. Training will continue...'
                        )
                        self.should_stop = False

            # hook
            self.train_loop.on_train_end()

        except KeyboardInterrupt:
            rank_zero_warn('Detected KeyboardInterrupt, attempting graceful shutdown...')
            # user could press Ctrl+c many times... only shutdown once
            if not self.interrupted:
                self.state = TrainerState.INTERRUPTED
                self.on_keyboard_interrupt()
                # same treatment as below
                self.accelerator.on_train_end()
                self._running_stage = None
        except BaseException:
            # give accelerators a chance to finish
            self.accelerator.on_train_end()
            # reset bookkeeping
            self._running_stage = None
            raise

    def run_evaluation(self, on_epoch: bool = False) -> _EVALUATE_OUTPUT:
        if not (self.evaluating or self.sanity_checking):
            rank_zero_warn(
                f"`trainer.run_evaluation()` was called but the running stage is set to {self._running_stage}."
                " This should not happen normally. Setting it to `RunningStage.VALIDATING`", RuntimeWarning
            )
            self.validating = True

        # prepare dataloaders
        dataloaders, max_batches = self.evaluation_loop.get_evaluation_dataloaders()

        # check if we want to skip this evaluation
        if self.evaluation_loop.should_skip_evaluation(max_batches):
            return [], []

        # enable eval mode + no grads
        self.evaluation_loop.on_evaluation_model_eval()
        # ref model
        model = self.lightning_module
        model.zero_grad()
        torch.set_grad_enabled(False)

        # hook
        self.evaluation_loop.on_evaluation_start()

        # set up the eval loop
        self.evaluation_loop.setup(max_batches, dataloaders)

        # hook
        self.evaluation_loop.on_evaluation_epoch_start()

        # run validation/testing
        for dataloader_idx, dataloader in enumerate(dataloaders):
            # bookkeeping
            dl_outputs = []
            dataloader = self.accelerator.process_dataloader(dataloader)
            dl_max_batches = self.evaluation_loop.max_batches[dataloader_idx]

            for batch_idx, batch in enumerate(dataloader):
                if batch is None:
                    continue

                # stop short when running on limited batches
                if batch_idx >= dl_max_batches:
                    break

                # hook
                self.evaluation_loop.on_evaluation_batch_start(batch, batch_idx, dataloader_idx)

                # lightning module methods
                with self.profiler.profile("evaluation_step_and_end"):
                    output = self.evaluation_loop.evaluation_step(batch, batch_idx, dataloader_idx)
                    output = self.evaluation_loop.evaluation_step_end(output)

                # hook + store predictions
                self.evaluation_loop.on_evaluation_batch_end(output, batch, batch_idx, dataloader_idx)

                # log batch metrics
                self.evaluation_loop.log_evaluation_step_metrics(batch_idx)

                # track epoch level outputs
                dl_outputs = self.track_output_for_epoch_end(dl_outputs, output)

            # store batch level output per dataloader
            self.evaluation_loop.outputs.append(dl_outputs)

        outputs = self.evaluation_loop.outputs

        # reset outputs
        self.evaluation_loop.outputs = []

        # with a single dataloader don't pass a 2D list
        if self.evaluation_loop.num_dataloaders == 1:
            outputs = outputs[0]

        # lightning module method
        self.evaluation_loop.evaluation_epoch_end(outputs)

        # hook
        self.evaluation_loop.on_evaluation_epoch_end(outputs)

        # update epoch-level lr_schedulers
        if on_epoch:
            self.optimizer_connector.update_learning_rates(interval='epoch')

        # hook
        self.evaluation_loop.on_evaluation_end()

        # log epoch metrics
        eval_loop_results = self.logger_connector.get_evaluate_epoch_results()

        # save predictions to disk
        self.evaluation_loop.predictions.to_disk()

        # enable train mode again
        self.evaluation_loop.on_evaluation_model_train()

        # reset cached results
        self.logger_connector.reset()

        torch.set_grad_enabled(True)

        return eval_loop_results

    def track_output_for_epoch_end(self, outputs, output):
        if output is not None:
            if isinstance(output, Result):
                output = output.detach()
                if self.move_metrics_to_cpu:
                    output = output.cpu()
            elif isinstance(output, dict):
                output = recursive_detach(output, to_cpu=self.move_metrics_to_cpu)
            elif isinstance(output, torch.Tensor) and output.is_cuda and self.move_metrics_to_cpu:
                output = output.cpu()
            outputs.append(output)
        return outputs

    def run_evaluate(self) -> _EVALUATE_OUTPUT:
        if not self.is_global_zero and self.progress_bar_callback is not None:
            self.progress_bar_callback.disable()

        assert self.evaluating

        with self.profiler.profile(f"run_{self._running_stage}_evaluation"):
            eval_loop_results = self.run_evaluation()

        # remove the tensors from the eval results
        for i, result in enumerate(eval_loop_results):
            if isinstance(result, dict):
                for k, v in result.items():
                    if isinstance(v, torch.Tensor):
                        result[k] = v.cpu().item()

        return eval_loop_results

    def run_predict(self) -> Optional[_PREDICT_OUTPUT]:
        # prepare dataloaders
        dataloaders, max_batches = self.predict_loop.get_predict_dataloaders()

        # check if we want to skip this evaluation
        if self.predict_loop.should_skip_predict(max_batches):
            return []

        # set up the eval loop
        self.predict_loop.setup(max_batches, dataloaders)

        # call hook
        self.predict_loop.on_predict_start()

        # run validation/testing
        for dataloader_idx, dataloader in enumerate(dataloaders):
            dataloader = self.accelerator.process_dataloader(dataloader)
            dl_max_batches = self.predict_loop.max_batches[dataloader_idx]
            for batch_idx, batch in enumerate(dataloader):
                if batch is None:
                    continue

                # stop short when running on limited batches
                if batch_idx >= dl_max_batches:
                    break

                # lightning module methods
                with self.profiler.profile("predict_step"):
                    self.predict_loop.predict_step(batch, batch_idx, dataloader_idx)

        # call hook
        results = self.predict_loop.on_predict_epoch_end()

        # call hook
        self.predict_loop.on_predict_end()

        return results

    def run_sanity_check(self, ref_model):
        using_val_step = ref_model.val_dataloader is not None and is_overridden('validation_step', ref_model)
        should_sanity_check = using_val_step and self.num_sanity_val_steps > 0 and self.limit_val_batches > 0

        # run tiny validation (if validation defined)
        # to make sure program won't crash during val
        if should_sanity_check:
            stage = self._running_stage
            self.sanity_checking = True

            # hook and callback
            self.on_sanity_check_start()

            # run eval step
            self.run_evaluation()

            self.on_sanity_check_end()

            self._running_stage = stage

            # reset the seed to what it was before sanity check
            # prevents sanity check to affect random sampling in training
            reset_seed()

    def fit(
        self,
        model: LightningModule,
        train_dataloader: Any = None,
        val_dataloaders: Optional[Union[DataLoader, List[DataLoader]]] = None,
        datamodule: Optional[LightningDataModule] = None,
    ) -> None:
        r"""
        Runs the full optimization routine.

        Args:
            model: Model to fit.

            train_dataloader: Either a single PyTorch DataLoader or a collection of these
                (list, dict, nested lists and dicts). In the case of multiple dataloaders, please
                see this :ref:`page <multiple-training-dataloaders>`

            val_dataloaders: Either a single Pytorch Dataloader or a list of them, specifying validation samples.
                If the model has a predefined val_dataloaders method this will be skipped

            datamodule: An instance of :class:`~pytorch_lightning.core.datamodule.LightningDataModule`.
        """
        Trainer._log_api_event("fit")

        self.state = TrainerState.FITTING
        self.training = True

<<<<<<< HEAD
        # if a datamodule comes in as the second arg, then fix it for the user
        if isinstance(train_dataloader, LightningDataModule):
            datamodule = train_dataloader
            train_dataloader = None
        # If you supply a datamodule you can't supply train_dataloader or val_dataloaders
        if (train_dataloader is not None or val_dataloaders is not None) and datamodule is not None:
            raise MisconfigurationException(
                'You cannot pass `train_dataloader` or `val_dataloaders` to `trainer.fit(datamodule=...)`'
            )

        # links data to the trainer
        self.data_connector.attach_data(
            model, train_dataloader=train_dataloader, val_dataloaders=val_dataloaders, datamodule=datamodule
        )

        self._launch(model)
=======
        self._run(model, train_dataloader=train_dataloader, val_dataloaders=val_dataloaders, datamodule=datamodule)
>>>>>>> 969e8576

        assert self.state.stopped
        self.training = False

    def validate(
        self,
        model: Optional[LightningModule] = None,
        val_dataloaders: Optional[Union[DataLoader, List[DataLoader]]] = None,
        ckpt_path: Optional[str] = 'best',
        verbose: bool = True,
        datamodule: Optional[LightningDataModule] = None,
    ) -> _EVALUATE_OUTPUT:
        r"""
        Perform one evaluation epoch over the validation set.

        Args:
            model: The model to validate.

            val_dataloaders: Either a single PyTorch DataLoader or a list of them,
                specifying validation samples.

            ckpt_path: Either ``best`` or path to the checkpoint you wish to validate.
                If ``None``, use the current weights of the model.
                When the model is given as argument, this parameter will not apply.

            verbose: If True, prints the validation results.

            datamodule: An instance of :class:`~pytorch_lightning.core.datamodule.LightningDataModule`.

        Returns:
            The dictionary with final validation results returned by validation_epoch_end.
            If validation_epoch_end is not defined, the output is a list of the dictionaries
            returned by validation_step.
        """
        # --------------------
        # SETUP HOOK
        # --------------------
        Trainer._log_api_event("validate")
        self.verbose_evaluate = verbose

        self.state = TrainerState.VALIDATING
        self.validating = True

        # If you supply a datamodule you can't supply val_dataloaders
        if val_dataloaders is not None and datamodule:
            raise MisconfigurationException(
                'You cannot pass both `trainer.validate(val_dataloaders=..., datamodule=...)`'
            )

        model_provided = model is not None
        model = model or self.lightning_module

        # links data to the trainer
        self.data_connector.attach_data(model, val_dataloaders=val_dataloaders, datamodule=datamodule)

        if not model_provided:
            self.validated_ckpt_path = self.__load_ckpt_weights(ckpt_path)

        # run validate
        results = self._run(model)

        assert self.state.stopped
        self.validating = False

        return results

    def test(
        self,
        model: Optional[LightningModule] = None,
        test_dataloaders: Optional[Union[DataLoader, List[DataLoader]]] = None,
        ckpt_path: Optional[str] = 'best',
        verbose: bool = True,
        datamodule: Optional[LightningDataModule] = None,
    ) -> _EVALUATE_OUTPUT:
        r"""
        Perform one evaluation epoch over the test set. It's separated from
        fit to make sure you never run on your test set until you want to.

        Args:
            model: The model to test.

            test_dataloaders: Either a single PyTorch DataLoader or a list of them,
                specifying test samples.

            ckpt_path: Either ``best`` or path to the checkpoint you wish to test.
                If ``None``, use the current weights of the model.
                When the model is given as argument, this parameter will not apply.

            verbose: If True, prints the test results.

            datamodule: An instance of :class:`~pytorch_lightning.core.datamodule.LightningDataModule`.

        Returns:
            Returns a list of dictionaries, one for each test dataloader containing their respective metrics.
        """
        # --------------------
        # SETUP HOOK
        # --------------------
        Trainer._log_api_event("test")
        self.verbose_evaluate = verbose

        self.state = TrainerState.TESTING
        self.testing = True

        # If you supply a datamodule you can't supply test_dataloaders
        if test_dataloaders is not None and datamodule:
            raise MisconfigurationException('You cannot pass both `trainer.test(test_dataloaders=..., datamodule=...)`')

        model_provided = model is not None
        model = model or self.lightning_module

        # links data to the trainer
        self.data_connector.attach_data(model, test_dataloaders=test_dataloaders, datamodule=datamodule)

        if not model_provided:
            self.tested_ckpt_path = self.__load_ckpt_weights(ckpt_path)

        # run test
        results = self._run(model)

        assert self.state.stopped
        self.testing = False

        return results

    def __load_ckpt_weights(self, ckpt_path: Optional[str]) -> Optional[str]:
        if ckpt_path is None:
            return

        fn = self.state.value

        if ckpt_path == 'best':
            # if user requests the best checkpoint but we don't have it, error
            if not self.checkpoint_callback.best_model_path:
                if self.fast_dev_run:
                    raise MisconfigurationException(
                        f'You cannot execute `.{fn}()` with `fast_dev_run=True` unless you do'
                        f' `.{fn}(ckpt_path=PATH)` as no checkpoint path was generated during fitting.'
                    )
                raise MisconfigurationException(
                    f'`.{fn}(ckpt_path="best")` is set but `ModelCheckpoint` is not configured to save the best model.'
                )
            # load best weights
            ckpt_path = self.checkpoint_callback.best_model_path

        if not ckpt_path:
            raise MisconfigurationException(
                f'`.{fn}()` found no path for the best weights: "{ckpt_path}". Please'
                f' specify a path for a checkpoint `.{fn}(ckpt_path=PATH)`'
            )

        # only one process running at this point for TPUs, as spawn isn't triggered yet
        # todo: move this logic internally within the barrier.
        if not self._device_type == DeviceType.TPU:
            self.training_type_plugin.barrier()

        self.training_type_plugin.restore_model_state_from_ckpt_path(
            ckpt_path, map_location=lambda storage, loc: storage
        )
        return ckpt_path

    def predict(
        self,
        model: Optional[LightningModule] = None,
        dataloaders: Optional[Union[DataLoader, List[DataLoader]]] = None,
        datamodule: Optional[LightningDataModule] = None,
        return_predictions: Optional[bool] = None,
    ) -> Optional[_PREDICT_OUTPUT]:
        r"""

        Separates from fit to make sure you never run on your predictions set until you want to.
        This will call the model forward function to compute predictions.

        Args:
            model: The model to predict with.

            dataloaders: Either a single PyTorch DataLoader or a list of them, specifying inference samples.

            datamodule: The datamodule with a predict_dataloader method that returns one or more dataloaders.

            return_predictions: Whether to return predictions.
                ``True`` by default except when an accelerator that spawns processes is used (not supported).

        Returns:
            Returns a list of dictionaries, one for each provided dataloader containing their respective predictions.
        """

        # --------------------
        # SETUP HOOK
        # --------------------
        # If you supply a datamodule you can't supply dataloaders
        Trainer._log_api_event("predict")

        model = model or self.lightning_module

        self.predict_loop.return_predictions = return_predictions

        self.state = TrainerState.PREDICTING
        self.predicting = True

        if dataloaders is not None and datamodule:
            raise MisconfigurationException('You cannot pass both `trainer.predict(dataloaders=..., datamodule=...)`')

        # links data to the trainer
        self.data_connector.attach_data(model, predict_dataloaders=dataloaders, datamodule=datamodule)

        results = self._run(model)

        assert self.state.stopped
        self.predicting = False

        return results

    def tune(
        self,
        model: LightningModule,
        train_dataloader: Optional[DataLoader] = None,
        val_dataloaders: Optional[Union[DataLoader, List[DataLoader]]] = None,
        datamodule: Optional[LightningDataModule] = None,
        scale_batch_size_kwargs: Optional[Dict[str, Any]] = None,
        lr_find_kwargs: Optional[Dict[str, Any]] = None,
    ) -> Dict[str, Optional[Union[int, _LRFinder]]]:
        r"""
        Runs routines to tune hyperparameters before training.

        Args:
            model: Model to tune.

            train_dataloader: A Pytorch DataLoader with training samples. If the model has
                a predefined train_dataloader method this will be skipped.

            val_dataloaders: Either a single Pytorch Dataloader or a list of them, specifying validation samples.
                If the model has a predefined val_dataloaders method this will be skipped

            datamodule: An instance of :class:`~pytorch_lightning.core.datamodule.LightningDataModule`.

            scale_batch_size_kwargs: Arguments for :func:`~pytorch_lightning.tuner.batch_size_scaling.scale_batch_size`

            lr_find_kwargs: Arguments for :func:`~pytorch_lightning.tuner.lr_finder.lr_find`
        """
        Trainer._log_api_event("tune")
        self.state = TrainerState.TUNING
        self.tuning = True

        # if a datamodule comes in as the second arg, then fix it for the user
        if isinstance(train_dataloader, LightningDataModule):
            datamodule = train_dataloader
            train_dataloader = None
        # If you supply a datamodule you can't supply train_dataloader or val_dataloaders
        if (train_dataloader is not None or val_dataloaders is not None) and datamodule is not None:
            raise MisconfigurationException(
                'You cannot pass `train_dataloader` or `val_dataloaders` to `trainer.tune(datamodule=...)`'
            )

        # links data to the trainer
        self.data_connector.attach_data(
            model, train_dataloader=train_dataloader, val_dataloaders=val_dataloaders, datamodule=datamodule
        )

        result = self.tuner._tune(model, scale_batch_size_kwargs=scale_batch_size_kwargs, lr_find_kwargs=lr_find_kwargs)

        assert self.state.stopped
        self.tuning = False

        return result

    def call_setup_hook(self, model: LightningModule) -> None:
        assert self.state.running, f"TrainerState: {self.state}"
        state = self._setup_state

        self.accelerator.barrier("pre_setup")

        if self.datamodule is not None:
            called = getattr(self.datamodule, f'has_setup_{state}')
            if not called:
                self.datamodule.setup(stage=state)

        self.setup(model, stage=state)
        model.setup(stage=state)

        self.accelerator.barrier("post_setup")

    def call_configure_sharded_model(self, model: LightningModule) -> None:
        # Call configure sharded model hook if accelerator requests. In some cases
        # we will not call the hook; the hook has initialized the sharded model for example.

        # used on the model if the user re-create a trainer with resume_from_checkpoint
        model_call_configure_sharded_model_hook = getattr(model, "call_configure_sharded_model_hook", False)
        if self.accelerator.call_configure_sharded_model_hook and not model_call_configure_sharded_model_hook:
            with self.accelerator.model_sharded_context():
                model.configure_sharded_model()
                self.configure_sharded_model(model)
            model.call_configure_sharded_model_hook = True
            self.accelerator.call_configure_sharded_model_hook = False

    def call_teardown_hook(self, model: LightningModule) -> None:
        state = self._teardown_state

        if self.datamodule is not None:
            called = getattr(self.datamodule, f'has_teardown_{state}')
            if not called:
                self.datamodule.teardown(stage=state)

        self.profiler.teardown(stage=state)
        self.teardown(stage=state)
        model.teardown(stage=state)

        model._current_fx_name = ""
        model._current_hook_fx_name = None
        model._current_dataloader_idx = None

    def _reset_result_and_set_hook_fx_name(self, hook_name: str) -> bool:
        # on_before_zero_grad is called within training_step
        if "batch_start" in hook_name or hook_name in ("on_before_zero_grad", "on_after_backward"):
            return True
        model_ref = self.lightning_module
        if model_ref is not None:
            # used to track current hook name called
            model_ref._results = Result()
            model_ref._current_hook_fx_name = hook_name
        return False

    def _cache_logged_metrics(self):
        model_ref = self.lightning_module
        if model_ref is not None:
            # capture logging for this hook
            self.logger_connector.cache_logged_metrics()

    def call_hook(self, hook_name: str, *args, **kwargs) -> Any:
        # set hook_name to model + reset Result obj
        skip = self._reset_result_and_set_hook_fx_name(hook_name)

        # always profile hooks
        with self.profiler.profile(hook_name):

            # first call trainer hook
            if hasattr(self, hook_name):
                trainer_hook = getattr(self, hook_name)
                trainer_hook(*args, **kwargs)

            # next call hook in lightningModule
            output = None
            model_ref = self.lightning_module
            if is_overridden(hook_name, model_ref):
                hook_fx = getattr(model_ref, hook_name)
                output = hook_fx(*args, **kwargs)

            # if the PL module doesn't have the hook then call the accelerator
            # used to auto-reduce things for the user with Results obj
            elif hasattr(self.accelerator, hook_name):
                accelerator_hook = getattr(self.accelerator, hook_name)
                output = accelerator_hook(*args, **kwargs)

        if not skip:
            self._cache_logged_metrics()
        return output

    @staticmethod
    def _log_api_event(event: str) -> None:
        torch._C._log_api_usage_once("lightning.trainer." + event)<|MERGE_RESOLUTION|>--- conflicted
+++ resolved
@@ -410,22 +410,10 @@
         # Callback system
         self.on_init_end()
 
-<<<<<<< HEAD
-    def _launch(self, model: LightningModule) -> Optional[Union[_EVALUATE_OUTPUT, _PREDICT_OUTPUT]]:
+    def _run(self, model: LightningModule) -> Optional[Union[_EVALUATE_OUTPUT, _PREDICT_OUTPUT]]:
         # clean hparams
         if hasattr(model, "hparams"):
             parsing.clean_namespace(model.hparams)
-=======
-    def _run(
-        self,
-        model: LightningModule,
-        train_dataloader: Any = None,
-        val_dataloaders: Optional[Union[DataLoader, List[DataLoader]]] = None,
-        datamodule: Optional[LightningDataModule] = None,
-    ) -> Optional[Union[_EVALUATE_OUTPUT, _PREDICT_OUTPUT]]:
-        # set local properties on the model
-        self.model_connector.copy_trainer_model_properties(model)
->>>>>>> 969e8576
 
         self.config_validator.verify_loop_configurations(model)
 
@@ -862,7 +850,6 @@
         self.state = TrainerState.FITTING
         self.training = True
 
-<<<<<<< HEAD
         # if a datamodule comes in as the second arg, then fix it for the user
         if isinstance(train_dataloader, LightningDataModule):
             datamodule = train_dataloader
@@ -878,10 +865,7 @@
             model, train_dataloader=train_dataloader, val_dataloaders=val_dataloaders, datamodule=datamodule
         )
 
-        self._launch(model)
-=======
-        self._run(model, train_dataloader=train_dataloader, val_dataloaders=val_dataloaders, datamodule=datamodule)
->>>>>>> 969e8576
+        self._run(model)
 
         assert self.state.stopped
         self.training = False
