# Copyright The PyTorch Lightning team.
#
# Licensed under the Apache License, Version 2.0 (the "License");
# you may not use this file except in compliance with the License.
# You may obtain a copy of the License at
#
#     http://www.apache.org/licenses/LICENSE-2.0
#
# Unless required by applicable law or agreed to in writing, software
# distributed under the License is distributed on an "AS IS" BASIS,
# WITHOUT WARRANTIES OR CONDITIONS OF ANY KIND, either express or implied.
# See the License for the specific language governing permissions and
# limitations under the License.
"""Trainer to automate the training."""
import logging
import warnings
from datetime import timedelta
from itertools import count
from pathlib import Path
from typing import Any, Dict, Iterable, List, Optional, Union

import torch
from torch.utils.data import DataLoader

from pytorch_lightning.accelerators import Accelerator
from pytorch_lightning.callbacks import Callback
from pytorch_lightning.core.datamodule import LightningDataModule
from pytorch_lightning.core.lightning import LightningModule
from pytorch_lightning.core.memory import ModelSummary
from pytorch_lightning.core.step_result import Result
from pytorch_lightning.loggers import LightningLoggerBase
from pytorch_lightning.plugins import Plugin
from pytorch_lightning.profiler import BaseProfiler
from pytorch_lightning.trainer.callback_hook import TrainerCallbackHookMixin
from pytorch_lightning.trainer.configuration_validator import ConfigValidator
from pytorch_lightning.trainer.connectors.accelerator_connector import AcceleratorConnector
from pytorch_lightning.trainer.connectors.callback_connector import CallbackConnector
from pytorch_lightning.trainer.connectors.checkpoint_connector import CheckpointConnector
from pytorch_lightning.trainer.connectors.data_connector import DataConnector
from pytorch_lightning.trainer.connectors.debugging_connector import DebuggingConnector
from pytorch_lightning.trainer.connectors.env_vars_connector import _defaults_from_env_vars
from pytorch_lightning.trainer.connectors.logger_connector import LoggerConnector
from pytorch_lightning.trainer.connectors.model_connector import ModelConnector
from pytorch_lightning.trainer.connectors.optimizer_connector import OptimizerConnector
from pytorch_lightning.trainer.connectors.profiler_connector import ProfilerConnector
from pytorch_lightning.trainer.connectors.slurm_connector import SLURMConnector
from pytorch_lightning.trainer.connectors.training_trick_connector import TrainingTricksConnector
from pytorch_lightning.trainer.data_loading import TrainerDataLoadingMixin
from pytorch_lightning.trainer.deprecated_api import DeprecatedDistDeviceAttributes, DeprecatedTrainerAttributes
from pytorch_lightning.trainer.evaluation_loop import EvaluationLoop
from pytorch_lightning.trainer.logging import TrainerLoggingMixin
from pytorch_lightning.trainer.model_hooks import TrainerModelHooksMixin
from pytorch_lightning.trainer.optimizers import TrainerOptimizersMixin
from pytorch_lightning.trainer.predict_loop import PredictLoop
from pytorch_lightning.trainer.properties import TrainerProperties
from pytorch_lightning.trainer.states import TrainerState
from pytorch_lightning.trainer.training_loop import TrainLoop
from pytorch_lightning.trainer.training_tricks import TrainerTrainingTricksMixin
from pytorch_lightning.tuner.tuning import Tuner
from pytorch_lightning.utilities import DeviceType, rank_zero_warn
from pytorch_lightning.utilities.debugging import InternalDebugger
from pytorch_lightning.utilities.exceptions import MisconfigurationException
from pytorch_lightning.utilities.memory import recursive_detach
from pytorch_lightning.utilities.model_helpers import is_overridden

log = logging.getLogger(__name__)
# warnings to ignore in trainer
warnings.filterwarnings(
    'ignore', message='torch.distributed.reduce_op is deprecated, '
    'please use torch.distributed.ReduceOp instead'
)


class Trainer(
    TrainerProperties,
    TrainerCallbackHookMixin,
    TrainerModelHooksMixin,
    TrainerOptimizersMixin,
    TrainerLoggingMixin,
    TrainerTrainingTricksMixin,
    TrainerDataLoadingMixin,
    DeprecatedDistDeviceAttributes,
    DeprecatedTrainerAttributes,
):

    @_defaults_from_env_vars
    def __init__(
        self,
        logger: Union[LightningLoggerBase, Iterable[LightningLoggerBase], bool] = True,
        checkpoint_callback: bool = True,
        callbacks: Optional[Union[List[Callback], Callback]] = None,
        default_root_dir: Optional[str] = None,
        gradient_clip_val: float = 0,
        gradient_clip_algorithm: str = 'norm',
        process_position: int = 0,
        num_nodes: int = 1,
        num_processes: int = 1,
        gpus: Optional[Union[List[int], str, int]] = None,
        auto_select_gpus: bool = False,
        tpu_cores: Optional[Union[List[int], str, int]] = None,
        log_gpu_memory: Optional[str] = None,
        progress_bar_refresh_rate: Optional[int] = None,
        overfit_batches: Union[int, float] = 0.0,
        track_grad_norm: Union[int, float, str] = -1,
        check_val_every_n_epoch: int = 1,
        fast_dev_run: Union[int, bool] = False,
        accumulate_grad_batches: Union[int, Dict[int, int], List[list]] = 1,
        max_epochs: Optional[int] = None,
        min_epochs: Optional[int] = None,
        max_steps: Optional[int] = None,
        min_steps: Optional[int] = None,
        max_time: Optional[Union[str, timedelta, Dict[str, int]]] = None,
        limit_train_batches: Union[int, float] = 1.0,
        limit_val_batches: Union[int, float] = 1.0,
        limit_test_batches: Union[int, float] = 1.0,
        limit_predict_batches: Union[int, float] = 1.0,
        val_check_interval: Union[int, float] = 1.0,
        flush_logs_every_n_steps: int = 100,
        log_every_n_steps: int = 50,
        accelerator: Optional[Union[str, Accelerator]] = None,
        sync_batchnorm: bool = False,
        precision: int = 32,
        weights_summary: Optional[str] = 'top',
        weights_save_path: Optional[str] = None,
        num_sanity_val_steps: int = 2,
        truncated_bptt_steps: Optional[int] = None,
        resume_from_checkpoint: Optional[Union[Path, str]] = None,
        profiler: Optional[Union[BaseProfiler, str]] = None,
        benchmark: bool = False,
        deterministic: bool = False,
        reload_dataloaders_every_epoch: bool = False,
        auto_lr_find: Union[bool, str] = False,
        replace_sampler_ddp: bool = True,
        terminate_on_nan: bool = False,
        auto_scale_batch_size: Union[str, bool] = False,
        prepare_data_per_node: bool = True,
        plugins: Optional[Union[Plugin, str, list]] = None,
        amp_backend: str = 'native',
        amp_level: str = 'O2',
        distributed_backend: Optional[str] = None,
        move_metrics_to_cpu: bool = False,
        multiple_trainloader_mode: str = 'max_size_cycle',
        stochastic_weight_avg: bool = False
    ):
        r"""
        Customize every aspect of training via flags

        Args:

            accelerator: Previously known as distributed_backend (dp, ddp, ddp2, etc...).
                Can also take in an accelerator object for custom hardware.

            accumulate_grad_batches: Accumulates grads every k batches or as set up in the dict.

            amp_backend: The mixed precision backend to use ("native" or "apex")

            amp_level: The optimization level to use (O1, O2, etc...).

            auto_lr_find: If set to True, will make trainer.tune() run a learning rate finder,
                trying to optimize initial learning for faster convergence. trainer.tune() method will
                set the suggested learning rate in self.lr or self.learning_rate in the LightningModule.
                To use a different key set a string instead of True with the key name.

            auto_scale_batch_size: If set to True, will `initially` run a batch size
                finder trying to find the largest batch size that fits into memory.
                The result will be stored in self.batch_size in the LightningModule.
                Additionally, can be set to either `power` that estimates the batch size through
                a power search or `binsearch` that estimates the batch size through a binary search.

            auto_select_gpus: If enabled and `gpus` is an integer, pick available
                gpus automatically. This is especially useful when
                GPUs are configured to be in "exclusive mode", such
                that only one process at a time can access them.

            benchmark: If true enables cudnn.benchmark.

            callbacks: Add a callback or list of callbacks.

            checkpoint_callback: If ``True``, enable checkpointing.
                It will configure a default ModelCheckpoint callback if there is no user-defined ModelCheckpoint in
                :paramref:`~pytorch_lightning.trainer.trainer.Trainer.callbacks`.

            check_val_every_n_epoch: Check val every n train epochs.

            default_root_dir: Default path for logs and weights when no logger/ckpt_callback passed.
                Default: ``os.getcwd()``.
                Can be remote file paths such as `s3://mybucket/path` or 'hdfs://path/'

            deterministic: If true enables cudnn.deterministic.

            distributed_backend: deprecated. Please use 'accelerator'

            fast_dev_run: runs n if set to ``n`` (int) else 1 if set to ``True`` batch(es)
                of train, val and test to find any bugs (ie: a sort of unit test).

            flush_logs_every_n_steps: How often to flush logs to disk (defaults to every 100 steps).

            gpus: number of gpus to train on (int) or which GPUs to train on (list or str) applied per node

            gradient_clip_val: 0 means don't clip.

            gradient_clip_algorithm: 'value' means clip_by_value, 'norm' means clip_by_norm. Default: 'norm'

            limit_train_batches: How much of training dataset to check (float = fraction, int = num_batches)

            limit_val_batches: How much of validation dataset to check (float = fraction, int = num_batches)

            limit_test_batches: How much of test dataset to check (float = fraction, int = num_batches)

            limit_predict_batches: How much of prediction dataset to check (float = fraction, int = num_batches)

            logger: Logger (or iterable collection of loggers) for experiment tracking.

            log_gpu_memory: None, 'min_max', 'all'. Might slow performance

            log_every_n_steps: How often to log within steps (defaults to every 50 steps).

            prepare_data_per_node: If True, each LOCAL_RANK=0 will call prepare data.
                Otherwise only NODE_RANK=0, LOCAL_RANK=0 will prepare data

            process_position: orders the progress bar when running multiple models on same machine.

            progress_bar_refresh_rate: How often to refresh progress bar (in steps). Value ``0`` disables progress bar.
                Ignored when a custom progress bar is passed to :paramref:`~Trainer.callbacks`. Default: None, means
                a suitable value will be chosen based on the environment (terminal, Google COLAB, etc.).

            profiler: To profile individual steps during training and assist in identifying bottlenecks.

            overfit_batches: Overfit a fraction of training data (float) or a set number of batches (int).

            plugins: Plugins allow modification of core behavior like ddp and amp, and enable custom lightning plugins.

            precision: Double precision (64), full precision (32) or half precision (16). Can be used on CPU, GPU or
                TPUs.

            max_epochs: Stop training once this number of epochs is reached. Disabled by default (None).
                If both max_epochs and max_steps are not specified, defaults to ``max_epochs`` = 1000.

            min_epochs: Force training for at least these many epochs. Disabled by default (None).
                If both min_epochs and min_steps are not specified, defaults to ``min_epochs`` = 1.

            max_steps: Stop training after this number of steps. Disabled by default (None).

            min_steps: Force training for at least these number of steps. Disabled by default (None).

            max_time: Stop training after this amount of time has passed. Disabled by default (None).
                The time duration can be specified in the format DD:HH:MM:SS (days, hours, minutes seconds), as a
                :class:`datetime.timedelta`, or a dictionary with keys that will be passed to
                :class:`datetime.timedelta`.

            num_nodes: number of GPU nodes for distributed training.

            num_processes: number of processes for distributed training with distributed_backend="ddp_cpu"

            num_sanity_val_steps: Sanity check runs n validation batches before starting the training routine.
                Set it to `-1` to run all batches in all validation dataloaders.

            reload_dataloaders_every_epoch: Set to True to reload dataloaders every epoch.

            replace_sampler_ddp: Explicitly enables or disables sampler replacement. If not specified this
                will toggled automatically when DDP is used. By default it will add ``shuffle=True`` for
                train sampler and ``shuffle=False`` for val/test sampler. If you want to customize it,
                you can set ``replace_sampler_ddp=False`` and add your own distributed sampler.

            resume_from_checkpoint: Path/URL of the checkpoint from which training is resumed. If there is
                no checkpoint file at the path, start from scratch. If resuming from mid-epoch checkpoint,
                training will start from the beginning of the next epoch.

            sync_batchnorm: Synchronize batch norm layers between process groups/whole world.

            terminate_on_nan: If set to True, will terminate training (by raising a `ValueError`) at the
                end of each training batch, if any of the parameters or the loss are NaN or +/-inf.

            tpu_cores: How many TPU cores to train on (1 or 8) / Single TPU to train on [1]

            track_grad_norm: -1 no tracking. Otherwise tracks that p-norm. May be set to 'inf' infinity-norm.

            truncated_bptt_steps: Truncated back prop breaks performs backprop every k steps of much longer
                sequence.

            val_check_interval: How often to check the validation set. Use float to check within a training epoch,
                use int to check every n steps (batches).

            weights_summary: Prints a summary of the weights when training begins.

            weights_save_path: Where to save weights if specified. Will override default_root_dir
                for checkpoints only. Use this if for whatever reason you need the checkpoints
                stored in a different place than the logs written in `default_root_dir`.
                Can be remote file paths such as `s3://mybucket/path` or 'hdfs://path/'
                Defaults to `default_root_dir`.

            move_metrics_to_cpu: Whether to force internal logged metrics to be moved to cpu.
                This can save some gpu memory, but can make training slower. Use with attention.

            multiple_trainloader_mode: How to loop over the datasets when there are multiple train loaders.
                In 'max_size_cycle' mode, the trainer ends one epoch when the largest dataset is traversed,
                and smaller datasets reload when running out of their data. In 'min_size' mode, all the datasets
                reload when reaching the minimum length of datasets.

            stochastic_weight_avg: Whether to use `Stochastic Weight Averaging (SWA)
                <https://pytorch.org/blog/pytorch-1.6-now-includes-stochastic-weight-averaging/>_`

        """
        super().__init__()
        Trainer._log_api_event("init")
        distributed_backend = distributed_backend or accelerator

        # init connectors
        self.dev_debugger = InternalDebugger(self)
        self.config_validator = ConfigValidator(self)
        self.data_connector = DataConnector(self)
        self.optimizer_connector = OptimizerConnector(self)

        self.accelerator_connector = AcceleratorConnector(
            num_processes, tpu_cores, distributed_backend, auto_select_gpus, gpus, num_nodes, sync_batchnorm, benchmark,
            replace_sampler_ddp, deterministic, precision, amp_backend, amp_level, plugins
        )
        self.logger_connector = LoggerConnector(self, log_gpu_memory)
        self.model_connector = ModelConnector(self)
        self.callback_connector = CallbackConnector(self)
        self.debugging_connector = DebuggingConnector(self)
        self.training_tricks_connector = TrainingTricksConnector(self)
        self.profile_connector = ProfilerConnector(self)
        self.checkpoint_connector = CheckpointConnector(self)
        self.slurm_connector = SLURMConnector(self)
        self.tuner = Tuner(self)
        self.train_loop = TrainLoop(self, multiple_trainloader_mode)
        self.evaluation_loop = EvaluationLoop(self)
        self.predict_loop = PredictLoop(self)

        # training state
        if weights_summary is not None and weights_summary not in ModelSummary.MODES:
            raise MisconfigurationException(
                f"`weights_summary` can be None, {', '.join(ModelSummary.MODES)}, but got {weights_summary}"
            )
        self.weights_summary = weights_summary
        self.shown_warnings = set()

        # init callbacks
        # Declare attributes to be set in callback_connector on_trainer_init
        self.callback_connector.on_trainer_init(
            callbacks,
            checkpoint_callback,
            progress_bar_refresh_rate,
            process_position,
            default_root_dir,
            weights_save_path,
            resume_from_checkpoint,
            stochastic_weight_avg,
            max_time,
        )

        # hook
        self.on_init_start()

        # init optimizer + lr scheduler related flags
        self.optimizer_connector.on_trainer_init()

        # init data flags
        self.data_connector.on_trainer_init(
            check_val_every_n_epoch, reload_dataloaders_every_epoch, prepare_data_per_node
        )

        # init training tricks
        self.training_tricks_connector.on_trainer_init(
            gradient_clip_val,
            gradient_clip_algorithm,
            track_grad_norm,
            accumulate_grad_batches,
            truncated_bptt_steps,
            terminate_on_nan,
        )
        self.train_loop.on_trainer_init(
            max_epochs,
            min_epochs,
            max_steps,
            min_steps,
            num_sanity_val_steps,
        )
        self.evaluation_loop.on_trainer_init()

        # configure tuner
        self.tuner.on_trainer_init(auto_lr_find, auto_scale_batch_size)

        # configure profiler
        self.profile_connector.on_trainer_init(profiler)

        # init logger flags
        self.logger_connector.on_trainer_init(
            logger,
            flush_logs_every_n_steps,
            log_every_n_steps,
            move_metrics_to_cpu,
        )

        # init debugging flags
        self.debugging_connector.on_init_start(
            limit_train_batches,
            limit_val_batches,
            limit_test_batches,
            limit_predict_batches,
            val_check_interval,
            overfit_batches,
            fast_dev_run,
        )

        # Callback system
        self.on_init_end()

    def fit(
        self,
        model: LightningModule,
        train_dataloader: Any = None,
        val_dataloaders: Optional[Union[DataLoader, List[DataLoader]]] = None,
        datamodule: Optional[LightningDataModule] = None,
    ):
        r"""
        Runs the full optimization routine.

        Args:
            datamodule: A instance of :class:`LightningDataModule`.

            model: Model to fit.

            train_dataloader: Either a single PyTorch DataLoader or a collection of these
                (list, dict, nested lists and dicts). In the case of multiple dataloaders, please
                see this :ref:`page <multiple-training-dataloaders>`

            val_dataloaders: Either a single Pytorch Dataloader or a list of them, specifying validation samples.
                If the model has a predefined val_dataloaders method this will be skipped

        """
        Trainer._log_api_event("fit")
        # we reuse fit for other functions. When already set, it shouldn't be modified.
        if not self.state.running:
            self.state = TrainerState.FITTING
        if self._running_stage is None or self.tuning:
            self.training = True

        # set local properties on the model
        self.model_connector.copy_trainer_model_properties(model)

        # ----------------------------
        # LINK DATA
        # ----------------------------
        # setup data, etc...
        self.train_loop.setup_fit(model, train_dataloader, val_dataloaders, datamodule)

        # hook
        self.data_connector.prepare_data(model)
        self.callback_connector._attach_model_callbacks(model, self)

        # ----------------------------
        # SET UP TRAINING
        # ----------------------------
        self.call_hook("on_before_accelerator_backend_setup", model)
        self.accelerator.connect(model)
        self.accelerator.setup_environment()
        self.call_setup_hook(model)  # allow user to setup lightning_module in accelerator environment
        self.call_configure_sharded_model(model)  # allow user to setup in model sharded environment
        self.accelerator.setup(self, model)  # note: this sets up self.lightning_module

        # ----------------------------
        # INSPECT THE CORE LOOPS
        # ----------------------------
        f"""
             Lightning internal flow looks like this:
        {Trainer.fit} or {Trainer.test} or {Trainer.predict}  ||
                                |                             ||
                        create accelerator                    ||
                                |                             ||
                         {self.dispatch}                      ||
                                |                             ||  LIGHTNING
                  {self.accelerator.start_training}           ||
                or {self.accelerator.start_evaluating}        ||
                or {self.accelerator.start_predicting}        ||  FLOW
                                |                             ||
                         {self.run_stage}                     ||
                                |                             ||  DIRECTION
                        {self.run_train}                      ||
                     or {self.run_evaluation}                 ||
                     or {self.run_predict}                    ||
                                |                             ||
                             results                          \/
        This is used to guide readers to the core loops: train, test, predict.
        {self.run_predict} is the simplest to understand, use `Go to Definition` to read it :)
        Search for `start_training` or `start_evaluating` or `start_predicting` in
        `pytorch_lightning/plugins/training_type_plugin` to find accelerator dispatch functions.
        """  # noqa: W605

        # ----------------------------
        # TRAIN
        # ----------------------------
        # hook
        if self.state == TrainerState.FITTING:
            self.call_hook("on_fit_start")

        # plugin will setup fitting (e.g. ddp will launch child processes)
        self.pre_dispatch()

        # dispatch `start_training` or `start_evaluating` or `start_predicting`
        self.dispatch()

        # plugin will finalized fitting (e.g. ddp_spawn will load trained model)
        self.post_dispatch()

        # ----------------------------
        # POST-Training CLEAN UP
        # ----------------------------
        # hook
        if self.state == TrainerState.FITTING:
            self.call_hook('on_fit_end')

        # teardown
        self.call_teardown_hook(model)

        if self.state != TrainerState.INTERRUPTED:
            self.state = TrainerState.FINISHED
        self._running_stage = None

        # return 1 when finished
        # used for testing or when we need to know that training succeeded
        return self.accelerator.results or 1

    def pre_dispatch(self):
        self.accelerator.pre_dispatch(self)

        # log hyper-parameters
        if self.logger is not None:
            # save exp to get started (this is where the first experiment logs are written)
            self.logger.log_hyperparams(self.lightning_module.hparams_initial)
            self.logger.log_graph(self.lightning_module)
            self.logger.save()

    def post_dispatch(self):
        self.accelerator.post_dispatch(self)
        self.accelerator.teardown()

    def dispatch(self):
        if self.evaluating:
            self.accelerator.start_evaluating(self)
        elif self.predicting:
            self.accelerator.start_predicting(self)
        else:
            self.accelerator.start_training(self)

    def run_stage(self):
        results = None

        self.profile_connector.setup()

        if self.evaluating:
            results = self.run_evaluate()
        elif self.predicting:
            results = self.run_predict()
        else:
            self.run_train()
        return results

    def _pre_training_routine(self):
        # wait for all to join if on distributed
        self.accelerator.barrier("setup_training")

        # register auto-resubmit when on SLURM
        self.slurm_connector.register_slurm_signal_handlers()

        # --------------------------
        # Pre-train
        # --------------------------
        # on pretrain routine start
        ref_model = self.lightning_module

        self.on_pretrain_routine_start()
        ref_model.on_pretrain_routine_start()

        # print model summary
        if self.is_global_zero and self.weights_summary is not None and not self.testing:
            ref_model.summarize(mode=self.weights_summary)

        # restore training and model before hpc is called
        self.checkpoint_connector.restore_weights()

        # on pretrain routine end
        self.on_pretrain_routine_end()
        ref_model.on_pretrain_routine_end()

    def run_train(self) -> None:

        self._pre_training_routine()

        if not self.is_global_zero and self.progress_bar_callback is not None:
            self.progress_bar_callback.disable()

        self.run_sanity_check(self.lightning_module)

        self.checkpoint_connector.has_trained = False

        # enable train mode
        self.model.train()
        torch.set_grad_enabled(True)

        # reload data when needed
        model = self.lightning_module
        self.train_loop.reset_train_val_dataloaders(model)

        # hook
        self.train_loop.on_train_start()

        try:
            if self.train_loop.should_skip_training():
                return
            # run all epochs
            epochs = range(self.current_epoch, self.max_epochs) if self.max_epochs else count(self.current_epoch)
            for epoch in epochs:

                # hook
                self.train_loop.on_train_epoch_start(epoch)

                with self.profiler.profile("run_training_epoch"):
                    # run train epoch
                    self.train_loop.run_training_epoch()

                if self.max_steps and self.max_steps <= self.global_step:
                    self.train_loop.on_train_end()
                    return

                # early stopping
                met_min_epochs = (epoch >= self.min_epochs - 1) if self.min_epochs else True
                met_min_steps = self.global_step >= self.min_steps if self.min_steps else True

                if self.should_stop:
                    if met_min_epochs and met_min_steps:
                        self.train_loop.on_train_end()
                        return
                    else:
                        log.info(
                            'Trainer was signaled to stop but required minimum epochs'
                            f' ({self.min_epochs}) or minimum steps ({self.min_steps}) has'
                            ' not been met. Training will continue...'
                        )
                        self.should_stop = False

            # hook
            self.train_loop.on_train_end()

        except KeyboardInterrupt:
            rank_zero_warn('Detected KeyboardInterrupt, attempting graceful shutdown...')
            # user could press Ctrl+c many times... only shutdown once
            if not self.interrupted:
                self.state = TrainerState.INTERRUPTED
                self.on_keyboard_interrupt()
                # same treatment as below
                self.accelerator.on_train_end()
                self._running_stage = None
        except BaseException:
            # give accelerators a chance to finish
            self.accelerator.on_train_end()
            # reset bookkeeping
            self._running_stage = None
            raise

    def run_evaluation(self, on_epoch=False):
        if not (self.evaluating or self.sanity_checking):
            rank_zero_warn(
                f"`trainer.run_evaluation()` was called but the running stage is set to {self._running_stage}."
                " This should not happen normally. Setting it to `RunningStage.VALIDATING`", RuntimeWarning
            )
            self.validating = True

        # prepare dataloaders
        dataloaders, max_batches = self.evaluation_loop.get_evaluation_dataloaders()

        # check if we want to skip this evaluation
        if self.evaluation_loop.should_skip_evaluation(max_batches):
            return [], []

        # enable eval mode + no grads
        self.evaluation_loop.on_evaluation_model_eval()
        # ref model
        model = self.lightning_module
        model.zero_grad()
        torch.set_grad_enabled(False)

        # hook
        self.evaluation_loop.on_evaluation_start()

        # set up the eval loop
        self.evaluation_loop.setup(max_batches, dataloaders)

        # hook
        self.evaluation_loop.on_evaluation_epoch_start()

        # run validation/testing
        for dataloader_idx, dataloader in enumerate(dataloaders):
            # bookkeeping
            dl_outputs = []
            dataloader = self.accelerator.process_dataloader(dataloader)
            dl_max_batches = self.evaluation_loop.max_batches[dataloader_idx]

            for batch_idx, batch in enumerate(dataloader):
                if batch is None:
                    continue

                # stop short when running on limited batches
                if batch_idx >= dl_max_batches:
                    break

                # hook
                self.evaluation_loop.on_evaluation_batch_start(batch, batch_idx, dataloader_idx)

                # lightning module methods
                with self.profiler.profile("evaluation_step_and_end"):
                    output = self.evaluation_loop.evaluation_step(batch, batch_idx, dataloader_idx)
                    output = self.evaluation_loop.evaluation_step_end(output)

                # hook + store predictions
                self.evaluation_loop.on_evaluation_batch_end(output, batch, batch_idx, dataloader_idx)

                # log batch metrics
                self.evaluation_loop.log_evaluation_step_metrics(batch_idx)

                # track epoch level outputs
                dl_outputs = self.track_output_for_epoch_end(dl_outputs, output)

            # store batch level output per dataloader
            self.evaluation_loop.outputs.append(dl_outputs)

        outputs = self.evaluation_loop.outputs

        # reset outputs
        self.evaluation_loop.outputs = []

        # with a single dataloader don't pass a 2D list
        if self.evaluation_loop.num_dataloaders == 1:
            outputs = outputs[0]

        # lightning module method
        self.evaluation_loop.evaluation_epoch_end(outputs)

        # hook
        self.evaluation_loop.on_evaluation_epoch_end(outputs)

        # update epoch-level lr_schedulers
        if on_epoch:
            self.optimizer_connector.update_learning_rates(interval='epoch')

        # hook
        self.evaluation_loop.on_evaluation_end()

        # log epoch metrics
        eval_loop_results = self.logger_connector.get_evaluate_epoch_results()

        # save predictions to disk
        self.evaluation_loop.predictions.to_disk()

        # enable train mode again
        self.evaluation_loop.on_evaluation_model_train()

        # reset cached results
        self.logger_connector.reset()

        torch.set_grad_enabled(True)

        return eval_loop_results

    def track_output_for_epoch_end(self, outputs, output):
        if output is not None:
            if isinstance(output, Result):
                output = output.detach()
                if self.move_metrics_to_cpu:
                    output = output.cpu()
            elif isinstance(output, dict):
                output = recursive_detach(output, to_cpu=self.move_metrics_to_cpu)
            elif isinstance(output, torch.Tensor) and output.is_cuda and self.move_metrics_to_cpu:
                output = output.cpu()
            outputs.append(output)
        return outputs

    def run_evaluate(self):
        if not self.is_global_zero and self.progress_bar_callback is not None:
            self.progress_bar_callback.disable()

        assert self.evaluating

        with self.profiler.profile(f"run_{self._running_stage}_evaluation"):
            eval_loop_results = self.run_evaluation()

        if len(eval_loop_results) == 0:
            return 1

        # remove the tensors from the eval results
        for i, result in enumerate(eval_loop_results):
            if isinstance(result, dict):
                for k, v in result.items():
                    if isinstance(v, torch.Tensor):
                        result[k] = v.cpu().item()

        return eval_loop_results

    def run_predict(self):
        # prepare dataloaders
        dataloaders, max_batches = self.predict_loop.get_predict_dataloaders()

        # call hook
        self.predict_loop.on_predict_start()

        # check if we want to skip this evaluation
        if self.predict_loop.should_skip_predict(max_batches):
            return []

<<<<<<< HEAD
        # call hook
        self.predict_loop.on_predict_epoch_start()
=======
        # ref model
        model = self.lightning_module

        # enable eval mode + no grads
        self.predict_loop.on_predict_model_eval()
        model.zero_grad()
        torch.set_grad_enabled(False)
>>>>>>> 33066f8f

        # set up the eval loop
        self.predict_loop.setup(self.lightning_module, max_batches, dataloaders)

        # call hook
        self.call_hook("on_predict_start")
        self.call_hook("on_predict_epoch_start")

        # run validation/testing
        for dataloader_idx, dataloader in enumerate(dataloaders):
            dataloader = self.accelerator.process_dataloader(dataloader)
            dl_max_batches = self.predict_loop.max_batches[dataloader_idx]
            for batch_idx, batch in enumerate(dataloader):
                if batch is None:
                    continue

                # stop short when running on limited batches
                if batch_idx >= dl_max_batches:
                    break

                # lightning module methods
                with self.profiler.profile("predict_step"):
                    self.predict_loop.predict_step(batch, batch_idx, dataloader_idx)

        results = self.predict_loop.on_predict_epoch_end()
<<<<<<< HEAD
=======
        self.call_hook("on_predict_end")
>>>>>>> 33066f8f

        self.predict_loop.on_predict_end()

        return results

    def run_sanity_check(self, ref_model):
        using_val_step = ref_model.val_dataloader is not None and is_overridden('validation_step', ref_model)
        should_sanity_check = using_val_step and self.num_sanity_val_steps > 0 and self.limit_val_batches > 0

        # run tiny validation (if validation defined)
        # to make sure program won't crash during val
        if should_sanity_check:
            stage = self._running_stage
            self.sanity_checking = True

            # hook and callback
            self.on_sanity_check_start()

            # run eval step
            self.run_evaluation()

            self.on_sanity_check_end()

            self._running_stage = stage

    def validate(
        self,
        model: Optional[LightningModule] = None,
        val_dataloaders: Optional[Union[DataLoader, List[DataLoader]]] = None,
        ckpt_path: Optional[str] = 'best',
        verbose: bool = True,
        datamodule: Optional[LightningDataModule] = None,
    ):
        r"""
        Perform one evaluation epoch over the validation set.

        Args:
            model: The model to validate.

            val_dataloaders: Either a single PyTorch DataLoader or a list of them,
                specifying validation samples.

            ckpt_path: Either ``best`` or path to the checkpoint you wish to validate.
                If ``None``, use the current weights of the model.
                When the model is given as argument, this parameter will not apply.

            verbose: If True, prints the validation results.

            datamodule: A instance of :class:`LightningDataModule`.

        Returns:
            The dictionary with final validation results returned by validation_epoch_end.
            If validation_epoch_end is not defined, the output is a list of the dictionaries
            returned by validation_step.
        """
        # --------------------
        # SETUP HOOK
        # --------------------
        Trainer._log_api_event("validate")
        self.verbose_evaluate = verbose

        self.state = TrainerState.VALIDATING
        self.validating = True

        # If you supply a datamodule you can't supply val_dataloaders
        if val_dataloaders is not None and datamodule:
            raise MisconfigurationException(
                'You cannot pass both `trainer.validate(val_dataloaders=..., datamodule=...)`'
            )

        model_provided = model is not None
        model = model or self.lightning_module

        # Attach datamodule to get setup/prepare_data added to model before the call to it below
        self.data_connector.attach_datamodule(model, datamodule)
        #  Attach dataloaders (if given)
        self.data_connector.attach_dataloaders(model, val_dataloaders=val_dataloaders)

        if not model_provided:
            self.validated_ckpt_path = self.__load_ckpt_weights(model, ckpt_path=ckpt_path)

        # run validate
        results = self.fit(model)

        assert self.state.stopped
        self.validating = False

        return results

    def test(
        self,
        model: Optional[LightningModule] = None,
        test_dataloaders: Optional[Union[DataLoader, List[DataLoader]]] = None,
        ckpt_path: Optional[str] = 'best',
        verbose: bool = True,
        datamodule: Optional[LightningDataModule] = None,
    ):
        r"""
        Perform one evaluation epoch over the test set. It's separated from
        fit to make sure you never run on your test set until you want to.

        Args:
            model: The model to test.

            test_dataloaders: Either a single PyTorch DataLoader or a list of them,
                specifying test samples.

            ckpt_path: Either ``best`` or path to the checkpoint you wish to test.
                If ``None``, use the current weights of the model.
                When the model is given as argument, this parameter will not apply.

            verbose: If True, prints the test results.

            datamodule: A instance of :class:`LightningDataModule`.

        Returns:
            Returns a list of dictionaries, one for each test dataloader containing their respective metrics.
        """
        # --------------------
        # SETUP HOOK
        # --------------------
        Trainer._log_api_event("test")
        self.verbose_evaluate = verbose

        self.state = TrainerState.TESTING
        self.testing = True

        # If you supply a datamodule you can't supply test_dataloaders
        if test_dataloaders is not None and datamodule:
            raise MisconfigurationException('You cannot pass both `trainer.test(test_dataloaders=..., datamodule=...)`')

        model_provided = model is not None
        model = model or self.lightning_module

        # Attach datamodule to get setup/prepare_data added to model before the call to it below
        self.data_connector.attach_datamodule(model, datamodule)
        #  Attach dataloaders (if given)
        self.data_connector.attach_dataloaders(model, test_dataloaders=test_dataloaders)

        if not model_provided:
            self.tested_ckpt_path = self.__load_ckpt_weights(model, ckpt_path=ckpt_path)

        # run test
        results = self.fit(model)

        assert self.state.stopped
        self.testing = False

        return results

    def __load_ckpt_weights(
        self,
        model,
        ckpt_path: Optional[str] = None,
    ) -> Optional[str]:
        if ckpt_path is None:
            return

        fn = self.state.value

        if ckpt_path == 'best':
            # if user requests the best checkpoint but we don't have it, error
            if not self.checkpoint_callback.best_model_path:
                if self.fast_dev_run:
                    raise MisconfigurationException(
                        f'You cannot execute `.{fn}()` with `fast_dev_run=True` unless you do'
                        f' `.{fn}(ckpt_path=PATH)` as no checkpoint path was generated during fitting.'
                    )
                raise MisconfigurationException(
                    f'`.{fn}(ckpt_path="best")` is set but `ModelCheckpoint` is not configured to save the best model.'
                )
            # load best weights
            ckpt_path = self.checkpoint_callback.best_model_path

        if not ckpt_path:
            raise MisconfigurationException(
                f'`.{fn}()` found no path for the best weights: "{ckpt_path}". Please'
                f' specify a path for a checkpoint `.{fn}(ckpt_path=PATH)`'
            )

        # only one process running at this point for TPUs, as spawn isn't triggered yet
        # todo: move this logic internally within the barrier.
        if not self._device_type == DeviceType.TPU:
            self.training_type_plugin.barrier()

        self.training_type_plugin.restore_model_state_from_ckpt_path(
            ckpt_path, map_location=lambda storage, loc: storage
        )
        return ckpt_path

    def predict(
        self,
        model: Optional[LightningModule] = None,
        dataloaders: Optional[Union[DataLoader, List[DataLoader]]] = None,
        datamodule: Optional[LightningDataModule] = None,
        return_predictions: Optional[bool] = None,
    ):
        r"""

        Separates from fit to make sure you never run on your predictions set until you want to.

        This will call the model forward function to compute predictions.

        Args:
            model: The model to predict on.

            dataloaders: Either a single
                Pytorch Dataloader or a list of them, specifying inference samples.

            datamodule: A instance of :class:`LightningDataModule`.

            return_predictions: Wheter to return predictions.
                By default, `return_predictions` will be resolved to `True`
                expect for spawned accelerator (not supported).

        Returns:
            Returns a list of dictionaries, one for each provided dataloader containing their respective predictions.
        """

        # --------------------
        # SETUP HOOK
        # --------------------
        # If you supply a datamodule you can't supply dataloaders
        Trainer._log_api_event("predict")

        model = model or self.lightning_module

        self.predict_loop.return_predictions = return_predictions

        self.state = TrainerState.PREDICTING
        self.predicting = True

        if dataloaders is not None and datamodule:
            raise MisconfigurationException(
                'You cannot pass dataloaders to trainer.predict if you supply a datamodule.'
            )

        # Attach datamodule to get setup/prepare_data added to model before the call to it below
        self.data_connector.attach_datamodule(model, datamodule)
        #  Attach dataloaders (if given)
        self.data_connector.attach_dataloaders(model, predict_dataloaders=dataloaders)

        results = self.fit(model)

        assert self.state.stopped
        self.predicting = False

        return results

    def tune(
        self,
        model: LightningModule,
        train_dataloader: Optional[DataLoader] = None,
        val_dataloaders: Optional[Union[DataLoader, List[DataLoader]]] = None,
        datamodule: Optional[LightningDataModule] = None,
    ):
        r"""
        Runs routines to tune hyperparameters before training.

        Args:
            datamodule: A instance of :class:`LightningDataModule`.

            model: Model to tune.

            train_dataloader: A Pytorch DataLoader with training samples. If the model has
                a predefined train_dataloader method this will be skipped.

            val_dataloaders: Either a single Pytorch Dataloader or a list of them, specifying validation samples.
                If the model has a predefined val_dataloaders method this will be skipped

        """
        Trainer._log_api_event("tune")
        self.state = TrainerState.TUNING
        self.tuning = True

        self.tuner.tune(model, train_dataloader, val_dataloaders, datamodule)

        assert self.state.stopped
        self.tuning = False

    def call_setup_hook(self, model: LightningModule) -> None:
        assert self.state.running, f"TrainerState: {self.state}"
        state = self._setup_state

        if self.datamodule is not None:
            called = getattr(self.datamodule, f'has_setup_{state}')
            if not called:
                self.datamodule.setup(stage=state)

        self.setup(model, stage=state)
        model.setup(stage=state)

    def call_configure_sharded_model(self, model: LightningModule) -> None:
        # Call configure sharded model hook if accelerator requests. In some cases
        # we will not call the hook; the hook has initialized the sharded model for example.

        # used on the model if the user re-create a trainer with resume_from_checkpoint
        model_call_configure_sharded_model_hook = getattr(model, "call_configure_sharded_model_hook", False)
        if self.accelerator.call_configure_sharded_model_hook and not model_call_configure_sharded_model_hook:
            with self.accelerator.model_sharded_context():
                model.configure_sharded_model()
                self.configure_sharded_model(model)
            model.call_configure_sharded_model_hook = True
            self.accelerator.call_configure_sharded_model_hook = False

    def call_teardown_hook(self, model: LightningModule) -> None:
        state = self._teardown_state

        if self.datamodule is not None:
            called = getattr(self.datamodule, f'has_teardown_{state}')
            if not called:
                self.datamodule.teardown(stage=state)

        self.profiler.teardown(stage=state)
        self.teardown(stage=state)
        model.teardown(stage=state)

    def _reset_result_and_set_hook_fx_name(self, hook_name):
        # on_before_zero_grad is called within training_step
        if "batch_start" in hook_name or "on_before_zero_grad" in hook_name:
            return True
        model_ref = self.lightning_module
        if model_ref is not None:
            # used to track current hook name called
            model_ref._results = Result()
            model_ref._current_hook_fx_name = hook_name
        return False

    def _cache_logged_metrics(self):
        model_ref = self.lightning_module
        if model_ref is not None:
            # capture logging for this hook
            self.logger_connector.cache_logged_metrics()

    def call_hook(self, hook_name, *args, **kwargs):
        # set hook_name to model + reset Result obj
        skip = self._reset_result_and_set_hook_fx_name(hook_name)

        # always profile hooks
        with self.profiler.profile(hook_name):

            # first call trainer hook
            if hasattr(self, hook_name):
                trainer_hook = getattr(self, hook_name)
                trainer_hook(*args, **kwargs)

            # next call hook in lightningModule
            output = None
            model_ref = self.lightning_module
            if is_overridden(hook_name, model_ref):
                hook_fx = getattr(model_ref, hook_name)
                output = hook_fx(*args, **kwargs)

            # if the PL module doesn't have the hook then call the accelerator
            # used to auto-reduce things for the user with Results obj
            elif hasattr(self.accelerator, hook_name):
                accelerator_hook = getattr(self.accelerator, hook_name)
                output = accelerator_hook(*args, **kwargs)

        if not skip:
            self._cache_logged_metrics()
        return output

    @staticmethod
    def _log_api_event(event: str) -> None:
        torch._C._log_api_usage_once("lightning.trainer." + event)<|MERGE_RESOLUTION|>--- conflicted
+++ resolved
@@ -801,32 +801,16 @@
         # prepare dataloaders
         dataloaders, max_batches = self.predict_loop.get_predict_dataloaders()
 
-        # call hook
-        self.predict_loop.on_predict_start()
-
         # check if we want to skip this evaluation
         if self.predict_loop.should_skip_predict(max_batches):
             return []
 
-<<<<<<< HEAD
-        # call hook
-        self.predict_loop.on_predict_epoch_start()
-=======
-        # ref model
-        model = self.lightning_module
-
-        # enable eval mode + no grads
-        self.predict_loop.on_predict_model_eval()
-        model.zero_grad()
-        torch.set_grad_enabled(False)
->>>>>>> 33066f8f
-
         # set up the eval loop
         self.predict_loop.setup(self.lightning_module, max_batches, dataloaders)
 
         # call hook
         self.call_hook("on_predict_start")
-        self.call_hook("on_predict_epoch_start")
+        self.predict_loop.on_predict_epoch_start()
 
         # run validation/testing
         for dataloader_idx, dataloader in enumerate(dataloaders):
@@ -845,11 +829,6 @@
                     self.predict_loop.predict_step(batch, batch_idx, dataloader_idx)
 
         results = self.predict_loop.on_predict_epoch_end()
-<<<<<<< HEAD
-=======
-        self.call_hook("on_predict_end")
->>>>>>> 33066f8f
-
         self.predict_loop.on_predict_end()
 
         return results
