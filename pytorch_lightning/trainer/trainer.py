# Copyright The PyTorch Lightning team.
#
# Licensed under the Apache License, Version 2.0 (the "License");
# you may not use this file except in compliance with the License.
# You may obtain a copy of the License at
#
#     http://www.apache.org/licenses/LICENSE-2.0
#
# Unless required by applicable law or agreed to in writing, software
# distributed under the License is distributed on an "AS IS" BASIS,
# WITHOUT WARRANTIES OR CONDITIONS OF ANY KIND, either express or implied.
# See the License for the specific language governing permissions and
# limitations under the License.
"""Trainer to automate the training."""
import logging
import os
import traceback
import warnings
from datetime import timedelta
from pathlib import Path
from typing import Any, Dict, Iterable, List, Optional, Tuple, Union
from weakref import proxy

import torch

import pytorch_lightning as pl
from pytorch_lightning.accelerators import Accelerator, IPUAccelerator
from pytorch_lightning.callbacks import Callback
from pytorch_lightning.core.datamodule import LightningDataModule
from pytorch_lightning.loggers import LightningLoggerBase
from pytorch_lightning.loops import TrainingBatchLoop, TrainingEpochLoop
from pytorch_lightning.loops.dataloader.evaluation_loop import EvaluationLoop
from pytorch_lightning.loops.dataloader.prediction_loop import PredictionLoop
from pytorch_lightning.loops.fit_loop import FitLoop
from pytorch_lightning.plugins import DDPSpawnPlugin, Plugin
from pytorch_lightning.plugins.environments import ClusterEnvironment
from pytorch_lightning.profiler import (
    AdvancedProfiler,
    BaseProfiler,
    PassThroughProfiler,
    PyTorchProfiler,
    SimpleProfiler,
    XLAProfiler,
)
from pytorch_lightning.trainer.callback_hook import TrainerCallbackHookMixin
from pytorch_lightning.trainer.configuration_validator import ConfigValidator
from pytorch_lightning.trainer.connectors.accelerator_connector import AcceleratorConnector
from pytorch_lightning.trainer.connectors.callback_connector import CallbackConnector
from pytorch_lightning.trainer.connectors.checkpoint_connector import CheckpointConnector
from pytorch_lightning.trainer.connectors.data_connector import DataConnector
from pytorch_lightning.trainer.connectors.debugging_connector import DebuggingConnector
from pytorch_lightning.trainer.connectors.env_vars_connector import _defaults_from_env_vars
from pytorch_lightning.trainer.connectors.logger_connector import LoggerConnector
from pytorch_lightning.trainer.connectors.model_connector import ModelConnector
from pytorch_lightning.trainer.connectors.optimizer_connector import OptimizerConnector
from pytorch_lightning.trainer.connectors.slurm_connector import SLURMConnector
from pytorch_lightning.trainer.connectors.training_trick_connector import TrainingTricksConnector
from pytorch_lightning.trainer.data_loading import TrainerDataLoadingMixin
from pytorch_lightning.trainer.deprecated_api import DeprecatedTrainerAttributes
from pytorch_lightning.trainer.model_hooks import TrainerModelHooksMixin
from pytorch_lightning.trainer.optimizers import TrainerOptimizersMixin
from pytorch_lightning.trainer.properties import TrainerProperties
from pytorch_lightning.trainer.states import TrainerFn, TrainerState, TrainerStatus
from pytorch_lightning.tuner.auto_gpu_select import pick_multiple_gpus
from pytorch_lightning.tuner.lr_finder import _LRFinder
from pytorch_lightning.tuner.tuning import Tuner
from pytorch_lightning.utilities import (
    _IPU_AVAILABLE,
    _TPU_AVAILABLE,
    device_parser,
    DeviceType,
    parsing,
    rank_zero_deprecation,
    rank_zero_info,
    rank_zero_warn,
)
from pytorch_lightning.utilities.debugging import InternalDebugger
from pytorch_lightning.utilities.distributed import distributed_available
from pytorch_lightning.utilities.exceptions import MisconfigurationException
from pytorch_lightning.utilities.imports import _fault_tolerant_enabled
from pytorch_lightning.utilities.model_helpers import is_overridden
from pytorch_lightning.utilities.model_summary import ModelSummary, summarize
from pytorch_lightning.utilities.seed import reset_seed
from pytorch_lightning.utilities.types import _EVALUATE_OUTPUT, _PREDICT_OUTPUT, EVAL_DATALOADERS, TRAIN_DATALOADERS

log = logging.getLogger(__name__)
# warnings to ignore in trainer
warnings.filterwarnings(
    "ignore", message="torch.distributed.reduce_op is deprecated, please use torch.distributed.ReduceOp instead"
)


class Trainer(
    TrainerProperties,
    TrainerCallbackHookMixin,
    TrainerModelHooksMixin,
    TrainerOptimizersMixin,
    TrainerDataLoadingMixin,
    DeprecatedTrainerAttributes,
):
    @_defaults_from_env_vars
    def __init__(
        self,
        logger: Union[LightningLoggerBase, Iterable[LightningLoggerBase], bool] = True,
        checkpoint_callback: bool = True,
        callbacks: Optional[Union[List[Callback], Callback]] = None,
        default_root_dir: Optional[str] = None,
        gradient_clip_val: float = 0.0,
        gradient_clip_algorithm: str = "norm",
        process_position: int = 0,
        num_nodes: int = 1,
        num_processes: int = 1,
        devices: Optional[Union[List[int], str, int]] = None,
        gpus: Optional[Union[List[int], str, int]] = None,
        auto_select_gpus: bool = False,
        tpu_cores: Optional[Union[List[int], str, int]] = None,
        ipus: Optional[int] = None,
        log_gpu_memory: Optional[str] = None,
        progress_bar_refresh_rate: Optional[int] = None,
        overfit_batches: Union[int, float] = 0.0,
        track_grad_norm: Union[int, float, str] = -1,
        check_val_every_n_epoch: int = 1,
        fast_dev_run: Union[int, bool] = False,
        accumulate_grad_batches: Union[int, Dict[int, int], List[list]] = 1,
        max_epochs: Optional[int] = None,
        min_epochs: Optional[int] = None,
        max_steps: Optional[int] = None,
        min_steps: Optional[int] = None,
        max_time: Optional[Union[str, timedelta, Dict[str, int]]] = None,
        limit_train_batches: Union[int, float] = 1.0,
        limit_val_batches: Union[int, float] = 1.0,
        limit_test_batches: Union[int, float] = 1.0,
        limit_predict_batches: Union[int, float] = 1.0,
        val_check_interval: Union[int, float] = 1.0,
        flush_logs_every_n_steps: int = 100,
        log_every_n_steps: int = 50,
        accelerator: Optional[Union[str, Accelerator]] = None,
        sync_batchnorm: bool = False,
        precision: int = 32,
        weights_summary: Optional[str] = "top",
        weights_save_path: Optional[str] = None,
        num_sanity_val_steps: int = 2,
        resume_from_checkpoint: Optional[Union[Path, str]] = None,
        profiler: Optional[Union[BaseProfiler, str]] = None,
        benchmark: bool = False,
        deterministic: bool = False,
        reload_dataloaders_every_n_epochs: int = 0,
        reload_dataloaders_every_epoch: bool = False,
        auto_lr_find: Union[bool, str] = False,
        replace_sampler_ddp: bool = True,
        terminate_on_nan: bool = False,
        auto_scale_batch_size: Union[str, bool] = False,
        prepare_data_per_node: bool = True,
        plugins: Optional[Union[List[Union[Plugin, ClusterEnvironment, str]], Plugin, ClusterEnvironment, str]] = None,
        amp_backend: str = "native",
        amp_level: str = "O2",
        distributed_backend: Optional[str] = None,
        move_metrics_to_cpu: bool = False,
        multiple_trainloader_mode: str = "max_size_cycle",
        stochastic_weight_avg: bool = False,
    ):
        r"""
        Customize every aspect of training via flags

        Args:

            accelerator: Previously known as distributed_backend (dp, ddp, ddp2, etc...).
                Can also take in an accelerator object for custom hardware.

            accumulate_grad_batches: Accumulates grads every k batches or as set up in the dict.

            amp_backend: The mixed precision backend to use ("native" or "apex")

            amp_level: The optimization level to use (O1, O2, etc...).

            auto_lr_find: If set to True, will make trainer.tune() run a learning rate finder,
                trying to optimize initial learning for faster convergence. trainer.tune() method will
                set the suggested learning rate in self.lr or self.learning_rate in the LightningModule.
                To use a different key set a string instead of True with the key name.

            auto_scale_batch_size: If set to True, will `initially` run a batch size
                finder trying to find the largest batch size that fits into memory.
                The result will be stored in self.batch_size in the LightningModule.
                Additionally, can be set to either `power` that estimates the batch size through
                a power search or `binsearch` that estimates the batch size through a binary search.

            auto_select_gpus: If enabled and `gpus` is an integer, pick available
                gpus automatically. This is especially useful when
                GPUs are configured to be in "exclusive mode", such
                that only one process at a time can access them.

            benchmark: If true enables cudnn.benchmark.

            callbacks: Add a callback or list of callbacks.

            checkpoint_callback: If ``True``, enable checkpointing.
                It will configure a default ModelCheckpoint callback if there is no user-defined ModelCheckpoint in
                :paramref:`~pytorch_lightning.trainer.trainer.Trainer.callbacks`.

            check_val_every_n_epoch: Check val every n train epochs.

            default_root_dir: Default path for logs and weights when no logger/ckpt_callback passed.
                Default: ``os.getcwd()``.
                Can be remote file paths such as `s3://mybucket/path` or 'hdfs://path/'

            deterministic: If true enables cudnn.deterministic.

            devices: Will be mapped to either `gpus`, `tpu_cores`, `num_processes` or `ipus`,
                based on the accelerator type.

            distributed_backend: deprecated. Please use 'accelerator'

            fast_dev_run: runs n if set to ``n`` (int) else 1 if set to ``True`` batch(es)
                of train, val and test to find any bugs (ie: a sort of unit test).

            flush_logs_every_n_steps: How often to flush logs to disk (defaults to every 100 steps).

            gpus: number of gpus to train on (int) or which GPUs to train on (list or str) applied per node

            gradient_clip_val: 0 means don't clip.

            gradient_clip_algorithm: 'value' means clip_by_value, 'norm' means clip_by_norm. Default: 'norm'

            limit_train_batches: How much of training dataset to check (float = fraction, int = num_batches)

            limit_val_batches: How much of validation dataset to check (float = fraction, int = num_batches)

            limit_test_batches: How much of test dataset to check (float = fraction, int = num_batches)

            limit_predict_batches: How much of prediction dataset to check (float = fraction, int = num_batches)

            logger: Logger (or iterable collection of loggers) for experiment tracking. A ``True`` value uses
                the default ``TensorBoardLogger``. ``False`` will disable logging. If multiple loggers are
                provided and the `save_dir` property of that logger is not set, local files (checkpoints,
                profiler traces, etc.) are saved in ``default_root_dir`` rather than in the ``log_dir`` of any
                of the individual loggers.

            log_gpu_memory: None, 'min_max', 'all'. Might slow performance

            log_every_n_steps: How often to log within steps (defaults to every 50 steps).

            prepare_data_per_node: If True, each LOCAL_RANK=0 will call prepare data.
                Otherwise only NODE_RANK=0, LOCAL_RANK=0 will prepare data

            process_position: orders the progress bar when running multiple models on same machine.

            progress_bar_refresh_rate: How often to refresh progress bar (in steps). Value ``0`` disables progress bar.
                Ignored when a custom progress bar is passed to :paramref:`~Trainer.callbacks`. Default: None, means
                a suitable value will be chosen based on the environment (terminal, Google COLAB, etc.).

            profiler: To profile individual steps during training and assist in identifying bottlenecks.

            overfit_batches: Overfit a fraction of training data (float) or a set number of batches (int).

            plugins: Plugins allow modification of core behavior like ddp and amp, and enable custom lightning plugins.

            precision: Double precision (64), full precision (32) or half precision (16). Can be used on CPU, GPU or
                TPUs.

            max_epochs: Stop training once this number of epochs is reached. Disabled by default (None).
                If both max_epochs and max_steps are not specified, defaults to ``max_epochs`` = 1000.

            min_epochs: Force training for at least these many epochs. Disabled by default (None).
                If both min_epochs and min_steps are not specified, defaults to ``min_epochs`` = 1.

            max_steps: Stop training after this number of steps. Disabled by default (None).

            min_steps: Force training for at least these number of steps. Disabled by default (None).

            max_time: Stop training after this amount of time has passed. Disabled by default (None).
                The time duration can be specified in the format DD:HH:MM:SS (days, hours, minutes seconds), as a
                :class:`datetime.timedelta`, or a dictionary with keys that will be passed to
                :class:`datetime.timedelta`.

            num_nodes: number of GPU nodes for distributed training.

            num_processes: number of processes for distributed training with distributed_backend="ddp_cpu"

            num_sanity_val_steps: Sanity check runs n validation batches before starting the training routine.
                Set it to `-1` to run all batches in all validation dataloaders.

            reload_dataloaders_every_n_epochs: Set to a non-negative integer to reload dataloaders every n epochs.
                Default: 0

            reload_dataloaders_every_epoch: Set to True to reload dataloaders every epoch.

                .. deprecated:: v1.4
                    ``reload_dataloaders_every_epoch`` has been deprecated in v1.4 and will be removed in v1.6.
                    Please use ``reload_dataloaders_every_n_epochs``.

            replace_sampler_ddp: Explicitly enables or disables sampler replacement. If not specified this
                will toggled automatically when DDP is used. By default it will add ``shuffle=True`` for
                train sampler and ``shuffle=False`` for val/test sampler. If you want to customize it,
                you can set ``replace_sampler_ddp=False`` and add your own distributed sampler.

            resume_from_checkpoint: Path/URL of the checkpoint from which training is resumed. If there is
                no checkpoint file at the path, start from scratch. If resuming from mid-epoch checkpoint,
                training will start from the beginning of the next epoch.

            sync_batchnorm: Synchronize batch norm layers between process groups/whole world.

            terminate_on_nan: If set to True, will terminate training (by raising a `ValueError`) at the
                end of each training batch, if any of the parameters or the loss are NaN or +/-inf.

            tpu_cores: How many TPU cores to train on (1 or 8) / Single TPU to train on [1]

            ipus: How many IPUs to train on.

            track_grad_norm: -1 no tracking. Otherwise tracks that p-norm. May be set to 'inf' infinity-norm.

            val_check_interval: How often to check the validation set. Use float to check within a training epoch,
                use int to check every n steps (batches).

            weights_summary: Prints a summary of the weights when training begins.

            weights_save_path: Where to save weights if specified. Will override default_root_dir
                for checkpoints only. Use this if for whatever reason you need the checkpoints
                stored in a different place than the logs written in `default_root_dir`.
                Can be remote file paths such as `s3://mybucket/path` or 'hdfs://path/'
                Defaults to `default_root_dir`.

            move_metrics_to_cpu: Whether to force internal logged metrics to be moved to cpu.
                This can save some gpu memory, but can make training slower. Use with attention.

            multiple_trainloader_mode: How to loop over the datasets when there are multiple train loaders.
                In 'max_size_cycle' mode, the trainer ends one epoch when the largest dataset is traversed,
                and smaller datasets reload when running out of their data. In 'min_size' mode, all the datasets
                reload when reaching the minimum length of datasets.

            stochastic_weight_avg: Whether to use `Stochastic Weight Averaging (SWA)
                <https://pytorch.org/blog/pytorch-1.6-now-includes-stochastic-weight-averaging/>_`

        """
        super().__init__()
        Trainer._log_api_event("init")
        self.state = TrainerState()

        gpu_ids, tpu_cores = self._parse_devices(gpus, auto_select_gpus, tpu_cores)

        # init connectors
        self.dev_debugger = InternalDebugger(self)
        self.config_validator = ConfigValidator(self)
        self.data_connector = DataConnector(self, multiple_trainloader_mode)
        self.optimizer_connector = OptimizerConnector(self)

        self.accelerator_connector = AcceleratorConnector(
            num_processes,
            devices,
            tpu_cores,
            ipus,
            distributed_backend,
            accelerator,
            gpus,
            gpu_ids,
            num_nodes,
            sync_batchnorm,
            benchmark,
            replace_sampler_ddp,
            deterministic,
            precision,
            amp_backend,
            amp_level,
            plugins,
        )
        self.logger_connector = LoggerConnector(self, log_gpu_memory)
        self.model_connector = ModelConnector(self)
        self.callback_connector = CallbackConnector(self)
        self.debugging_connector = DebuggingConnector(self)
        self.training_tricks_connector = TrainingTricksConnector(self)
        self.checkpoint_connector = CheckpointConnector(self, resume_from_checkpoint)
        self.slurm_connector = SLURMConnector(self)
        self.tuner = Tuner(self)

        fit_loop = FitLoop(
            min_epochs=(1 if (min_epochs is None and min_steps is None) else min_epochs),
            max_epochs=(1000 if (max_epochs is None and max_steps is None) else max_epochs),
        )
        training_epoch_loop = TrainingEpochLoop(min_steps, max_steps)
        training_batch_loop = TrainingBatchLoop()
        training_validation_loop = EvaluationLoop()
        training_epoch_loop.connect(batch_loop=training_batch_loop, val_loop=training_validation_loop)
        fit_loop.connect(epoch_loop=training_epoch_loop)

        # default .fit() loop
        self.fit_loop = fit_loop

        # default .validate() loop
        self.validate_loop = EvaluationLoop()

        # default .test() loop
        self.test_loop = EvaluationLoop()

        # default .predict() loop
        self.predict_loop = PredictionLoop()

        # training state
        if weights_summary is not None and weights_summary not in ModelSummary.MODES:
            raise MisconfigurationException(
                f"`weights_summary` can be None, {', '.join(ModelSummary.MODES)}, but got {weights_summary}"
            )
        self.weights_summary = weights_summary
        self.shown_warnings = set()

        # init callbacks
        # Declare attributes to be set in callback_connector on_trainer_init
        self.callback_connector.on_trainer_init(
            callbacks,
            checkpoint_callback,
            progress_bar_refresh_rate,
            process_position,
            default_root_dir,
            weights_save_path,
            stochastic_weight_avg,
            max_time,
        )

        # hook
        self.on_init_start()

        # init optimizer + lr scheduler related flags
        self.optimizer_connector.on_trainer_init()

        # init data flags
        self.data_connector.on_trainer_init(
            check_val_every_n_epoch,
            reload_dataloaders_every_n_epochs,
            reload_dataloaders_every_epoch,
            prepare_data_per_node,
        )

        # init training tricks
        self.training_tricks_connector.on_trainer_init(
            gradient_clip_val,
            gradient_clip_algorithm,
            track_grad_norm,
            accumulate_grad_batches,
            terminate_on_nan,
        )
        self._setup_on_init(num_sanity_val_steps)

        # configure tuner
        self.tuner.on_trainer_init(auto_lr_find, auto_scale_batch_size)

        # configure profiler
        self.__init_profiler(profiler)

        # init logger flags
        self.logger_connector.on_trainer_init(logger, flush_logs_every_n_steps, log_every_n_steps, move_metrics_to_cpu)

        # init debugging flags
        self.debugging_connector.on_init_start(
            limit_train_batches,
            limit_val_batches,
            limit_test_batches,
            limit_predict_batches,
            val_check_interval,
            overfit_batches,
            fast_dev_run,
        )

        # Callback system
        self.on_init_end()

    def _setup_on_init(self, num_sanity_val_steps: int) -> None:
        self._log_device_info()

        self.should_stop = False
        self.state = TrainerState()
        self.num_training_batches = 0
        self.train_dataloader = None

        if num_sanity_val_steps == -1:
            self.num_sanity_val_steps = float("inf")
        else:
            self.num_sanity_val_steps = num_sanity_val_steps

        self.num_sanity_val_batches = []
        self.num_test_batches = []
        self.num_val_batches = []
        self.test_dataloaders = None
        self.val_dataloaders = None

        # when true, print evaluation results in .validate() and .test()
        self.verbose_evaluate = True

        self.num_predict_batches = []

    def fit(
        self,
        model: "pl.LightningModule",
        train_dataloaders: Optional[Union[TRAIN_DATALOADERS, LightningDataModule]] = None,
        val_dataloaders: Optional[EVAL_DATALOADERS] = None,
        datamodule: Optional[LightningDataModule] = None,
        train_dataloader=None,  # TODO: remove with 1.6
    ) -> None:
        r"""
        Runs the full optimization routine.

        Args:
            model: Model to fit.

            train_dataloaders: A collection of :class:`torch.utils.data.DataLoader` or a
                :class:`~pytorch_lightning.core.datamodule.LightningDataModule` specifying training samples.
                In the case of multiple dataloaders, please see this :ref:`page <multiple-training-dataloaders>`.

            val_dataloaders: A :class:`torch.utils.data.DataLoader` or a sequence of them specifying validation samples.

            datamodule: An instance of :class:`~pytorch_lightning.core.datamodule.LightningDataModule`.
        """
        Trainer._log_api_event("fit")

        self.state.fn = TrainerFn.FITTING
        self.state.status = TrainerStatus.RUNNING
        self.training = True

        if train_dataloader is not None:
            rank_zero_deprecation(
                "`trainer.fit(train_dataloader)` is deprecated in v1.4 and will be removed in v1.6."
                " Use `trainer.fit(train_dataloaders)` instead. HINT: added 's'"
            )
            train_dataloaders = train_dataloader
        # if a datamodule comes in as the second arg, then fix it for the user
        if isinstance(train_dataloaders, LightningDataModule):
            datamodule = train_dataloaders
            train_dataloaders = None
        # If you supply a datamodule you can't supply train_dataloader or val_dataloaders
        if (train_dataloaders is not None or val_dataloaders is not None) and datamodule is not None:
            raise MisconfigurationException(
                "You cannot pass `train_dataloader` or `val_dataloaders` to `trainer.fit(datamodule=...)`"
            )

        # links data to the trainer
        self.data_connector.attach_data(
            model, train_dataloaders=train_dataloaders, val_dataloaders=val_dataloaders, datamodule=datamodule
        )

        self._run(model)

        assert self.state.stopped
        self.training = False

    def validate(
        self,
        model: Optional["pl.LightningModule"] = None,
        dataloaders: Optional[Union[EVAL_DATALOADERS, LightningDataModule]] = None,
        ckpt_path: Optional[str] = None,
        verbose: bool = True,
        datamodule: Optional[LightningDataModule] = None,
        val_dataloaders=None,  # TODO: remove with 1.6
    ) -> _EVALUATE_OUTPUT:
        r"""
        Perform one evaluation epoch over the validation set.

        Args:
            model: The model to validate.

            dataloaders: A :class:`torch.utils.data.DataLoader` or a sequence of them,
                or a :class:`~pytorch_lightning.core.datamodule.LightningDataModule` specifying validation samples.

            ckpt_path: Either ``best`` or path to the checkpoint you wish to validate.
                If ``None`` and the model instance was passed, use the current weights.
                Otherwise, the best model from the previous ``trainer.fit`` call will be loaded.

            verbose: If True, prints the validation results.

            datamodule: An instance of :class:`~pytorch_lightning.core.datamodule.LightningDataModule`.

        Returns:
            List of dictionaries with metrics logged during the validation phase, e.g., in model- or callback hooks
            like :meth:`~pytorch_lightning.core.lightning.LightningModule.validation_step`,
            :meth:`~pytorch_lightning.core.lightning.LightningModule.validation_epoch_end`, etc.
            The length of the list corresponds to the number of validation dataloaders used.
        """
        # --------------------
        # SETUP HOOK
        # --------------------
        Trainer._log_api_event("validate")
        self.verbose_evaluate = verbose

        self.state.fn = TrainerFn.VALIDATING
        self.state.status = TrainerStatus.RUNNING
        self.validating = True

        if val_dataloaders is not None:
            rank_zero_deprecation(
                "`trainer.validate(val_dataloaders)` is deprecated in v1.4 and will be removed in v1.6."
                " Use `trainer.validate(dataloaders)` instead."
            )
            dataloaders = val_dataloaders
        # if a datamodule comes in as the second arg, then fix it for the user
        if isinstance(dataloaders, LightningDataModule):
            datamodule = dataloaders
            dataloaders = None
        # If you supply a datamodule you can't supply val_dataloaders
        if dataloaders is not None and datamodule:
            raise MisconfigurationException("You cannot pass both `trainer.validate(dataloaders=..., datamodule=...)`")

        model_provided = model is not None
        model = model or self.lightning_module
        if model is None:
            raise MisconfigurationException(
                "`model` must be provided to `trainer.validate()` when it hasn't been passed in a previous run"
            )

        # links data to the trainer
        self.data_connector.attach_data(model, val_dataloaders=dataloaders, datamodule=datamodule)

        self.validated_ckpt_path = self.__set_ckpt_path(
            ckpt_path, model_provided=model_provided, model_connected=self.lightning_module is not None
        )

        # run validate
        results = self._run(model)

        assert self.state.stopped
        self.validating = False

        return results

    def test(
        self,
        model: Optional["pl.LightningModule"] = None,
        dataloaders: Optional[Union[EVAL_DATALOADERS, LightningDataModule]] = None,
        ckpt_path: Optional[str] = None,
        verbose: bool = True,
        datamodule: Optional[LightningDataModule] = None,
        test_dataloaders=None,  # TODO: remove with 1.6
    ) -> _EVALUATE_OUTPUT:
        r"""
        Perform one evaluation epoch over the test set.
        It's separated from fit to make sure you never run on your test set until you want to.

        Args:
            model: The model to test.

            dataloaders: A :class:`torch.utils.data.DataLoader` or a sequence of them,
                or a :class:`~pytorch_lightning.core.datamodule.LightningDataModule` specifying test samples.

            ckpt_path: Either ``best`` or path to the checkpoint you wish to test.
                If ``None`` and the model instance was passed, use the current weights.
                Otherwise, the best model from the previous ``trainer.fit`` call will be loaded.

            verbose: If True, prints the test results.

            datamodule: An instance of :class:`~pytorch_lightning.core.datamodule.LightningDataModule`.

        Returns:
            List of dictionaries with metrics logged during the test phase, e.g., in model- or callback hooks
            like :meth:`~pytorch_lightning.core.lightning.LightningModule.test_step`,
            :meth:`~pytorch_lightning.core.lightning.LightningModule.test_epoch_end`, etc.
            The length of the list corresponds to the number of test dataloaders used.
        """
        # --------------------
        # SETUP HOOK
        # --------------------
        Trainer._log_api_event("test")
        self.verbose_evaluate = verbose

        self.state.fn = TrainerFn.TESTING
        self.state.status = TrainerStatus.RUNNING
        self.testing = True

        if test_dataloaders is not None:
            rank_zero_deprecation(
                "`trainer.test(test_dataloaders)` is deprecated in v1.4 and will be removed in v1.6."
                " Use `trainer.test(dataloaders)` instead."
            )
            dataloaders = test_dataloaders
        # if a datamodule comes in as the second arg, then fix it for the user
        if isinstance(dataloaders, LightningDataModule):
            datamodule = dataloaders
            dataloaders = None
        # If you supply a datamodule you can't supply test_dataloaders
        if dataloaders is not None and datamodule:
            raise MisconfigurationException("You cannot pass both `trainer.test(dataloaders=..., datamodule=...)`")

        model_provided = model is not None
        model = model or self.lightning_module
        if model is None:
            raise MisconfigurationException(
                "`model` must be provided to `trainer.test()` when it hasn't been passed in a previous run"
            )

        # links data to the trainer
        self.data_connector.attach_data(model, test_dataloaders=dataloaders, datamodule=datamodule)

        self.tested_ckpt_path = self.__set_ckpt_path(
            ckpt_path, model_provided=model_provided, model_connected=self.lightning_module is not None
        )

        # run test
        results = self._run(model)

        assert self.state.stopped
        self.testing = False

        return results

    def predict(
        self,
        model: Optional["pl.LightningModule"] = None,
        dataloaders: Optional[Union[EVAL_DATALOADERS, LightningDataModule]] = None,
        datamodule: Optional[LightningDataModule] = None,
        return_predictions: Optional[bool] = None,
        ckpt_path: Optional[str] = None,
    ) -> Optional[_PREDICT_OUTPUT]:
        r"""
        Run inference on your data.
        This will call the model forward function to compute predictions. Useful to perform distributed
        and batched predictions. Logging is disabled in the predict hooks.

        Args:
            model: The model to predict with.

            dataloaders: A :class:`torch.utils.data.DataLoader` or a sequence of them,
                or a :class:`~pytorch_lightning.core.datamodule.LightningDataModule` specifying prediction samples.

            datamodule: The datamodule with a predict_dataloader method that returns one or more dataloaders.

            return_predictions: Whether to return predictions.
                ``True`` by default except when an accelerator that spawns processes is used (not supported).

            ckpt_path: Either ``best`` or path to the checkpoint you wish to predict.
                If ``None`` and the model instance was passed, use the current weights.
                Otherwise, the best model from the previous ``trainer.fit`` call will be loaded.

        Returns:
            Returns a list of dictionaries, one for each provided dataloader containing their respective predictions.
        """

        # --------------------
        # SETUP HOOK
        # --------------------
        Trainer._log_api_event("predict")

        self.state.fn = TrainerFn.PREDICTING
        self.state.status = TrainerStatus.RUNNING
        self.predicting = True

        self.predict_loop.return_predictions = return_predictions

        # if a datamodule comes in as the second arg, then fix it for the user
        if isinstance(dataloaders, LightningDataModule):
            datamodule = dataloaders
            dataloaders = None
        if dataloaders is not None and datamodule:
            raise MisconfigurationException("You cannot pass both `trainer.predict(dataloaders=..., datamodule=...)`")

        model_provided = model is not None
        model = model or self.lightning_module
        if model is None:
            raise MisconfigurationException(
                "`model` must be provided to `trainer.predict()` when it hasn't been passed in a previous run"
            )

        # links data to the trainer
        self.data_connector.attach_data(model, predict_dataloaders=dataloaders, datamodule=datamodule)

        self.predicted_ckpt_path = self.__set_ckpt_path(
            ckpt_path, model_provided=model_provided, model_connected=self.lightning_module is not None
        )

        results = self._run(model)

        assert self.state.stopped
        self.predicting = False

        return results

    def tune(
        self,
        model: "pl.LightningModule",
        train_dataloaders: Optional[Union[TRAIN_DATALOADERS, LightningDataModule]] = None,
        val_dataloaders: Optional[EVAL_DATALOADERS] = None,
        datamodule: Optional[LightningDataModule] = None,
        scale_batch_size_kwargs: Optional[Dict[str, Any]] = None,
        lr_find_kwargs: Optional[Dict[str, Any]] = None,
        train_dataloader=None,  # TODO: remove with 1.6
    ) -> Dict[str, Optional[Union[int, _LRFinder]]]:
        r"""
        Runs routines to tune hyperparameters before training.

        Args:
            model: Model to tune.

            train_dataloaders: A collection of :class:`torch.utils.data.DataLoader` or a
                :class:`~pytorch_lightning.core.datamodule.LightningDataModule` specifying training samples.
                In the case of multiple dataloaders, please see this :ref:`page <multiple-training-dataloaders>`.

            val_dataloaders: A :class:`torch.utils.data.DataLoader` or a sequence of them specifying validation samples.

            datamodule: An instance of :class:`~pytorch_lightning.core.datamodule.LightningDataModule`.

            scale_batch_size_kwargs: Arguments for :func:`~pytorch_lightning.tuner.batch_size_scaling.scale_batch_size`

            lr_find_kwargs: Arguments for :func:`~pytorch_lightning.tuner.lr_finder.lr_find`
        """
        Trainer._log_api_event("tune")

        self.state.fn = TrainerFn.TUNING
        self.state.status = TrainerStatus.RUNNING
        self.tuning = True

        if train_dataloader is not None:
            rank_zero_deprecation(
                "`trainer.tune(train_dataloader)` is deprecated in v1.4 and will be removed in v1.6."
                " Use `trainer.tune(train_dataloaders)` instead. HINT: added 's'"
            )
            train_dataloaders = train_dataloader
        # if a datamodule comes in as the second arg, then fix it for the user
        if isinstance(train_dataloaders, LightningDataModule):
            datamodule = train_dataloaders
            train_dataloaders = None
        # If you supply a datamodule you can't supply train_dataloader or val_dataloaders
        if (train_dataloaders is not None or val_dataloaders is not None) and datamodule is not None:
            raise MisconfigurationException(
                "You cannot pass `train_dataloader` or `val_dataloaders` to `trainer.tune(datamodule=...)`"
            )

        # links data to the trainer
        self.data_connector.attach_data(
            model, train_dataloaders=train_dataloaders, val_dataloaders=val_dataloaders, datamodule=datamodule
        )

        result = self.tuner._tune(model, scale_batch_size_kwargs=scale_batch_size_kwargs, lr_find_kwargs=lr_find_kwargs)

        assert self.state.stopped
        self.tuning = False

        return result

    def _restore_modules_and_callbacks(self) -> None:
        # restore modules after setup
        if self.state.fn == TrainerFn.FITTING:
            self.checkpoint_connector.resume_start()
        self.checkpoint_connector.restore_datamodule()
        self.checkpoint_connector.restore_model()
        # restore callback states
        self.checkpoint_connector.restore_callbacks()

    def _load_checkpoint_weights(self):
        # only one process running at this point for TPUs, as spawn isn't triggered yet
        # todo: move this logic internally within the barrier.
        if not self._device_type == DeviceType.TPU:
            self.accelerator.barrier()
        rank_zero_info(f"Loading model weights from checkpoint at {self._ckpt_path}")
        self.checkpoint_connector.restore_model_weights(self._ckpt_path)

    def _run(self, model: "pl.LightningModule") -> Optional[Union[_EVALUATE_OUTPUT, _PREDICT_OUTPUT]]:
        # clean hparams
        if hasattr(model, "hparams"):
            parsing.clean_namespace(model.hparams)

        self.config_validator.verify_loop_configurations(model)

        # attach model log function to callback
        self.callback_connector.attach_model_logging_functions(model)

        # attach model to the training type plugin
        self.accelerator.connect(model)

        # hook
        self.data_connector.prepare_data()
        self.callback_connector._attach_model_callbacks()

        if self._ckpt_path and not self.accelerator.restore_checkpoint_after_pre_dispatch:
            self._load_checkpoint_weights()

        # ----------------------------
        # SET UP TRAINING
        # ----------------------------
        self.call_hook("on_before_accelerator_backend_setup")
        self.accelerator.setup_environment()
        self._call_setup_hook()  # allow user to setup lightning_module in accelerator environment

        # check if we should delay restoring checkpoint till later
        if not self.accelerator.restore_checkpoint_after_pre_dispatch:
            self._restore_modules_and_callbacks()

        self._call_configure_sharded_model()  # allow user to setup in model sharded environment
        self.accelerator.setup(self)

        # ----------------------------
        # INSPECT THE CORE LOOPS
        # ----------------------------
        fr"""
             Lightning internal flow looks like this:
        {Trainer.fit} or {Trainer.test} or {Trainer.predict}  ||
                                |                             ||
                        create accelerator                    ||
                                |                             ||
                         {self._dispatch}                     ||
                                |                             ||  LIGHTNING
                  {self.accelerator.start_training}           ||
                or {self.accelerator.start_evaluating}        ||
                or {self.accelerator.start_predicting}        ||  FLOW
                                |                             ||
                         {self.run_stage}                     ||
                                |                             ||  DIRECTION
                        {self._run_train}                     ||
                     or {self._run_evaluate}                  ||
                     or {self._run_predict}                   ||
                                |                             ||
                             results                          \/
        This is used to guide readers to the core loops: train, test, predict.
        {self._run_predict} is the simplest to understand, use `Go to Definition` to read it :)
        Search for `start_training` or `start_evaluating` or `start_predicting` in
        `pytorch_lightning/plugins/training_type_plugin` to find accelerator dispatch functions.
        """

        # ----------------------------
        # TRAIN
        # ----------------------------
        # hook
        if self.state.fn == TrainerFn.FITTING:
            self.call_hook("on_fit_start")

        # plugin will setup fitting (e.g. ddp will launch child processes)
        self._pre_dispatch()

        if self.accelerator.restore_checkpoint_after_pre_dispatch:
            if self._ckpt_path:
                self._load_checkpoint_weights()
            self._restore_modules_and_callbacks()

        # restore optimizers, etc.
        self.checkpoint_connector.restore_training_state()

        # dispatch `start_training` or `start_evaluating` or `start_predicting`
        self._dispatch()

        # plugin will finalized fitting (e.g. ddp_spawn will load trained model)
        self._post_dispatch()

        # ----------------------------
        # POST-Training CLEAN UP
        # ----------------------------
        # hook
        if self.state.fn == TrainerFn.FITTING:
            self.call_hook("on_fit_end")

        # teardown if necessary (similar calls for spawn plugins are excluded as they have
        # been included at the end of `new_process` functions)
        if not isinstance(self.training_type_plugin, DDPSpawnPlugin):
            self._call_teardown_hook()

        if self.state.status != TrainerStatus.INTERRUPTED:
            self.state.status = TrainerStatus.FINISHED
        self.state.stage = None

        return self.accelerator.results

    def _pre_dispatch(self):
        self.accelerator.pre_dispatch(self)
        self._log_hyperparams()

    def _log_hyperparams(self):
        # log hyper-parameters
        hparams_initial = None

        if self.logger is not None:
            # save exp to get started (this is where the first experiment logs are written)
            datamodule_log_hyperparams = self.datamodule._log_hyperparams if self.datamodule is not None else False

            if self.lightning_module._log_hyperparams and datamodule_log_hyperparams:
                datamodule_hparams = self.datamodule.hparams_initial
                lightning_hparams = self.lightning_module.hparams_initial

                colliding_keys = lightning_hparams.keys() & datamodule_hparams.keys()
                if colliding_keys:
                    raise MisconfigurationException(
                        f"Error while merging hparams: the keys {colliding_keys} are present "
                        "in both the LightningModule's and LightningDataModule's hparams."
                    )
                hparams_initial = {**lightning_hparams, **datamodule_hparams}
            elif self.lightning_module._log_hyperparams:
                hparams_initial = self.lightning_module.hparams_initial
            elif datamodule_log_hyperparams:
                hparams_initial = self.datamodule.hparams_initial

            if hparams_initial is not None:
                self.logger.log_hyperparams(hparams_initial)
            self.logger.log_graph(self.lightning_module)
            self.logger.save()

    def _post_dispatch(self):
        self.accelerator.post_dispatch(self)
        # these `teardown` calls are here instead of in `_call_teardown_hook` since they are internal teardowns
        # which need to happen before.
        self.accelerator.teardown()
        self._active_loop.teardown()
        self.logger_connector.teardown()

    def _dispatch(self):
        if self.evaluating:
            self.accelerator.start_evaluating(self)
        elif self.predicting:
            self.accelerator.start_predicting(self)
        else:
            self.accelerator.start_training(self)

    def run_stage(self):
        self.accelerator.dispatch(self)
        self.__setup_profiler()

        if self.evaluating:
            return self._run_evaluate()
        if self.predicting:
            return self._run_predict()
        return self._run_train()

    def _pre_training_routine(self):
        # wait for all to join if on distributed
        self.accelerator.barrier("setup_training")

        # register auto-resubmit when on SLURM
        self.slurm_connector.register_slurm_signal_handlers()

        self.checkpoint_connector.resume_end()

        # --------------------------
        # Pre-train
        # --------------------------
        self.call_hook("on_pretrain_routine_start")

        # print model summary
        if self.is_global_zero and self.weights_summary is not None and not self.testing:
            max_depth = ModelSummary.MODES[self.weights_summary]
            summarize(self.lightning_module, max_depth=max_depth)

        self.call_hook("on_pretrain_routine_end")

    def _run_train(self) -> None:
        self._pre_training_routine()

        if not self.is_global_zero and self.progress_bar_callback is not None:
            self.progress_bar_callback.disable()

        self._run_sanity_check(self.lightning_module)

        # enable train mode
        self.model.train()
        torch.set_grad_enabled(True)

        # reload data when needed
        model = self.lightning_module

        self.reset_train_val_dataloaders(model)

        try:
            # reset trainer on this loop and all child loops in case user connected a custom loop
            self.fit_loop.trainer = self
            self.fit_loop.run()
        except KeyboardInterrupt:
            rank_zero_warn("Detected KeyboardInterrupt, attempting graceful shutdown...")
            # user could press Ctrl+c many times... only shutdown once
            if not self.interrupted:
                self.state.status = TrainerStatus.INTERRUPTED
                self.on_keyboard_interrupt()
                # same treatment as below
                self.accelerator.on_train_end()
        except BaseException:
            self.state.status = TrainerStatus.INTERRUPTED
            if distributed_available() and self.world_size > 1:
                # try syncing remaing processes, kill otherwise
                self.training_type_plugin.reconciliate_processes(traceback.format_exc())
            # give accelerators a chance to finish
            self.accelerator.on_train_end()
            self._on_exception()
            # reset bookkeeping
            self.state.stage = None
            raise

    def _run_evaluate(self) -> _EVALUATE_OUTPUT:
        if not self.is_global_zero and self.progress_bar_callback is not None:
            self.progress_bar_callback.disable()

        assert self.evaluating

        # reload dataloaders
        self._evaluation_loop.reload_evaluation_dataloaders()

        # reset trainer on this loop and all child loops in case user connected a custom loop
        self._evaluation_loop.trainer = self

        with self.profiler.profile(f"run_{self.state.stage}_evaluation"), torch.no_grad():
            eval_loop_results = self._evaluation_loop.run()

        # remove the tensors from the eval results
        for result in eval_loop_results:
            if isinstance(result, dict):
                for k, v in result.items():
                    if isinstance(v, torch.Tensor):
                        result[k] = v.cpu().item()

        return eval_loop_results

    def _run_predict(self) -> Optional[_PREDICT_OUTPUT]:
        self.reset_predict_dataloader(self.lightning_module)
        # reset trainer on this loop and all child loops in case user connected a custom loop
        self.predict_loop.trainer = self
        with torch.no_grad():
            return self.predict_loop.run()

    def _run_sanity_check(self, ref_model):
        using_val_step = ref_model.val_dataloader is not None and is_overridden("validation_step", ref_model)
        should_sanity_check = using_val_step and self.num_sanity_val_steps > 0 and self.limit_val_batches > 0

        # run tiny validation (if validation defined)
        # to make sure program won't crash during val
        if should_sanity_check:
            stage = self.state.stage
            self.sanity_checking = True

            self.call_hook("on_sanity_check_start")

            # reload dataloaders
            self._evaluation_loop.reload_evaluation_dataloaders()

            # run eval step
            with torch.no_grad():
                self._evaluation_loop.run()

            self.call_hook("on_sanity_check_end")

            # reset validation metrics
            self.logger_connector.reset()

            # reset the seed to what it was before sanity check
            # prevents sanity check to affect random sampling in training
            reset_seed()

            # restore the previous stage when the sanity check if finished
            self.state.stage = stage

    def __set_ckpt_path(self, ckpt_path: Optional[str], model_provided: bool, model_connected: bool) -> Optional[str]:
        if model_provided and ckpt_path is None:
            # use passed model to function without loading weights
            return

        fn = self.state.fn.value

        if model_connected and ckpt_path is None:
            rank_zero_warn(
                f"`.{fn}(ckpt_path=None)` was called without a model. "
                "The best model of the previous `fit` call will be used. "
                f"You can pass `{fn}(ckpt_path='best')` to avoid this warning "
                "or `ckpt_path=trainer.model_checkpoint.last_model_path` to use the last model."
            )
            ckpt_path = "best"

        if ckpt_path == "best":
            # if user requests the best checkpoint but we don't have it, error
            if not self.checkpoint_callback.best_model_path:
                if self.fast_dev_run:
                    raise MisconfigurationException(
                        f"You cannot execute `.{fn}()` with `fast_dev_run=True` unless you do"
                        f" `.{fn}(ckpt_path=PATH)` as no checkpoint path was generated during fitting."
                    )
                raise MisconfigurationException(
                    f'`.{fn}(ckpt_path="best")` is set but `ModelCheckpoint` is not configured to save the best model.'
                )
            # load best weights
            ckpt_path = self.checkpoint_callback.best_model_path

        if not ckpt_path:
            raise MisconfigurationException(
                f'`.{fn}()` found no path for the best weights: "{ckpt_path}". Please'
                f" specify a path for a checkpoint `.{fn}(ckpt_path=PATH)`"
            )
        return ckpt_path

    def _call_setup_hook(self) -> None:
        fn = self.state.fn._setup_fn

        self.accelerator.barrier("pre_setup")

        if self.datamodule is not None:
            self.datamodule.setup(stage=fn)
        self.call_hook("setup", stage=fn)

        self.accelerator.barrier("post_setup")

    def _call_configure_sharded_model(self) -> None:
        # Call configure sharded model hook if accelerator requests. In some cases
        # we will not call the hook; the hook has initialized the sharded model for example.

        # used on the model if the user re-create a trainer with resume_from_checkpoint
        model = self.lightning_module
        model_call_configure_sharded_model_hook = getattr(model, "call_configure_sharded_model_hook", False)
        if self.accelerator.call_configure_sharded_model_hook and not model_call_configure_sharded_model_hook:
            with self.accelerator.model_sharded_context():
                self.call_hook("configure_sharded_model")
                self.call_hook("on_configure_sharded_model")
            model.call_configure_sharded_model_hook = True
            self.accelerator.call_configure_sharded_model_hook = False

    def _call_teardown_hook(self) -> None:
        fn = self.state.fn._setup_fn

        if self.datamodule is not None:
            self.datamodule.teardown(stage=fn)
<<<<<<< HEAD
        self.call_hook("teardown", stage=fn)
=======

        self.data_connector.detach_data(self.lightning_module)

        self.teardown(stage=fn)
        self.lightning_module.teardown(stage=fn)
>>>>>>> d0efb55b

        self.lightning_module._current_fx_name = None
        self.lightning_module._current_dataloader_idx = None
        # these could have become stale if metrics are defined in `setup`
        self.lightning_module._metric_attributes = None

        # todo: TPU 8 cores hangs in flush with TensorBoard. Might do for all loggers.
        # It might be related to xla tensors blocked when moving the cpu kill loggers.
        if self.logger is not None:
            self.logger.finalize("success")

        # summarize profile results
        self.profiler.describe()

    def call_hook(
        self, hook_name: str, *args: Any, pl_module: Optional["pl.LightningModule"] = None, **kwargs: Any
    ) -> Any:
        pl_module = self.lightning_module or pl_module
        if pl_module:
            prev_fx_name = pl_module._current_fx_name
            pl_module._current_fx_name = hook_name

        # always profile hooks
        with self.profiler.profile(hook_name):

            # first call trainer hook
            callback_fx = getattr(self, hook_name, None)
            if callable(callback_fx):
                callback_fx(*args, **kwargs)

            # next call hook in lightningModule
            output = None
            model_fx = getattr(pl_module, hook_name, None)
            if callable(model_fx):
                output = model_fx(*args, **kwargs)

            # call the accelerator hook
            if hook_name not in ("setup", "teardown") and hasattr(self.accelerator, hook_name):
                accelerator_hook = getattr(self.accelerator, hook_name)
                accelerator_output = accelerator_hook(*args, **kwargs)
                # Rely on the accelerator output if lightningModule hook returns nothing
                # Required for cases such as DataParallel where we reduce the output for the user
                # todo: move this data parallel logic into the data parallel plugin
                output = accelerator_output if output is None else output

        if pl_module:
            # restore current_fx when nested context
            pl_module._current_fx_name = prev_fx_name

        return output

    @staticmethod
    def _parse_devices(
        gpus: Optional[Union[List[int], str, int]],
        auto_select_gpus: bool,
        tpu_cores: Optional[Union[List[int], str, int]],
    ) -> Tuple[Optional[List[int]], Optional[Union[List[int], int]]]:
        if auto_select_gpus and isinstance(gpus, int):
            gpus = pick_multiple_gpus(gpus)

        # TODO (@seannaren, @kaushikb11): Include IPU parsing logic here
        gpu_ids = device_parser.parse_gpu_ids(gpus)
        tpu_cores = device_parser.parse_tpu_cores(tpu_cores)
        return gpu_ids, tpu_cores

    @staticmethod
    def _log_api_event(event: str) -> None:
        torch._C._log_api_usage_once("lightning.trainer." + event)

    def __init_profiler(self, profiler: Optional[Union[BaseProfiler, str]]) -> None:
        if isinstance(profiler, str):
            PROFILERS = {
                "simple": SimpleProfiler,
                "advanced": AdvancedProfiler,
                "pytorch": PyTorchProfiler,
                "xla": XLAProfiler,
            }
            profiler = profiler.lower()
            if profiler not in PROFILERS:
                raise MisconfigurationException(
                    "When passing string value for the `profiler` parameter of `Trainer`,"
                    f" it can only be one of {list(PROFILERS.keys())}"
                )
            profiler_class = PROFILERS[profiler]
            profiler = profiler_class()
        self.profiler: BaseProfiler = profiler or PassThroughProfiler()

    def __setup_profiler(self) -> None:
        local_rank = self.local_rank if self.world_size > 1 else None
        self.profiler._lightning_module = proxy(self.lightning_module)
        self.profiler.setup(stage=self.state.fn._setup_fn, local_rank=local_rank, log_dir=self.log_dir)

    def _log_device_info(self) -> None:
        rank_zero_info(f"GPU available: {torch.cuda.is_available()}, used: {self._device_type == DeviceType.GPU}")

        num_tpu_cores = self.tpu_cores if self.tpu_cores is not None and self._device_type == DeviceType.TPU else 0
        rank_zero_info(f"TPU available: {_TPU_AVAILABLE}, using: {num_tpu_cores} TPU cores")

        num_ipus = self.ipus if self.ipus is not None else 0
        rank_zero_info(f"IPU available: {_IPU_AVAILABLE}, using: {num_ipus} IPUs")

        if torch.cuda.is_available() and self._device_type != DeviceType.GPU:
            rank_zero_warn(
                "GPU available but not used. Set the gpus flag in your trainer `Trainer(gpus=1)` or script `--gpus=1`."
            )

        if _TPU_AVAILABLE and self._device_type != DeviceType.TPU:
            rank_zero_warn(
                "TPU available but not used. Set the `tpu_cores` flag in your trainer"
                " `Trainer(tpu_cores=8)` or script `--tpu_cores=8`."
            )

        if _IPU_AVAILABLE and self._device_type != DeviceType.IPU and not isinstance(self.accelerator, IPUAccelerator):
            rank_zero_warn(
                "IPU available but not used. Set the `ipus` flag in your trainer"
                " `Trainer(ipus=8)` or script `--ipus=8`."
            )

    def _on_exception(self):
        if not _fault_tolerant_enabled():
            return
        # save a checkpoint for fault tolerant training. we don't use `log_dir` to minimize the chances of failure.
        file_path = os.path.join(self.default_root_dir, ".pl_auto_save.ckpt")
        self.save_checkpoint(file_path)<|MERGE_RESOLUTION|>--- conflicted
+++ resolved
@@ -1200,15 +1200,10 @@
 
         if self.datamodule is not None:
             self.datamodule.teardown(stage=fn)
-<<<<<<< HEAD
+
+        self.data_connector.detach_data(self.lightning_module)
+
         self.call_hook("teardown", stage=fn)
-=======
-
-        self.data_connector.detach_data(self.lightning_module)
-
-        self.teardown(stage=fn)
-        self.lightning_module.teardown(stage=fn)
->>>>>>> d0efb55b
 
         self.lightning_module._current_fx_name = None
         self.lightning_module._current_dataloader_idx = None
