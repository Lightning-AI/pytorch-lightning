--- conflicted
+++ resolved
@@ -78,65 +78,6 @@
     DEPRECATED_IN_0_9 = ('use_amp', 'show_progress_bar', 'training_tqdm_dict', 'num_tpu_cores')
 
     def __init__(
-<<<<<<< HEAD
-            self,
-            logger: Union[LightningLoggerBase, Iterable[LightningLoggerBase], bool] = True,
-            checkpoint_callback: Union[ModelCheckpoint, bool] = True,
-            early_stop_callback: Optional[Union[EarlyStopping, bool]] = False,
-            callbacks: Optional[List[Callback]] = None,
-            default_root_dir: Optional[str] = None,
-            gradient_clip_val: float = 0,
-            process_position: int = 0,
-            num_nodes: int = 1,
-            num_processes: int = 1,
-            gpus: Optional[Union[List[int], str, int]] = None,
-            auto_select_gpus: bool = False,
-            tpu_cores: Optional[Union[List[int], int]] = None,
-            log_gpu_memory: Optional[str] = None,
-            progress_bar_refresh_rate: int = 1,
-            overfit_pct: float = 0.0,
-            track_grad_norm: Union[int, float, str] = -1,
-            check_val_every_n_epoch: int = 1,
-            fast_dev_run: bool = False,
-            accumulate_grad_batches: Union[int, Dict[int, int], List[list]] = 1,
-            max_epochs: int = 1000,
-            min_epochs: int = 1,
-            max_steps: Optional[int] = None,
-            min_steps: Optional[int] = None,
-            train_percent_check: float = 1.0,
-            val_percent_check: float = 1.0,
-            test_percent_check: float = 1.0,
-            val_check_interval: float = 1.0,
-            log_save_interval: int = 100,
-            row_log_interval: int = 10,
-            add_row_log_interval=None,  # backward compatible, todo: remove in v0.8.0
-            distributed_backend: Optional[str] = None,
-            precision: int = 32,
-            print_nan_grads: bool = False,  # backward compatible, todo: remove in v0.9.0
-            weights_summary: Optional[str] = ModelSummary.MODE_DEFAULT,
-            weights_save_path: Optional[str] = None,
-            num_sanity_val_steps: int = 2,
-            truncated_bptt_steps: Optional[int] = None,
-            resume_from_checkpoint: Optional[str] = None,
-            profiler: Optional[Union[BaseProfiler, bool]] = None,
-            benchmark: bool = False,
-            deterministic: bool = False,
-            reload_dataloaders_every_epoch: bool = False,
-            auto_lr_find: Union[bool, str] = False,
-            replace_sampler_ddp: bool = True,
-            terminate_on_nan: bool = False,
-            auto_scale_batch_size: Union[str, bool] = False,
-            num_tpu_cores: Optional[int] = None,  # backward compatible, todo: remove in v0.9.0
-            amp_level: str = 'O1',  # backward compatible, todo: remove in v0.8.0
-            default_save_path=None,  # backward compatible, todo: remove in v0.8.0
-            gradient_clip=None,  # backward compatible, todo: remove in v0.8.0
-            nb_gpu_nodes=None,  # backward compatible, todo: remove in v0.8.0
-            max_nb_epochs=None,  # backward compatible, todo: remove in v0.8.0
-            min_nb_epochs=None,  # backward compatible, todo: remove in v0.8.0
-            use_amp=None,  # backward compatible, todo: remove in v0.9.0
-            show_progress_bar=None,  # backward compatible, todo: remove in v0.9.0
-            nb_sanity_val_steps=None,  # backward compatible, todo: remove in v0.8.0
-=======
         self,
         logger: Union[LightningLoggerBase, Iterable[LightningLoggerBase], bool] = True,
         checkpoint_callback: Union[ModelCheckpoint, bool] = True,
@@ -170,7 +111,7 @@
         distributed_backend: Optional[str] = None,
         precision: int = 32,
         print_nan_grads: bool = False,  # backward compatible, todo: remove in v0.9.0
-        weights_summary: Optional[str] = 'top',
+        weights_summary: Optional[str] = ModelSummary.MODE_DEFAULT,
         weights_save_path: Optional[str] = None,
         num_sanity_val_steps: int = 2,
         truncated_bptt_steps: Optional[int] = None,
@@ -187,7 +128,6 @@
         num_tpu_cores: Optional[int] = None,  # backward compatible, todo: remove in v0.9.0
         use_amp=None,  # backward compatible, todo: remove in v0.9.0
         show_progress_bar=None,  # backward compatible, todo: remove in v0.9.0
->>>>>>> 2674976f
     ):
         r"""
 
