import os
import sys
import warnings
import logging as log
from typing import Union, Optional, List, Dict, Tuple, Iterable

import torch
import torch.distributed as dist
import torch.multiprocessing as mp
from torch.utils.data import DataLoader
from tqdm.auto import tqdm
from torch.optim.optimizer import Optimizer

from pytorch_lightning.callbacks import ModelCheckpoint, EarlyStopping
from pytorch_lightning.loggers import LightningLoggerBase
from pytorch_lightning.profiler.profiler import BaseProfiler
from pytorch_lightning.trainer.auto_mix_precision import TrainerAMPMixin
from pytorch_lightning.trainer.callback_config import TrainerCallbackConfigMixin
from pytorch_lightning.trainer.data_loading import TrainerDataLoadingMixin
from pytorch_lightning.trainer.distrib_data_parallel import TrainerDDPMixin
from pytorch_lightning.trainer.distrib_parts import (
    TrainerDPMixin,
    parse_gpu_ids,
    determine_root_gpu_device
)
from pytorch_lightning.core.lightning import LightningModule
from pytorch_lightning.trainer.evaluation_loop import TrainerEvaluationLoopMixin
from pytorch_lightning.trainer.logging import TrainerLoggingMixin
from pytorch_lightning.trainer.model_hooks import TrainerModelHooksMixin
from pytorch_lightning.trainer.training_io import TrainerIOMixin
from pytorch_lightning.trainer.training_loop import TrainerTrainLoopMixin
from pytorch_lightning.trainer.training_tricks import TrainerTrainingTricksMixin
from pytorch_lightning.trainer.callback_hook import TrainerCallbackHookMixin
from pytorch_lightning.utilities.debugging import MisconfigurationException
from pytorch_lightning.profiler import Profiler, PassThroughProfiler
from pytorch_lightning.callbacks import Callback


try:
    from apex import amp
except ImportError:
    APEX_AVAILABLE = False
else:
    APEX_AVAILABLE = True

try:
    import torch_xla
    import torch_xla.core.xla_model as xm
    import torch_xla.distributed.xla_multiprocessing as xmp
except ImportError:
    XLA_AVAILABLE = False
else:
    XLA_AVAILABLE = True


class Trainer(TrainerIOMixin,
              TrainerDPMixin,
              TrainerDDPMixin,
              TrainerLoggingMixin,
              TrainerModelHooksMixin,
              TrainerTrainingTricksMixin,
              TrainerDataLoadingMixin,
              TrainerAMPMixin,
              TrainerEvaluationLoopMixin,
              TrainerTrainLoopMixin,
              TrainerCallbackConfigMixin,
              TrainerCallbackHookMixin
              ):

    def __init__(
            self,
            logger: Union[LightningLoggerBase, Iterable[LightningLoggerBase], bool] = True,
            checkpoint_callback: Union[ModelCheckpoint, bool] = True,
            early_stop_callback: Optional[Union[EarlyStopping, bool]] = None,
            callbacks: List[Callback] = [],
            default_save_path: Optional[str] = None,
            gradient_clip_val: float = 0,
            gradient_clip=None,  # backward compatible, todo: remove in v0.8.0
            process_position: int = 0,
            nb_gpu_nodes=None,  # backward compatible, todo: remove in v0.8.0
            num_nodes: int = 1,
            gpus: Optional[Union[List[int], str, int]] = None,
            num_tpu_cores: Optional[int] = None,
            log_gpu_memory: Optional[str] = None,
            show_progress_bar: bool = True,
            progress_bar_refresh_rate: int = 50,
            overfit_pct: float = 0.0,
            track_grad_norm: int = -1,
            check_val_every_n_epoch: int = 1,
            fast_dev_run: bool = False,
            accumulate_grad_batches: Union[int, Dict[int, int], List[list]] = 1,
            max_nb_epochs=None,  # backward compatible, todo: remove in v0.8.0
            min_nb_epochs=None,  # backward compatible, todo: remove in v0.8.0
            max_epochs: int = 1000,
            min_epochs: int = 1,
            max_steps: Optional[int] = None,
            min_steps: Optional[int] = None,
            train_percent_check: float = 1.0,
            val_percent_check: float = 1.0,
            test_percent_check: float = 1.0,
            val_check_interval: float = 1.0,
            log_save_interval: int = 100,
            row_log_interval: int = 10,
            add_row_log_interval=None,  # backward compatible, todo: remove in v0.8.0
            distributed_backend: Optional[str] = None,
            use_amp=False,  # backward compatible, todo: remove in v0.8.0
            precision: int = 32,
            print_nan_grads: bool = False,
            weights_summary: str = 'full',
            weights_save_path: Optional[str] = None,
            amp_level: str = 'O1',
            nb_sanity_val_steps=None,  # backward compatible, todo: remove in v0.8.0
            num_sanity_val_steps: int = 5,
            truncated_bptt_steps: Optional[int] = None,
            resume_from_checkpoint: Optional[str] = None,
            profiler: Optional[BaseProfiler] = None,
            benchmark: bool = False,
            reload_dataloaders_every_epoch: bool = False,
    ):
        r"""

        Customize every aspect of training via flags

        Args:
            logger: Logger (or iterable collection of loggers) for experiment tracking.
                Example::

                    from pytorch_lightning.loggers import TensorBoardLogger

                    # default logger used by trainer
                    logger = TensorBoardLogger(
                        save_dir=os.getcwd(),
                        version=self.slurm_job_id,
                        name='lightning_logs'
                    )

                    Trainer(logger=logger)

            checkpoint_callback: Callback for checkpointing.
                Example::

                    from pytorch_lightning.callbacks import ModelCheckpoint

                    # default used by the Trainer
                    checkpoint_callback = ModelCheckpoint(
                        filepath=os.getcwd(),
                        save_best_only=True,
                        verbose=True,
                        monitor='val_loss',
                        mode='min',
                        prefix=''
                    )

                    trainer = Trainer(checkpoint_callback=checkpoint_callback)

            early_stop_callback (:class:`pytorch_lightning.callbacks.EarlyStopping`):
                Callback for early stopping.
                If set to ``True``, then the default callback monitoring ``'val_loss'`` is created.
                Will raise an error if ``'val_loss'`` is not found.
                If set to ``False``, then early stopping will be disabled.
                If set to ``None``, then the default callback monitoring ``'val_loss'`` is created.
                If ``'val_loss'`` is not found will work as if early stopping is disabled.
                Default: ``None``.
                Example::

                    from pytorch_lightning.callbacks import EarlyStopping

                    # default used by the Trainer
                    early_stop_callback = EarlyStopping(
                        monitor='val_loss',
                        patience=3,
                        strict=False,
                        verbose=False,
                        mode='min'
                    )

                    trainer = Trainer(early_stop_callback=early_stop_callback)

            callbacks: Add a list of callbacks.
                Example::
                    from pytorch_lightning.callbacks import Callback
                    class PrintCallback(Callback):
                        def on_train_start(self):
                            print("Training is started!")
                        def on_train_end(self):
                            print(f"Training is done. The logs are: {self.trainer.logs}")
                    # a list of callbacks
                    callbacks = [PrintCallback()]
                    trainer = Trainer(callbacks=callbacks)

            default_save_path: Default path for logs and weights when no logger/ckpt_callback passed
                Example::

                    # default used by the Trainer
                    trainer = Trainer(default_save_path=os.getcwd())

            gradient_clip_val: 0 means don't clip.
                Example::

                    # default used by the Trainer
                    trainer = Trainer(gradient_clip_val=0.0)

            gradient_clip:
                .. warning: .. deprecated:: 0.5.0
                    Use `gradient_clip_val` instead. Will remove 0.8.0.

            process_position: orders the tqdm bar when running multiple models on same machine.
                Example::

                    # default used by the Trainer
                    trainer = Trainer(process_position=0)

            num_nodes: number of GPU nodes for distributed training.
                Example::

                    # default used by the Trainer
                    trainer = Trainer(num_nodes=1)

                    # to train on 8 nodes
                    trainer = Trainer(num_nodes=8)

            nb_gpu_nodes:
                ..warning:: .. deprecated:: 0.5.0
                    Use `num_nodes` instead. Will remove 0.8.0.

            gpus: Which GPUs to train on.
                Example::

                    # default used by the Trainer (ie: train on CPU)
                    trainer = Trainer(gpus=None)

                    # int: train on 2 gpus
                    trainer = Trainer(gpus=2)

                    # list: train on GPUs 1, 4 (by bus ordering)
                    trainer = Trainer(gpus=[1, 4])
                    trainer = Trainer(gpus='1, 4') # equivalent

                    # -1: train on all gpus
                    trainer = Trainer(gpus=-1)
                    trainer = Trainer(gpus='-1') # equivalent

                    # combine with num_nodes to train on multiple GPUs across nodes
                    trainer = Trainer(gpus=2, num_nodes=4) # uses 8 gpus in total

            num_tpu_cores: How many TPU cores to train on (1 or 8).
                A single TPU v2 or v3 has 8 cores. A TPU pod has
                up to 2048 cores. A slice of a POD means you get as many cores
                as you request.

                You MUST use DistributedDataSampler with your dataloader for this
                to work. Your effective batch size is batch_size * total tpu cores.

                This parameter can be either 1 or 8.

                Example::

                    # your_trainer_file.py

                    # default used by the Trainer (ie: train on CPU)
                    trainer = Trainer(num_tpu_cores=None)

                    # int: train on a single core
                    trainer = Trainer(num_tpu_cores=1)

                    # int: train on all cores few cores
                    trainer = Trainer(num_tpu_cores=8)

                    # for 8+ cores must submit via xla script with
                    # a max of 8 cores specified. The XLA script
                    # will duplicate script onto each TPU in the POD
                    trainer = Trainer(num_tpu_cores=8)

                    # -1: train on all available TPUs
                    trainer = Trainer(num_tpu_cores=-1)

            To train on more than 8 cores (ie: a POD),
            submit this script using the xla_dist script.

            Example::

                $ python -m torch_xla.distributed.xla_dist
                --tpu=$TPU_POD_NAME
                --conda-env=torch-xla-nightly
                --env=XLA_USE_BF16=1
                -- python your_trainer_file.py

            log_gpu_memory: None, 'min_max', 'all'. Might slow performance
                because it uses the output of nvidia-smi.
                Example::

                    # default used by the Trainer
                    trainer = Trainer(log_gpu_memory=None)

                    # log all the GPUs (on master node only)
                    trainer = Trainer(log_gpu_memory='all')

                    # log only the min and max memory on the master node
                    trainer = Trainer(log_gpu_memory='min_max')

            show_progress_bar: If true shows tqdm progress bar
                Example::

                    # default used by the Trainer
                    trainer = Trainer(show_progress_bar=True)

            progress_bar_refresh_rate: How often to refresh progress bar (in steps)

            overfit_pct: uses this much data of all datasets.
                Example::

                    # default used by the Trainer
                    trainer = Trainer(overfit_pct=0.0)

                    # use only 1% of the train, test, val datasets
                    trainer = Trainer(overfit_pct=0.01)

            track_grad_norm: -1 no tracking. Otherwise tracks that norm
                Example::

                    # default used by the Trainer
                    trainer = Trainer(track_grad_norm=-1)

                    # track the 2-norm
                    trainer = Trainer(track_grad_norm=2)

            check_val_every_n_epoch: Check val every n train epochs.
                Example::

                    # default used by the Trainer
                    trainer = Trainer(check_val_every_n_epoch=1)

                    # run val loop every 10 training epochs
                    trainer = Trainer(check_val_every_n_epoch=10)

            fast_dev_run: runs 1 batch of train, test  and val to find any bugs (ie: a sort of unit test).
                Example::

                    # default used by the Trainer
                    trainer = Trainer(fast_dev_run=False)

                    # runs 1 train, val, test  batch and program ends
                    trainer = Trainer(fast_dev_run=True)

            accumulate_grad_batches: Accumulates grads every k batches or as set up in the dict.
                Example::

                    # default used by the Trainer (no accumulation)
                    trainer = Trainer(accumulate_grad_batches=1)

                    # accumulate every 4 batches (effective batch size is batch*4)
                    trainer = Trainer(accumulate_grad_batches=4)

                    # no accumulation for epochs 1-4. accumulate 3 for epochs 5-10. accumulate 20 after that
                    trainer = Trainer(accumulate_grad_batches={5: 3, 10: 20})

            max_epochs: Stop training once this number of epochs is reached.
                Example::

                    # default used by the Trainer
                    trainer = Trainer(max_epochs=1000)

            max_nb_epochs:
                .. warning:: .. deprecated:: 0.5.0
                    Use `max_epochs` instead. Will remove 0.8.0.

            min_epochs: Force training for at least these many epochs
                Example::

                    # default used by the Trainer
                    trainer = Trainer(min_epochs=1)

            min_nb_epochs:
                .. warning:: .. deprecated:: 0.5.0
                    Use `min_nb_epochs` instead. Will remove 0.8.0.

            max_steps: Stop training after this number of steps. Disabled by default (None).
                Training will stop if max_steps or max_epochs have reached (earliest).
                Example::

                    # Stop after 100 steps
                    trainer = Trainer(max_steps=100)

            min_steps: Force training for at least these number of steps. Disabled by default (None).
                Trainer will train model for at least min_steps or min_epochs (latest).
                Example::

                    # Run at least for 100 steps (disable min_epochs)
                    trainer = Trainer(min_steps=100, min_epochs=0)

            train_percent_check: How much of training dataset to check.
                Useful when debugging or testing something that happens at the end of an epoch.
                Example::

                    # default used by the Trainer
                    trainer = Trainer(train_percent_check=1.0)

                    # run through only 25% of the training set each epoch
                    trainer = Trainer(train_percent_check=0.25)

            val_percent_check: How much of validation dataset to check.
                Useful when debugging or testing something that happens at the end of an epoch.
                Example::

                    # default used by the Trainer
                    trainer = Trainer(val_percent_check=1.0)

                    # run through only 25% of the validation set each epoch
                    trainer = Trainer(val_percent_check=0.25)

            test_percent_check: How much of test dataset to check.
                Useful when debugging or testing something that happens at the end of an epoch.
                Example::

                    # default used by the Trainer
                    trainer = Trainer(test_percent_check=1.0)

                    # run through only 25% of the test set each epoch
                    trainer = Trainer(test_percent_check=0.25)

            val_check_interval: How often within one training epoch to check the validation set
                If float, % of tng epoch. If int, check every n batch
                Example::

                    # default used by the Trainer
                    trainer = Trainer(val_check_interval=1.0)

                    # check validation set 4 times during a training epoch
                    trainer = Trainer(val_check_interval=0.25)

                    # check validation set every 1000 training batches
                    # use this when using iterableDataset and your dataset has no length
                    # (ie: production cases with streaming data)
                    trainer = Trainer(val_check_interval=1000)

            log_save_interval: Writes logs to disk this often
                Example::

                    # default used by the Trainer
                    trainer = Trainer(log_save_interval=100)

            row_log_interval: How often to add logging rows (does not write to disk)
                Example::

                    # default used by the Trainer
                    trainer = Trainer(row_log_interval=10)

            add_row_log_interval:
                .. warning:: .. deprecated:: 0.5.0
                    Use `row_log_interval` instead. Will remove 0.8.0.

            distributed_backend: The distributed backend to use.
                Options: 'dp', 'ddp', 'ddp2'.
                Example::

                    # default used by the Trainer
                    trainer = Trainer(distributed_backend=None)

                    # dp = DataParallel (split a batch onto k gpus on same machine).
                    trainer = Trainer(gpus=2, distributed_backend='dp')

                    # ddp = DistributedDataParallel
                    # Each gpu trains by itself on a subset of the data.
                    # Gradients sync across all gpus and all machines.
                    trainer = Trainer(gpus=2, num_nodes=2, distributed_backend='ddp')

                    # ddp2 = DistributedDataParallel + dp
                    # behaves like dp on every node
                    # syncs gradients across nodes like ddp
                    # useful for things like increasing the number of negative samples
                    trainer = Trainer(gpus=2, num_nodes=2, distributed_backend='ddp2')

            use_amp:
                .. warning:: .. deprecated:: 0.6.1
                    Use `precision` instead. Will remove 0.8.0.

            precision: Full precision (32), half precision (16).
                Can be used on CPU, GPU or TPUs.

                If used on TPU will use torch.bfloat16 but tensor printing
                will still show torch.float32.

                Example::

                    # default used by the Trainer
                    trainer = Trainer(precision=32)

                    # 16-bit precision
                    trainer = Trainer(precision=16)

                    # one day
                    trainer = Trainer(precision=8|4|2)

            print_nan_grads: Prints gradients with nan values
                Example::

                    # default used by the Trainer
                    trainer = Trainer(print_nan_grads=False)

            weights_summary: Prints a summary of the weights when training begins.
                Options: 'full', 'top', None.
                Example::

                    # default used by the Trainer (ie: print all weights)
                    trainer = Trainer(weights_summary='full')

                    # print only the top level modules
                    trainer = Trainer(weights_summary='top')

                    # don't print a summary
                    trainer = Trainer(weights_summary=None)

            weights_save_path: Where to save weights if specified.
                Example::

                    # default used by the Trainer
                    trainer = Trainer(weights_save_path=os.getcwd())

                    # save to your custom path
                    trainer = Trainer(weights_save_path='my/path')

                    # if checkpoint callback used, then overrides the weights path
                    # **NOTE: this saves weights to some/path NOT my/path
                    checkpoint_callback = ModelCheckpoint(filepath='some/path')
                    trainer = Trainer(
                        checkpoint_callback=checkpoint_callback,
                        weights_save_path='my/path'
                    )

            amp_level: The optimization level to use (O1, O2, etc...).
                Check nvidia docs for level (https://nvidia.github.io/apex/amp.html#opt-levels)
                Example::

                    # default used by the Trainer
                    trainer = Trainer(amp_level='O1')

            num_sanity_val_steps: Sanity check runs n batches of val before starting the training routine.
                This catches any bugs in your validation without having to wait for the first validation check.
                The Trainer uses 5 steps by default. Turn it off or modify it here.
                Example::

                    # default used by the Trainer
                    trainer = Trainer(num_sanity_val_steps=5)

                    # turn it off
                    trainer = Trainer(num_sanity_val_steps=0)

            nb_sanity_val_steps:
                .. warning:: .. deprecated:: 0.5.0
                    Use `num_sanity_val_steps` instead. Will remove 0.8.0.

            truncated_bptt_steps: Truncated back prop breaks performs backprop every k steps of
                a much longer sequence If this is enabled, your batches will automatically get truncated
                and the trainer will apply Truncated Backprop to it. Make sure your batches have a sequence
                dimension. (`Williams et al. "An efficient gradient-based algorithm for on-line training of
                recurrent network trajectories."
                <http://citeseerx.ist.psu.edu/viewdoc/download?doi=10.1.1.56.7941&rep=rep1&type=pdf>`_)
                Example::

                    # default used by the Trainer (ie: disabled)
                    trainer = Trainer(truncated_bptt_steps=None)

                    # backprop every 5 steps in a batch
                    trainer = Trainer(truncated_bptt_steps=5)


                Lightning takes care to split your batch along the time-dimension.

                .. note:: If you need to modify how the batch is split,
                    override :meth:`pytorch_lightning.core.LightningModule.tbptt_split_batch`.

                .. note:: Using this feature requires updating your LightningModule's
                    :meth:`pytorch_lightning.core.LightningModule.training_step` to include a `hiddens` arg.

            resume_from_checkpoint: To resume training from a specific checkpoint pass in the path here.k
                Example::

                    # default used by the Trainer
                    trainer = Trainer(resume_from_checkpoint=None)

                    # resume from a specific checkpoint
                    trainer = Trainer(resume_from_checkpoint='some/path/to/my_checkpoint.ckpt')
            profiler:  To profile individual steps during training and assist in
                identifying bottlenecks.
                Example::

                    from pytorch_lightning.profiler import Profiler, AdvancedProfiler

                    # default used by the Trainer
                    trainer = Trainer(profiler=None)

                    # to profile standard training events
                    trainer = Trainer(profiler=True)

                    # equivalent to profiler=True
                    profiler = Profiler()
                    trainer = Trainer(profiler=profiler)

                    # advanced profiler for function-level stats
                    profiler = AdvancedProfiler()
                    trainer = Trainer(profiler=profiler)
            reload_dataloaders_every_epoch: Set to True to reload dataloaders every epoch

            benchmark (bool): If true enables cudnn.benchmark.
                This flag is likely to increase the speed of your system if your
                input sizes don't change. However, if it does, then it will likely
                make your system slower.

                The speedup comes from allowing the cudnn auto-tuner to find the best
                algorithm for the hardware `[see discussion here]
                <https://discuss.pytorch.org/t/what-does-torch-backends-cudnn-benchmark-do/5936>`_.

        .. warning:: Following arguments become deprecated and they will be removed in v0.8.0:

            - `nb_sanity_val_steps`

        """

        # Init callbacks
        self.callbacks = callbacks
        self.on_init_start(self)

        # benchmarking
        self.benchmark = benchmark
        if benchmark:
            torch.backends.cudnn.benchmark = True

        # Transfer params
        # Backward compatibility
        if nb_gpu_nodes is not None:
            warnings.warn("`nb_gpu_nodes` has renamed to `num_nodes` since v0.5.0"
                          " and this method will be removed in v0.8.0", DeprecationWarning)
            if not num_nodes:  # in case you did not set the proper value
                num_nodes = nb_gpu_nodes
        self.num_gpu_nodes = num_nodes
        self.log_gpu_memory = log_gpu_memory

        # Backward compatibility
        if gradient_clip is not None:
            warnings.warn("`gradient_clip` has renamed to `gradient_clip_val` since v0.5.0"
                          " and this method will be removed in v0.8.0", DeprecationWarning)
            if not gradient_clip_val:  # in case you did not set the proper value
                gradient_clip_val = gradient_clip
        self.gradient_clip_val = gradient_clip_val

        self.reload_dataloaders_every_epoch = reload_dataloaders_every_epoch
        self.progress_bar_refresh_rate = progress_bar_refresh_rate
        self.check_val_every_n_epoch = check_val_every_n_epoch
        self.track_grad_norm = track_grad_norm
        self.on_gpu = True if (gpus and torch.cuda.is_available()) else False

        # tpu config
        self.on_tpu = num_tpu_cores is not None
        self.num_tpu_cores = num_tpu_cores
        assert num_tpu_cores in [1, 8, None], 'num_tpu_cores can only be 1 or 8'

        self.process_position = process_position
        self.weights_summary = weights_summary

        # Backward compatibility
        if max_nb_epochs is not None:
            warnings.warn("`max_nb_epochs` has renamed to `max_epochs` since v0.5.0"
                          " and this method will be removed in v0.8.0", DeprecationWarning)
            if not max_epochs:  # in case you did not set the proper value
                max_epochs = max_nb_epochs
        self.max_epochs = max_epochs

        # Backward compatibility
        if min_nb_epochs is not None:
            warnings.warn("`min_nb_epochs` has renamed to `min_epochs` since v0.5.0"
                          " and this method will be removed in v0.8.0", DeprecationWarning)
            if not min_epochs:  # in case you did not set the proper value
                min_epochs = min_nb_epochs
        self.min_epochs = min_epochs

        self.max_steps = max_steps
        self.min_steps = min_steps

        # Backward compatibility
        if nb_sanity_val_steps is not None:
            warnings.warn("`nb_sanity_val_steps` has renamed to `num_sanity_val_steps` since v0.5.0"
                          " and this method will be removed in v0.8.0", DeprecationWarning)
            if not num_sanity_val_steps:  # in case you did not set the proper value
                num_sanity_val_steps = nb_sanity_val_steps

        self.num_sanity_val_steps = num_sanity_val_steps
        self.print_nan_grads = print_nan_grads
        self.truncated_bptt_steps = truncated_bptt_steps
        self.resume_from_checkpoint = resume_from_checkpoint
        self.shown_warnings = set()

        self.fast_dev_run = fast_dev_run
        if self.fast_dev_run:
            self.num_sanity_val_steps = 1
            self.max_epochs = 1
            m = '''
            Running in fast_dev_run mode: will run a full train,
            val loop using a single batch
            '''
            log.info(m)

        # set default save path if user didn't provide one
        self.default_save_path = default_save_path
        if self.default_save_path is None:
            self.default_save_path = os.getcwd()

        # training bookeeping
        self.total_batch_idx = 0
        self.running_loss = []
        self.avg_loss = 0
        self.batch_idx = 0
        self.tqdm_metrics = {}
        self.callback_metrics = {}
        self.num_val_batches = 0
        self.num_training_batches = 0
        self.num_test_batches = 0
        self.train_dataloader = None
        self.test_dataloaders = None
        self.val_dataloaders = None

        # training state
        self.model = None
        self.testing = False
        self.disable_validation = False
        self.lr_schedulers = []
        self.optimizers = None
        self.global_step = 0
        self.current_epoch = 0
        self.total_batches = 0

        # configure logger
        self.configure_logger(logger)

        # configure profiler
        if profiler is True:
            profiler = Profiler()
        self.profiler = profiler or PassThroughProfiler()

        # configure early stop callback
        # creates a default one if none passed in
        self.configure_early_stopping(early_stop_callback)

        self.reduce_lr_on_plateau_scheduler = None

        # configure checkpoint callback
        self.checkpoint_callback = checkpoint_callback
        self.weights_save_path = weights_save_path

        # accumulated grads
        self.configure_accumulated_gradients(accumulate_grad_batches)

        # allow int, string and gpu list
        self.data_parallel_device_ids = parse_gpu_ids(gpus)
        self.root_gpu = determine_root_gpu_device(self.data_parallel_device_ids)

        # tpu state flags
        self.use_tpu = False
        self.tpu_local_core_rank = None
        self.tpu_global_core_rank = None

        # distributed backend choice
        self.use_ddp = False
        self.use_ddp2 = False
        self.use_dp = False
        self.single_gpu = False
        self.distributed_backend = distributed_backend
        self.set_distributed_mode(distributed_backend, num_nodes)

        # override dist backend when using tpus
        if self.on_tpu:
            self.init_tpu()
            self.current_tpu_idx = None

        # init flags for SLURM+ddp to work
        self.proc_rank = 0
        self.world_size = 1
        self.node_rank = 0
        self.configure_slurm_ddp(num_nodes)

        # nvidia setup
        self.set_nvidia_flags(self.is_slurm_managing_tasks, self.data_parallel_device_ids)

        # can't init progress bar here because starting a new process
        # means the progress_bar won't survive pickling
        self.show_progress_bar = show_progress_bar

        # logging
        self.log_save_interval = log_save_interval
        self.val_check_interval = val_check_interval

        # backward compatibility
        if add_row_log_interval is not None:
            warnings.warn("`add_row_log_interval` has renamed to `row_log_interval` since v0.5.0"
                          " and this method will be removed in v0.8.0", DeprecationWarning)
            if not row_log_interval:  # in case you did not set the proper value
                row_log_interval = add_row_log_interval
        self.row_log_interval = row_log_interval

        # how much of the data to use
        self.determine_data_use_amount(train_percent_check, val_percent_check,
                                       test_percent_check, overfit_pct)

        # 16 bit mixed precision training using apex
        self.amp_level = amp_level
        self.precision = precision
        if self.precision == 16:
            use_amp = True
        self.init_amp(use_amp)

        # Callback system
        self.on_init_end(self)

    @property
    def slurm_job_id(self) -> int:
        try:
            job_id = os.environ['SLURM_JOB_ID']
            job_id = int(job_id)
        except Exception:
            job_id = None
        return job_id

    def __parse_gpu_ids(self, gpus):
        """Parse GPUs id.

        :param list|str|int gpus: input GPU ids
        :return list(int):
        """
        # if gpus = -1 then use all available devices
        # otherwise, split the string using commas
        if gpus is not None:
            if isinstance(gpus, list):
                gpus = gpus
            elif isinstance(gpus, str):
                if gpus == '-1':
                    gpus = list(range(0, torch.cuda.device_count()))
                else:
                    gpus = [int(x.strip()) for x in gpus.split(',')]
            elif isinstance(gpus, int):
                gpus = gpus
            else:
                raise ValueError('`gpus` has to be a string, int or list of ints')

        return gpus

    def __set_root_gpu(self, gpus):
        if gpus is None:
            return None

        # set root gpu
        root_gpu = 0
        if isinstance(gpus, list):
            root_gpu = gpus[0]

        return root_gpu

    @property
    def num_gpus(self) -> int:
        gpus = self.data_parallel_device_ids
        if gpus is None:
            return 0
        return len(gpus)

    @property
    def data_parallel(self) -> bool:
        return self.use_dp or self.use_ddp or self.use_ddp2

    @property
    def training_tqdm_dict(self) -> dict:
        """Read-only for tqdm metrics.
        :return:
        """
        ref_model = self.model if not self.data_parallel else self.model.module

        return dict(**ref_model.get_tqdm_dict(), **self.tqdm_metrics)

    @property
    def tng_tqdm_dic(self):
        """Read-only for tqdm metrics.

        :return: dictionary

        .. warning:: .. deprecated:: 0.5.0
                    Use `training_tqdm_dict` instead. Will remove 0.8.0.
        """
        warnings.warn("`tng_tqdm_dic` has renamed to `training_tqdm_dict` since v0.5.0"
                      " and this method will be removed in v0.8.0", DeprecationWarning)
        return self.training_tqdm_dict

    # -----------------------------
    # MODEL TRAINING
    # -----------------------------
    def fit(
            self,
            model: LightningModule,
            train_dataloader: Optional[DataLoader] = None,
            val_dataloaders: Optional[DataLoader] = None,
            test_dataloaders: Optional[DataLoader] = None
    ):
        r"""
        Runs the full optimization routine.

        Args:
            model: Model to fit.

            train_dataloader: A Pytorch
                DataLoader with training samples. If the model has
                a predefined train_dataloader method this will be skipped.

            val_dataloaders: Either a single
                Pytorch Dataloader or a list of them, specifying validation samples.
                If the model has a predefined val_dataloaders method this will be skipped

            test_dataloaders: Either a single
                Pytorch Dataloader or a list of them, specifying validation samples.
                If the model has a predefined test_dataloaders method this will be skipped

        Example::

            # Option 1,
            # Define the train_dataloader(), test_dataloader() and val_dataloader() fxs
            # in the lightningModule
            # RECOMMENDED FOR MOST RESEARCH AND APPLICATIONS TO MAINTAIN READABILITY
            trainer = Trainer()
            model = LightningModule()
            trainer.fit(model)

            # Option 2
            # in production cases we might want to pass different datasets to the same model
            # Recommended for PRODUCTION SYSTEMS
            train, val, test = DataLoader(...), DataLoader(...), DataLoader(...)
            trainer = Trainer()
            model = LightningModule()
            trainer.fit(model, train_dataloader=train,
                        val_dataloader=val, test_dataloader=test)

            # Option 1 & 2 can be mixed, for example the training set can be
            # defined as part of the model, and validation/test can then be
            # feed to .fit()

        """
<<<<<<< HEAD
=======
        # bind logger
        model.logger = self.logger

        # Fit begin callbacks
        self.on_fit_start()
>>>>>>> ad80a7d6

        # set up the passed in dataloaders (if needed)
        self.__set_fit_dataloaders(model, train_dataloader, val_dataloaders, test_dataloaders)

        # route to appropriate start method
        # when using multi-node or DDP within a node start each module in a separate process
        if self.use_ddp2:
            task = int(os.environ['SLURM_LOCALID'])
            self.ddp_train(task, model)

        elif self.use_ddp:
            if self.is_slurm_managing_tasks:
                task = int(os.environ['SLURM_LOCALID'])
                self.ddp_train(task, model)
            else:
                mp.spawn(self.ddp_train, nprocs=self.num_gpus, args=(model,))

        # 1 gpu or dp option triggers training using DP module
        # easier to avoid NCCL issues
        elif self.use_dp:
            self.dp_train(model)

        elif self.single_gpu:
            self.single_gpu_train(model)

        elif self.use_tpu:
            log.info(f'training on {self.num_tpu_cores} TPU cores')

            #  COLAB_GPU is an env var available by default in Colab environments.
            start_method = 'fork' if os.getenv('COLAB_GPU') else 'spawn'
            xmp.spawn(self.tpu_train, args=(model,), nprocs=self.num_tpu_cores, start_method=start_method)

        # ON CPU
        else:
            # run through amp wrapper
            if self.use_amp:
                raise MisconfigurationException('amp + cpu is not supported.  Please use a GPU option')

            # CHOOSE OPTIMIZER
            # allow for lr schedulers as well
            self.optimizers, self.lr_schedulers = self.init_optimizers(model.configure_optimizers())

            self.run_pretrain_routine(model)

        # return 1 when finished
        # used for testing or when we need to know that training succeeded
        return 1

    def __set_fit_dataloaders(self, model, train_dataloader, val_dataloaders, test_dataloaders):
        # when dataloader is passed via fit, patch the train_dataloader
        # functions to overwrite with these implementations
        if train_dataloader is not None:
            if not self.is_overriden('training_step', model):
                m = 'You called .fit() with a train_dataloader but did not define training_step()'
                raise MisconfigurationException(m)

            def patch_train_dataloader():
                return train_dataloader

            model.train_dataloader = patch_train_dataloader

        if val_dataloaders is not None:
            if not self.is_overriden('validation_step', model):
                m = 'You called .fit() with a val_dataloaders but did not define validation_step()'
                raise MisconfigurationException(m)

            def patch_val_dataloader():
                return val_dataloaders

            model.val_dataloader = patch_val_dataloader

        if test_dataloaders is not None:
            if not self.is_overriden('test_step', model):
                m = 'You called .fit() with a test_dataloaders but did not define test_step()'
                raise MisconfigurationException(m)

            def patch_test_dataloader():
                return test_dataloaders

            model.test_dataloader = patch_test_dataloader

    def init_optimizers(
            self,
            optimizers: Union[Optimizer, Tuple[List, List], List[Optimizer], Tuple[Optimizer]]
    ) -> Tuple[List, List]:

        # single optimizer
        if isinstance(optimizers, Optimizer):
            return [optimizers], []

        # two lists
        if len(optimizers) == 2 and isinstance(optimizers[0], list):
            optimizers, lr_schedulers = optimizers
            lr_schedulers, self.reduce_lr_on_plateau_scheduler = self.configure_schedulers(lr_schedulers)
            return optimizers, lr_schedulers

        # single list or tuple
        if isinstance(optimizers, (list, tuple)):
            return optimizers, []

    def configure_schedulers(self, schedulers: list):
        for i, scheduler in enumerate(schedulers):
            if isinstance(scheduler, torch.optim.lr_scheduler.ReduceLROnPlateau):
                reduce_lr_on_plateau_scheduler = schedulers.pop(i)
                return schedulers, reduce_lr_on_plateau_scheduler
        return schedulers, None

    def run_pretrain_routine(self, model: LightningModule):
        """Sanity check a few things before starting actual training.

        Args:
            model: The model to run sanity test on.
        """
        ref_model = model
        if self.data_parallel:
            ref_model = model.module

        # give model convenience properties
        ref_model.trainer = self

        # set local properties on the model
        self.copy_trainer_model_properties(ref_model)

        # log hyper-parameters
        if self.logger is not None:
            # save exp to get started
            if hasattr(ref_model, "hparams"):
                self.logger.log_hyperparams(ref_model.hparams)

            self.logger.save()

        if self.use_ddp or self.use_ddp2:
            dist.barrier()

        # wait for all models to restore weights
        if self.on_tpu and XLA_AVAILABLE:
            # wait for all processes to catch up
            torch_xla.core.xla_model.rendezvous("pl.Trainer.run_pretrain_routine")

        # set up checkpoint callback
        self.configure_checkpoint_callback()

        # register auto-resubmit when on SLURM
        self.register_slurm_signal_handlers()

        # print model summary
        if self.proc_rank == 0 and self.weights_summary is not None:
            if self.weights_summary in ['full', 'top']:
                ref_model.summarize(mode=self.weights_summary)
            else:
                m = "weights_summary can be None, 'full' or 'top'"
                raise MisconfigurationException(m)

        # track model now.
        # if cluster resets state, the model will update with the saved weights
        self.model = model

        # restore training and model before hpc call
        self.restore_weights(model)

        # download the data and do whatever transforms we need
        self.call_prepare_data(ref_model)

        # when testing requested only run test and return
        if self.testing:
            # only load test dataloader for testing
            self.reset_test_dataloader(ref_model)
            self.run_evaluation(test_mode=True)
            return

        # check if we should run validation during training
        self.disable_validation = not self.is_overriden('validation_step') and not self.fast_dev_run

        # run tiny validation (if validation defined)
        # to make sure program won't crash during val
        ref_model.on_sanity_check_start()
        if not self.disable_validation and self.num_sanity_val_steps > 0:
            self.reset_val_dataloader(ref_model)
            # init progress bars for validation sanity check
            pbar = tqdm(desc='Validation sanity check',
                        total=self.num_sanity_val_steps * len(self.val_dataloaders),
                        leave=False, position=2 * self.process_position,
                        disable=not self.show_progress_bar, dynamic_ncols=True)
            self.main_progress_bar = pbar
            # dummy validation progress bar
            self.val_progress_bar = tqdm(disable=True)

            eval_results = self.evaluate(model,
                                         self.val_dataloaders,
                                         self.num_sanity_val_steps,
                                         False)
            _, _, _, callback_metrics, _ = self.process_output(eval_results)

            # close progress bars
            self.main_progress_bar.close()
            self.val_progress_bar.close()

            if self.enable_early_stop:
                self.early_stop_callback.check_metrics(callback_metrics)

        # init progress bar
        pbar = tqdm(leave=True, position=2 * self.process_position,
                    disable=not self.show_progress_bar, dynamic_ncols=True,
                    file=sys.stdout)
        self.main_progress_bar = pbar

        # clear cache before training
        if self.on_gpu:
            torch.cuda.empty_cache()

        # CORE TRAINING LOOP
        self.train()

    def test(self, model: Optional[LightningModule] = None):
        r"""

        Separates from fit to make sure you never run on your test set until you want to.

        Args:
            model (:class:`.LightningModule`): The model to test.

        Example::

            # Option 1
            # run test after fitting
            trainer = Trainer()
            model = LightningModule()

            trainer.fit()
            trainer.test()

            # Option 2
            # run test from a loaded model
            model = LightningModule.load_from_checkpoint('path/to/checkpoint.ckpt')
            trainer = Trainer()
            trainer.test(model)
        """
        self.testing = True
        if model is not None:
            self.fit(model)
        self.run_evaluation(test_mode=True)


def _set_dataloader(model, dataloader, attribute):
    r'''
    Check dataloaders passed to .fit() method if they are pytorch DataLoader
    objects and whether or not we should overright the corresponding dataloader
    in the model

    Args:
        model (LightningModule): The model to check

        dataloader: If a pytorch dataloader (or a list of pytorch dataloaders)
            is passed, it will be incorporate into the model as model.attribute.
            If attribute alreay exist it will warn the userpass. If not a
            dataloader will throw an error

        attribute (str): The attribute to save the dataloader under

    '''
    # Check if attribute comes directly from base class or
    # derived in user subclass
    if LightningModule.__qualname__ in getattr(model, attribute).__qualname__:
        # Val and test should be list of dataloaders
        dataloader = dataloader if attribute == 'train_dataloader' or \
            (attribute != 'train_dataloader' and isinstance(dataloader, list)) else [dataloader]

        # Check we are given valid dataloaders
        is_dataloader = isinstance(dataloader, torch.utils.data.DataLoader)
        is_dataloader_list = isinstance(dataloader, list)
        valid_loaders = None
        if is_dataloader_list:
            valid_loaders = all(isinstance(d, torch.utils.data.DataLoader) for d in dataloader)
        if is_dataloader or is_dataloader_list and valid_loaders:

            # Overwrite abstract methods
            def dl():
                return dataloader
            dl.__name__ = attribute
            setattr(model, attribute, dl)

        elif dataloader and dataloader != [None]:
            raise ValueError(f'`{attribute}` needs to be an instance of '
                             '`torch.utils.data.DataLoader` or a list of '
                             'DataLoaders, instead got %r`' % dataloader)

    elif dataloader:  # if default (None) is passed, do not warn the user
        warnings.warn(f'Model has predefined `{attribute}`,'
                      f' will skip `{attribute}={dataloader}` passed to fit method.')<|MERGE_RESOLUTION|>--- conflicted
+++ resolved
@@ -938,14 +938,8 @@
             # feed to .fit()
 
         """
-<<<<<<< HEAD
-=======
         # bind logger
         model.logger = self.logger
-
-        # Fit begin callbacks
-        self.on_fit_start()
->>>>>>> ad80a7d6
 
         # set up the passed in dataloaders (if needed)
         self.__set_fit_dataloaders(model, train_dataloader, val_dataloaders, test_dataloaders)
