--- conflicted
+++ resolved
@@ -507,8 +507,6 @@
         self.data_connector.prepare_data(model)
 
         # ----------------------------
-<<<<<<< HEAD
-=======
         # SET UP TRAINING
         # ----------------------------
         self.accelerator_backend = self.accelerator_connector.select_accelerator()
@@ -516,7 +514,6 @@
         self.accelerator_backend.setup(model)
 
         # ----------------------------
->>>>>>> 4857546c
         # INSPECT THESE FOR MAIN LOOPS
         # ----------------------------
         # assign training and eval functions... inspect these to see the train and eval loops :)
