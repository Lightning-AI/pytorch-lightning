import os
import sys
import warnings
import logging as log
<<<<<<< HEAD
from typing import Union, Optional, List, Dict, Tuple
from argparse import ArgumentParser
=======
from typing import Union, Optional, List, Dict, Tuple, Iterable
>>>>>>> be244560

import torch
import torch.distributed as dist
import torch.multiprocessing as mp
from torch.utils.data import DataLoader
from tqdm.auto import tqdm
from torch.optim.optimizer import Optimizer

from pytorch_lightning.callbacks import ModelCheckpoint, EarlyStopping
from pytorch_lightning.loggers import LightningLoggerBase
from pytorch_lightning.profiler.profiler import BaseProfiler
from pytorch_lightning.trainer.auto_mix_precision import TrainerAMPMixin
from pytorch_lightning.trainer.callback_config import TrainerCallbackConfigMixin
from pytorch_lightning.trainer.data_loading import TrainerDataLoadingMixin
from pytorch_lightning.trainer.distrib_data_parallel import TrainerDDPMixin
from pytorch_lightning.trainer.distrib_parts import (
    TrainerDPMixin,
    parse_gpu_ids,
    determine_root_gpu_device
)
from pytorch_lightning.core.lightning import LightningModule
from pytorch_lightning.trainer.evaluation_loop import TrainerEvaluationLoopMixin
from pytorch_lightning.trainer.logging import TrainerLoggingMixin
from pytorch_lightning.trainer.model_hooks import TrainerModelHooksMixin
from pytorch_lightning.trainer.training_io import TrainerIOMixin
from pytorch_lightning.trainer.training_loop import TrainerTrainLoopMixin
from pytorch_lightning.trainer.training_tricks import TrainerTrainingTricksMixin
from pytorch_lightning.trainer.callback_hook import TrainerCallbackHookMixin
from pytorch_lightning.utilities.debugging import MisconfigurationException
from pytorch_lightning.profiler import Profiler, PassThroughProfiler
from pytorch_lightning.callbacks import Callback


try:
    from apex import amp

    APEX_AVAILABLE = True
except ImportError:
    APEX_AVAILABLE = False

try:
    import torch_xla
    import torch_xla.core.xla_model as xm
    import torch_xla.distributed.xla_multiprocessing as xmp

    XLA_AVAILABLE = True
except ImportError:
    XLA_AVAILABLE = False


class Trainer(TrainerIOMixin,
              TrainerDPMixin,
              TrainerDDPMixin,
              TrainerLoggingMixin,
              TrainerModelHooksMixin,
              TrainerTrainingTricksMixin,
              TrainerDataLoadingMixin,
              TrainerAMPMixin,
              TrainerEvaluationLoopMixin,
              TrainerTrainLoopMixin,
              TrainerCallbackConfigMixin,
              TrainerCallbackHookMixin
              ):

    def __init__(
            self,
            logger: Union[LightningLoggerBase, Iterable[LightningLoggerBase], bool] = True,
            checkpoint_callback: Union[ModelCheckpoint, bool] = True,
            early_stop_callback: Optional[Union[EarlyStopping, bool]] = None,
            callbacks: List[Callback] = [],
            default_save_path: Optional[str] = None,
            gradient_clip_val: float = 0,
            gradient_clip=None,  # backward compatible, todo: remove in v0.8.0
            process_position: int = 0,
            nb_gpu_nodes=None,  # backward compatible, todo: remove in v0.8.0
            num_nodes: int = 1,
            gpus: Optional[Union[List[int], str, int]] = None,
            num_tpu_cores: Optional[int] = None,
            log_gpu_memory: Optional[str] = None,
            show_progress_bar: bool = True,
            progress_bar_refresh_rate: int = 50,
            overfit_pct: float = 0.0,
            track_grad_norm: int = -1,
            check_val_every_n_epoch: int = 1,
            fast_dev_run: bool = False,
            accumulate_grad_batches: Union[int, Dict[int, int], List[list]] = 1,
            max_nb_epochs=None,  # backward compatible, todo: remove in v0.8.0
            min_nb_epochs=None,  # backward compatible, todo: remove in v0.8.0
            max_epochs: int = 1000,
            min_epochs: int = 1,
            max_steps: Optional[int] = None,
            min_steps: Optional[int] = None,
            train_percent_check: float = 1.0,
            val_percent_check: float = 1.0,
            test_percent_check: float = 1.0,
            val_check_interval: Union[float] = 1.0,
            log_save_interval: int = 100,
            row_log_interval: int = 10,
            add_row_log_interval=None,  # backward compatible, todo: remove in v0.8.0
            distributed_backend: Optional[str] = None,
            use_amp=False,  # backward compatible, todo: remove in v0.8.0
            precision: int = 32,
            print_nan_grads: bool = False,
            weights_summary: str = 'full',
            weights_save_path: Optional[str] = None,
            amp_level: str = 'O1',
            nb_sanity_val_steps=None,  # backward compatible, todo: remove in v0.8.0
            num_sanity_val_steps: int = 5,
            truncated_bptt_steps: Optional[int] = None,
            resume_from_checkpoint: Optional[str] = None,
            profiler: Optional[BaseProfiler] = None,
            benchmark: bool = False,
            reload_dataloaders_every_epoch: bool = False,
    ):
        r"""

        Customize every aspect of training via flags

        Args:
            logger: Logger (or iterable collection of loggers) for experiment tracking.
                Example::

                    from pytorch_lightning.loggers import TensorBoardLogger

                    # default logger used by trainer
                    logger = TensorBoardLogger(
                        save_dir=os.getcwd(),
                        version=self.slurm_job_id,
                        name='lightning_logs'
                    )

                    Trainer(logger=logger)

            checkpoint_callback: Callback for checkpointing.
                Example::

                    from pytorch_lightning.callbacks import ModelCheckpoint

                    # default used by the Trainer
                    checkpoint_callback = ModelCheckpoint(
                        filepath=os.getcwd(),
                        save_best_only=True,
                        verbose=True,
                        monitor='val_loss',
                        mode='min',
                        prefix=''
                    )

                    trainer = Trainer(checkpoint_callback=checkpoint_callback)

            early_stop_callback: Callback for early stopping. If
                set to ``True``, then the default callback monitoring ``'val_loss'`` is created.
                Will raise an error if ``'val_loss'`` is not found.
                If set to ``False``, then early stopping will be disabled.
                If set to ``None``, then the default callback monitoring ``'val_loss'`` is created.
                If ``'val_loss'`` is not found will work as if early stopping is disabled.
                Default: ``None``.
                Example::

                    from pytorch_lightning.callbacks import EarlyStopping

                    # default used by the Trainer
                    early_stop_callback = EarlyStopping(
                        monitor='val_loss',
                        patience=3,
                        strict=False,
                        verbose=False,
                        mode='min'
                    )

                    trainer = Trainer(early_stop_callback=early_stop_callback)

            callbacks: Add a list of callbacks.
                Example::
                    from pytorch_lightning.callbacks import Callback
                    class PrintCallback(Callback):
                        def on_train_start(self):
                            print("Training is started!")
                        def on_train_end(self):
                            print(f"Training is done. The logs are: {self.trainer.logs}")
                    # a list of callbacks
                    callbacks = [PrintCallback()]
                    trainer = Trainer(callbacks=callbacks)

            default_save_path: Default path for logs and weights when no logger/ckpt_callback passed
                Example::

                    # default used by the Trainer
                    trainer = Trainer(default_save_path=os.getcwd())

            gradient_clip_val: 0 means don't clip.
                Example::

                    # default used by the Trainer
                    trainer = Trainer(gradient_clip_val=0.0)

            gradient_clip:
                .. warning: .. deprecated:: 0.5.0
                    Use `gradient_clip_val` instead. Will remove 0.8.0.

            process_position: orders the tqdm bar when running multiple models on same machine.
                Example::

                    # default used by the Trainer
                    trainer = Trainer(process_position=0)

            num_nodes: number of GPU nodes for distributed training.
                Example::

                    # default used by the Trainer
                    trainer = Trainer(num_nodes=1)

                    # to train on 8 nodes
                    trainer = Trainer(num_nodes=8)

            nb_gpu_nodes:
                ..warning:: .. deprecated:: 0.5.0
                    Use `num_nodes` instead. Will remove 0.8.0.

            gpus: Which GPUs to train on.
                Example::

                    # default used by the Trainer (ie: train on CPU)
                    trainer = Trainer(gpus=None)

                    # int: train on 2 gpus
                    trainer = Trainer(gpus=2)

                    # list: train on GPUs 1, 4 (by bus ordering)
                    trainer = Trainer(gpus=[1, 4])
                    trainer = Trainer(gpus='1, 4') # equivalent

                    # -1: train on all gpus
                    trainer = Trainer(gpus=-1)
                    trainer = Trainer(gpus='-1') # equivalent

                    # combine with num_nodes to train on multiple GPUs across nodes
                    trainer = Trainer(gpus=2, num_nodes=4) # uses 8 gpus in total

            num_tpu_cores: How many TPU cores to train on (1 or 8).
                A single TPU v2 or v3 has 8 cores. A TPU pod has
                up to 2048 cores. A slice of a POD means you get as many cores
                as you request.

                You MUST use DistributedDataSampler with your dataloader for this
                to work. Your effective batch size is batch_size * total tpu cores.

                This parameter can be either 1 or 8.

                Example::

                    # your_trainer_file.py

                    # default used by the Trainer (ie: train on CPU)
                    trainer = Trainer(num_tpu_cores=None)

                    # int: train on a single core
                    trainer = Trainer(num_tpu_cores=1)

                    # int: train on all cores few cores
                    trainer = Trainer(num_tpu_cores=8)

                    # for 8+ cores must submit via xla script with
                    # a max of 8 cores specified. The XLA script
                    # will duplicate script onto each TPU in the POD
                    trainer = Trainer(num_tpu_cores=8)

                    # -1: train on all available TPUs
                    trainer = Trainer(num_tpu_cores=-1)

            To train on more than 8 cores (ie: a POD),
            submit this script using the xla_dist script.

            Example::

                $ python -m torch_xla.distributed.xla_dist
                --tpu=$TPU_POD_NAME
                --conda-env=torch-xla-nightly
                --env=XLA_USE_BF16=1
                -- python your_trainer_file.py

            log_gpu_memory: None, 'min_max', 'all'. Might slow performance
                because it uses the output of nvidia-smi.
                Example::

                    # default used by the Trainer
                    trainer = Trainer(log_gpu_memory=None)

                    # log all the GPUs (on master node only)
                    trainer = Trainer(log_gpu_memory='all')

                    # log only the min and max memory on the master node
                    trainer = Trainer(log_gpu_memory='min_max')

            show_progress_bar: If true shows tqdm progress bar
                Example::

                    # default used by the Trainer
                    trainer = Trainer(show_progress_bar=True)

            progress_bar_refresh_rate: How often to refresh progress bar (in steps)

            overfit_pct: uses this much data of all datasets.
                Example::

                    # default used by the Trainer
                    trainer = Trainer(overfit_pct=0.0)

                    # use only 1% of the train, test, val datasets
                    trainer = Trainer(overfit_pct=0.01)

            track_grad_norm: -1 no tracking. Otherwise tracks that norm
                Example::

                    # default used by the Trainer
                    trainer = Trainer(track_grad_norm=-1)

                    # track the 2-norm
                    trainer = Trainer(track_grad_norm=2)

            check_val_every_n_epoch: Check val every n train epochs.
                Example::

                    # default used by the Trainer
                    trainer = Trainer(check_val_every_n_epoch=1)

                    # run val loop every 10 training epochs
                    trainer = Trainer(check_val_every_n_epoch=10)

            fast_dev_run: runs 1 batch of train, test  and val to find any bugs (ie: a sort of unit test).
                Example::

                    # default used by the Trainer
                    trainer = Trainer(fast_dev_run=False)

                    # runs 1 train, val, test  batch and program ends
                    trainer = Trainer(fast_dev_run=True)

            accumulate_grad_batches: Accumulates grads every k batches or as set up in the dict.
                Example::

                    # default used by the Trainer (no accumulation)
                    trainer = Trainer(accumulate_grad_batches=1)

                    # accumulate every 4 batches (effective batch size is batch*4)
                    trainer = Trainer(accumulate_grad_batches=4)

                    # no accumulation for epochs 1-4. accumulate 3 for epochs 5-10. accumulate 20 after that
                    trainer = Trainer(accumulate_grad_batches={5: 3, 10: 20})

            max_epochs: Stop training once this number of epochs is reached.
                Example::

                    # default used by the Trainer
                    trainer = Trainer(max_epochs=1000)

            max_nb_epochs:
                .. warning:: .. deprecated:: 0.5.0
                    Use `max_epochs` instead. Will remove 0.8.0.

            min_epochs: Force training for at least these many epochs
                Example::

                    # default used by the Trainer
                    trainer = Trainer(min_epochs=1)

            min_nb_epochs:
                .. warning:: .. deprecated:: 0.5.0
                    Use `min_nb_epochs` instead. Will remove 0.8.0.

            max_steps: Stop training after this number of steps. Disabled by default (None).
                Training will stop if max_steps or max_epochs have reached (earliest).
                Example::

                    # Stop after 100 steps
                    trainer = Trainer(max_steps=100)

            min_steps: Force training for at least these number of steps. Disabled by default (None).
                Trainer will train model for at least min_steps or min_epochs (latest).
                Example::

                    # Run at least for 100 steps (disable min_epochs)
                    trainer = Trainer(min_steps=100, min_epochs=0)

            train_percent_check: How much of training dataset to check.
                Useful when debugging or testing something that happens at the end of an epoch.
                Example::

                    # default used by the Trainer
                    trainer = Trainer(train_percent_check=1.0)

                    # run through only 25% of the training set each epoch
                    trainer = Trainer(train_percent_check=0.25)

            val_percent_check: How much of validation dataset to check.
                Useful when debugging or testing something that happens at the end of an epoch.
                Example::

                    # default used by the Trainer
                    trainer = Trainer(val_percent_check=1.0)

                    # run through only 25% of the validation set each epoch
                    trainer = Trainer(val_percent_check=0.25)

            test_percent_check: How much of test dataset to check.
                Useful when debugging or testing something that happens at the end of an epoch.
                Example::

                    # default used by the Trainer
                    trainer = Trainer(test_percent_check=1.0)

                    # run through only 25% of the test set each epoch
                    trainer = Trainer(test_percent_check=0.25)

            val_check_interval: How often within one training epoch to check the validation set
                If float, % of tng epoch. If int, check every n batch
                Example::

                    # default used by the Trainer
                    trainer = Trainer(val_check_interval=1.0)

                    # check validation set 4 times during a training epoch
                    trainer = Trainer(val_check_interval=0.25)

                    # check validation set every 1000 training batches
                    # use this when using iterableDataset and your dataset has no length
                    # (ie: production cases with streaming data)
                    trainer = Trainer(val_check_interval=1000)

            log_save_interval: Writes logs to disk this often
                Example::

                    # default used by the Trainer
                    trainer = Trainer(log_save_interval=100)

            row_log_interval: How often to add logging rows (does not write to disk)
                Example::

                    # default used by the Trainer
                    trainer = Trainer(row_log_interval=10)

            add_row_log_interval:
                .. warning:: .. deprecated:: 0.5.0
                    Use `row_log_interval` instead. Will remove 0.8.0.

            distributed_backend: The distributed backend to use.
                Options: 'dp', 'ddp', 'ddp2'.
                Example::

                    # default used by the Trainer
                    trainer = Trainer(distributed_backend=None)

                    # dp = DataParallel (split a batch onto k gpus on same machine).
                    trainer = Trainer(gpus=2, distributed_backend='dp')

                    # ddp = DistributedDataParallel
                    # Each gpu trains by itself on a subset of the data.
                    # Gradients sync across all gpus and all machines.
                    trainer = Trainer(gpus=2, num_nodes=2, distributed_backend='ddp')

                    # ddp2 = DistributedDataParallel + dp
                    # behaves like dp on every node
                    # syncs gradients across nodes like ddp
                    # useful for things like increasing the number of negative samples
                    trainer = Trainer(gpus=2, num_nodes=2, distributed_backend='ddp2')

            use_amp:
                .. warning:: .. deprecated:: 0.6.1
                    Use `precision` instead. Will remove 0.8.0.

            precision: Full precision (32), half precision (16).
                Can be used on CPU, GPU or TPUs.

                If used on TPU will use torch.bfloat16 but tensor printing
                will still show torch.float32.

                Example::

                    # default used by the Trainer
                    trainer = Trainer(precision=32)

                    # 16-bit precision
                    trainer = Trainer(precision=16)

                    # one day
                    trainer = Trainer(precision=8|4|2)

            print_nan_grads: Prints gradients with nan values
                Example::

                    # default used by the Trainer
                    trainer = Trainer(print_nan_grads=False)

            weights_summary: Prints a summary of the weights when training begins.
                Options: 'full', 'top', None.
                Example::

                    # default used by the Trainer (ie: print all weights)
                    trainer = Trainer(weights_summary='full')

                    # print only the top level modules
                    trainer = Trainer(weights_summary='top')

                    # don't print a summary
                    trainer = Trainer(weights_summary=None)

            weights_save_path: Where to save weights if specified.
                Example::

                    # default used by the Trainer
                    trainer = Trainer(weights_save_path=os.getcwd())

                    # save to your custom path
                    trainer = Trainer(weights_save_path='my/path')

                    # if checkpoint callback used, then overrides the weights path
                    # **NOTE: this saves weights to some/path NOT my/path
                    checkpoint_callback = ModelCheckpoint(filepath='some/path')
                    trainer = Trainer(
                        checkpoint_callback=checkpoint_callback,
                        weights_save_path='my/path'
                    )

            amp_level: The optimization level to use (O1, O2, etc...).
                Check nvidia docs for level (https://nvidia.github.io/apex/amp.html#opt-levels)
                Example::

                    # default used by the Trainer
                    trainer = Trainer(amp_level='O1')

            num_sanity_val_steps: Sanity check runs n batches of val before starting the training routine.
                This catches any bugs in your validation without having to wait for the first validation check.
                The Trainer uses 5 steps by default. Turn it off or modify it here.
                Example::

                    # default used by the Trainer
                    trainer = Trainer(num_sanity_val_steps=5)

                    # turn it off
                    trainer = Trainer(num_sanity_val_steps=0)

            nb_sanity_val_steps:
                .. warning:: .. deprecated:: 0.5.0
                    Use `num_sanity_val_steps` instead. Will remove 0.8.0.

            truncated_bptt_steps: Truncated back prop breaks performs backprop every k steps of
                a much longer sequence If this is enabled, your batches will automatically get truncated
                and the trainer will apply Truncated Backprop to it. Make sure your batches have a sequence
                dimension. (`Williams et al. "An efficient gradient-based algorithm for on-line training of
                recurrent network trajectories."
                <http://citeseerx.ist.psu.edu/viewdoc/download?doi=10.1.1.56.7941&rep=rep1&type=pdf>`_)
                Example::

                    # default used by the Trainer (ie: disabled)
                    trainer = Trainer(truncated_bptt_steps=None)

                    # backprop every 5 steps in a batch
                    trainer = Trainer(truncated_bptt_steps=5)


                Lightning takes care to split your batch along the time-dimension.

                .. note:: If you need to modify how the batch is split,
                    override :meth:`pytorch_lightning.core.LightningModule.tbptt_split_batch`.

                .. note:: Using this feature requires updating your LightningModule's
                    :meth:`pytorch_lightning.core.LightningModule.training_step` to include a `hiddens` arg.

            resume_from_checkpoint: To resume training from a specific checkpoint pass in the path here.k
                Example::

                    # default used by the Trainer
                    trainer = Trainer(resume_from_checkpoint=None)

                    # resume from a specific checkpoint
                    trainer = Trainer(resume_from_checkpoint='some/path/to/my_checkpoint.ckpt')
            profiler:  To profile individual steps during training and assist in
                identifying bottlenecks.
                Example::

                    from pytorch_lightning.profiler import Profiler, AdvancedProfiler

                    # default used by the Trainer
                    trainer = Trainer(profiler=None)

                    # to profile standard training events
                    trainer = Trainer(profiler=True)

                    # equivalent to profiler=True
                    profiler = Profiler()
                    trainer = Trainer(profiler=profiler)

                    # advanced profiler for function-level stats
                    profiler = AdvancedProfiler()
                    trainer = Trainer(profiler=profiler)
            reload_dataloaders_every_epoch: Set to True to reload dataloaders every epoch

            benchmark (bool): If true enables cudnn.benchmark.
                This flag is likely to increase the speed of your system if your
                input sizes don't change. However, if it does, then it will likely
                make your system slower.

                The speedup comes from allowing the cudnn auto-tuner to find the best
                algorithm for the hardware `[see discussion here]
                <https://discuss.pytorch.org/t/what-does-torch-backends-cudnn-benchmark-do/5936>`_.

        .. warning:: Following arguments become deprecated and they will be removed in v0.8.0:

            - `nb_sanity_val_steps`

        """

        # Init callbacks
        self.callbacks = callbacks
        self.on_init_start()

        # benchmarking
        self.benchmark = benchmark
        if benchmark:
            torch.backends.cudnn.benchmark = True

        # Transfer params
        # Backward compatibility
        if nb_gpu_nodes is not None:
            warnings.warn("`nb_gpu_nodes` has renamed to `num_nodes` since v0.5.0"
                          " and this method will be removed in v0.8.0", DeprecationWarning)
            if not num_nodes:  # in case you did not set the proper value
                num_nodes = nb_gpu_nodes
        self.num_gpu_nodes = num_nodes
        self.log_gpu_memory = log_gpu_memory

        # Backward compatibility
        if gradient_clip is not None:
            warnings.warn("`gradient_clip` has renamed to `gradient_clip_val` since v0.5.0"
                          " and this method will be removed in v0.8.0", DeprecationWarning)
            if not gradient_clip_val:  # in case you did not set the proper value
                gradient_clip_val = gradient_clip
        self.gradient_clip_val = gradient_clip_val

        self.reload_dataloaders_every_epoch = reload_dataloaders_every_epoch
        self.progress_bar_refresh_rate = progress_bar_refresh_rate
        self.check_val_every_n_epoch = check_val_every_n_epoch
        self.track_grad_norm = track_grad_norm
        self.on_gpu = True if (gpus and torch.cuda.is_available()) else False

        # tpu config
        self.on_tpu = num_tpu_cores is not None
        self.num_tpu_cores = num_tpu_cores
        assert num_tpu_cores in [1, 8, None], 'num_tpu_cores can only be 1 or 8'

        self.process_position = process_position
        self.weights_summary = weights_summary

        # Backward compatibility
        if max_nb_epochs is not None:
            warnings.warn("`max_nb_epochs` has renamed to `max_epochs` since v0.5.0"
                          " and this method will be removed in v0.8.0", DeprecationWarning)
            if not max_epochs:  # in case you did not set the proper value
                max_epochs = max_nb_epochs
        self.max_epochs = max_epochs

        # Backward compatibility
        if min_nb_epochs is not None:
            warnings.warn("`min_nb_epochs` has renamed to `min_epochs` since v0.5.0"
                          " and this method will be removed in v0.8.0", DeprecationWarning)
            if not min_epochs:  # in case you did not set the proper value
                min_epochs = min_nb_epochs
        self.min_epochs = min_epochs

        self.max_steps = max_steps
        self.min_steps = min_steps

        # Backward compatibility
        if nb_sanity_val_steps is not None:
            warnings.warn("`nb_sanity_val_steps` has renamed to `num_sanity_val_steps` since v0.5.0"
                          " and this method will be removed in v0.8.0", DeprecationWarning)
            if not num_sanity_val_steps:  # in case you did not set the proper value
                num_sanity_val_steps = nb_sanity_val_steps

        self.num_sanity_val_steps = num_sanity_val_steps
        self.print_nan_grads = print_nan_grads
        self.truncated_bptt_steps = truncated_bptt_steps
        self.resume_from_checkpoint = resume_from_checkpoint
        self.shown_warnings = set()

        self.fast_dev_run = fast_dev_run
        if self.fast_dev_run:
            self.num_sanity_val_steps = 1
            self.max_epochs = 1
            m = '''
            Running in fast_dev_run mode: will run a full train,
            val loop using a single batch
            '''
            log.info(m)

        # set default save path if user didn't provide one
        self.default_save_path = default_save_path
        if self.default_save_path is None:
            self.default_save_path = os.getcwd()

        # training bookeeping
        self.total_batch_idx = 0
        self.running_loss = []
        self.avg_loss = 0
        self.batch_idx = 0
        self.tqdm_metrics = {}
        self.callback_metrics = {}
        self.num_val_batches = 0
        self.num_training_batches = 0
        self.num_test_batches = 0
        self.train_dataloader = None
        self.test_dataloaders = None
        self.val_dataloaders = None

        # training state
        self.model = None
        self.testing = False
        self.disable_validation = False
        self.lr_schedulers = []
        self.optimizers = None
        self.global_step = 0
        self.current_epoch = 0
        self.total_batches = 0

        # configure logger
        self.configure_logger(logger)

        # configure profiler
        if profiler is True:
            profiler = Profiler()
        self.profiler = profiler or PassThroughProfiler()

        # configure early stop callback
        # creates a default one if none passed in
        self.configure_early_stopping(early_stop_callback)

        self.reduce_lr_on_plateau_scheduler = None

        # configure checkpoint callback
        self.checkpoint_callback = checkpoint_callback
        self.weights_save_path = weights_save_path

        # accumulated grads
        self.configure_accumulated_gradients(accumulate_grad_batches)

        # allow int, string and gpu list
        self.data_parallel_device_ids = parse_gpu_ids(gpus)
        self.root_gpu = determine_root_gpu_device(self.data_parallel_device_ids)

        # tpu state flags
        self.use_tpu = False
        self.tpu_local_core_rank = None
        self.tpu_global_core_rank = None

        # distributed backend choice
        self.use_ddp = False
        self.use_ddp2 = False
        self.use_dp = False
        self.single_gpu = False
        self.distributed_backend = distributed_backend
        self.set_distributed_mode(distributed_backend, num_nodes)

        # override dist backend when using tpus
        if self.on_tpu:
            self.init_tpu()
            self.current_tpu_idx = None

        # init flags for SLURM+ddp to work
        self.proc_rank = 0
        self.world_size = 1
        self.node_rank = 0
        self.configure_slurm_ddp(num_nodes)

        # nvidia setup
        self.set_nvidia_flags(self.is_slurm_managing_tasks, self.data_parallel_device_ids)

        # can't init progress bar here because starting a new process
        # means the progress_bar won't survive pickling
        self.show_progress_bar = show_progress_bar

        # logging
        self.log_save_interval = log_save_interval
        self.val_check_interval = val_check_interval

        # backward compatibility
        if add_row_log_interval is not None:
            warnings.warn("`add_row_log_interval` has renamed to `row_log_interval` since v0.5.0"
                          " and this method will be removed in v0.8.0", DeprecationWarning)
            if not row_log_interval:  # in case you did not set the proper value
                row_log_interval = add_row_log_interval
        self.row_log_interval = row_log_interval

        # how much of the data to use
        self.determine_data_use_amount(train_percent_check, val_percent_check,
                                       test_percent_check, overfit_pct)

        # 16 bit mixed precision training using apex
        self.amp_level = amp_level
        self.precision = precision
        if self.precision == 16:
            use_amp = True
        self.init_amp(use_amp)

        # Callback system
        self.on_init_end()

    @property
    def slurm_job_id(self) -> int:
        try:
            job_id = os.environ['SLURM_JOB_ID']
            job_id = int(job_id)
        except Exception:
            job_id = None
        return job_id

    @staticmethod
    def add_default_args(parent_parser):

        parser = ArgumentParser(parents=[parent_parser])

        # training, test, val check intervals
        parser.add_argument('--max_epochs', default=1000, type=int, help='maximum number of epochs')
        parser.add_argument('--min_epochs', default=1, type=int, help='minimum number of epochs')
        parser.add_argument('--max_steps', default=None, type=Optional[int],
                            help='stop training after this number of steps')
        parser.add_argument('--min_steps', default=None, type=Optional[int],
                            help='force training for atleast these number of steps')
        parser.add_argument('--check_val_every_n_epoch', default=1, type=int, help='check val every n epochs')
        parser.add_argument('--accumulate_grad_batches', default=1, type=Union[int, Dict[int, int]],
                            help='accumulates gradients k times before applying update.'
                                 ' Simulates huge batch size')
        parser.add_argument('--train_percent_check', default=1.0, type=float,
                            help='how much of training set to check')
        parser.add_argument('--val_percent_check', default=1.0, type=float,
                            help='how much of val set to check')
        parser.add_argument('--test_percent_check', default=1.0, type=float,
                            help='how much of test set to check')

        parser.add_argument('--val_check_interval', default=1.0, type=Union[float],
                            help='how much within 1 epoch to check val')

        # early stopping
        parser.add_argument('--early_stop_callback', dest='early_stop_callback',
                            type=Optional[Union[EarlyStopping, bool]], default=None)

        # gradient handling
        parser.add_argument('--gradient_clip_val', default=0, type=float)
        parser.add_argument('--track_grad_norm', default=-1, type=int,
                            help='if > 0, will track this grad norm')
        parser.add_argument('--print_nan_grads', default=False, type=bool,
                            help='Prints gradients with nan values')

        # model
        parser.add_argument('--resume_from_checkpoint', default=None, type=Optional[str],
                            help='resumes training from a checkpoint')
        parser.add_argument('--checkpoint_callback', default=True, type=Union[ModelCheckpoint, bool],
                            help='callback for checkpointing')
        parser.add_argument('--truncated_bptt_steps', default=None, type=Optional[int],
                            help='Truncated back prop breaks performs backprop every k steps')
        parser.add_argument('--num_sanity_val_steps', default=5, type=int,
                            help='check runs n batches of val before starting the training')
        parser.add_argument('--process_position', default=0, type=int,
                            help='orders the tqdm bar')
        parser.add_argument('--show_progress_bar', default=True, type=bool,
                            help='If true shows tqdm progress bar')
        parser.add_argument('--distributed_backend', default=None, type=Optional[str],
                            help='The distributed backend to use')
        parser.add_argument('--weights_summary', default='full', type=str,
                            help='Prints a summary of the weights when training begins')
        parser.add_argument('--profiler', default=None, type=Optional[BaseProfiler],
                            help='To profile individual steps during training and assist in'
                                 'identifying bottlenecks')
        parser.add_argument('--precision', default=32, type=int)

        # model path
        parser.add_argument('--default_save_path', default=None, type=Optional[str],
                            help='Default path for logs and weights')
        parser.add_argument('--weights_save_path', default=None, type=Optional[str],
                            help='Prints a summary of the weights when training begins')

        # GPU
        parser.add_argument('--gpus', default=None, type=Optional[Union[List[int], str, int]])
        parser.add_argument('--num_nodes', dest='num_nodes', type=int, default=1)
        parser.add_argument('--num_tpu_cores', default=None, type=Optional[int])
        parser.add_argument('--use_amp', dest='use_amp', default=False, type=bool)
        parser.add_argument('--amp_level', dest='amp_level', default='O1', type=str,
                            help='the optimization level to use')

        # Fast Training
        parser.add_argument('--fast_dev_run', dest='fast_dev_run', default=False, type=bool,
                            help='runs validation after 1 training step')
        parser.add_argument('--overfit_pct', default=0.0, type=float, dest='overfit_pct',
                            help='%% of dataset to use with this option. float, or -1 for none')

        # log
        parser.add_argument('--logger', default=True, type=Union[LightningLoggerBase, bool])
        parser.add_argument('--log_gpu_memory', default=None, type=Optional[str])
        parser.add_argument('--row_log_interval', default=10, type=int,
                            help='add log every k batches')
        parser.add_argument('--log_save_interval', default=100, type=int,
                            help='how many batches between log saves')

        return parser

    @classmethod
    def from_default_args(cls, args):

        return Trainer(logger=args.logger,
                       checkpoint_callback=args.checkpoint_callback,
                       early_stop_callback=args.early_stop_callback,
                       default_save_path=args.default_save_path,
                       gradient_clip_val=args.gradient_clip_val,
                       process_position=args.process_position,
                       num_nodes=args.num_nodes,
                       gpus=args.gpus,
                       num_tpu_cores=args.num_tpu_cores,
                       log_gpu_memory=args.log_gpu_memory,
                       show_progress_bar=args.show_progress_bar,
                       overfit_pct=args.overfit_pct,
                       track_grad_norm=args.track_grad_norm,
                       check_val_every_n_epoch=args.check_val_every_n_epoch,
                       fast_dev_run=args.fast_dev_run,
                       accumulate_grad_batches=args.accumulate_grad_batches,
                       max_epochs=args.max_epochs,
                       min_epochs=args.min_epochs,
                       max_steps=args.max_steps,
                       min_steps=args.min_steps,
                       train_percent_check=args.train_percent_check,
                       val_percent_check=args.val_percent_check,
                       test_percent_check=args.test_percent_check,
                       val_check_interval=args.val_check_interval,
                       log_save_interval=args.log_save_interval,
                       row_log_interval=args.row_log_interval,
                       distributed_backend=args.distributed_backend,
                       precision=args.precision,
                       print_nan_grads=args.print_nan_grads,
                       weights_summary=args.weights_summary,
                       weights_save_path=args.weights_save_path,
                       amp_level=args.amp_level,
                       num_sanity_val_steps=args.num_sanity_val_steps,
                       truncated_bptt_steps=args.truncated_bptt_steps,
                       resume_from_checkpoint=args.resume_from_checkpoint,
                       profiler=args.profiler)

    def __parse_gpu_ids(self, gpus):
        """Parse GPUs id.

        :param list|str|int gpus: input GPU ids
        :return list(int):
        """
        # if gpus = -1 then use all available devices
        # otherwise, split the string using commas
        if gpus is not None:
            if isinstance(gpus, list):
                gpus = gpus
            elif isinstance(gpus, str):
                if gpus == '-1':
                    gpus = list(range(0, torch.cuda.device_count()))
                else:
                    gpus = [int(x.strip()) for x in gpus.split(',')]
            elif isinstance(gpus, int):
                gpus = gpus
            else:
                raise ValueError('`gpus` has to be a string, int or list of ints')

        return gpus

    def __set_root_gpu(self, gpus):
        if gpus is None:
            return None

        # set root gpu
        root_gpu = 0
        if isinstance(gpus, list):
            root_gpu = gpus[0]

        return root_gpu

    @property
    def num_gpus(self) -> int:
        gpus = self.data_parallel_device_ids
        if gpus is None:
            return 0
        return len(gpus)

    @property
    def data_parallel(self) -> bool:
        return self.use_dp or self.use_ddp or self.use_ddp2

    @property
    def training_tqdm_dict(self) -> dict:
        """Read-only for tqdm metrics.
        :return:
        """
        ref_model = self.model if not self.data_parallel else self.model.module

        return dict(**ref_model.get_tqdm_dict(), **self.tqdm_metrics)

    @property
    def tng_tqdm_dic(self):
        """Read-only for tqdm metrics.

        :return: dictionary

        .. warning:: .. deprecated:: 0.5.0
                    Use `training_tqdm_dict` instead. Will remove 0.8.0.
        """
        warnings.warn("`tng_tqdm_dic` has renamed to `training_tqdm_dict` since v0.5.0"
                      " and this method will be removed in v0.8.0", DeprecationWarning)
        return self.training_tqdm_dict

    # -----------------------------
    # MODEL TRAINING
    # -----------------------------
    def fit(
            self,
            model: LightningModule,
            train_dataloader: Optional[DataLoader] = None,
            val_dataloaders: Optional[DataLoader] = None,
            test_dataloaders: Optional[DataLoader] = None
    ):
        r"""
        Runs the full optimization routine.

        Args:
            model: Model to fit.

            train_dataloader: A Pytorch
                DataLoader with training samples. If the model has
                a predefined train_dataloader method this will be skipped.

            val_dataloaders: Either a single
                Pytorch Dataloader or a list of them, specifying validation samples.
                If the model has a predefined val_dataloaders method this will be skipped

            test_dataloaders: Either a single
                Pytorch Dataloader or a list of them, specifying validation samples.
                If the model has a predefined test_dataloaders method this will be skipped

        Example::

            # Option 1,
            # Define the train_dataloader(), test_dataloader() and val_dataloader() fxs
            # in the lightningModule
            # RECOMMENDED FOR MOST RESEARCH AND APPLICATIONS TO MAINTAIN READABILITY
            trainer = Trainer()
            model = LightningModule()
            trainer.fit(model)

            # Option 2
            # in production cases we might want to pass different datasets to the same model
            # Recommended for PRODUCTION SYSTEMS
            train, val, test = DataLoader(...), DataLoader(...), DataLoader(...)
            trainer = Trainer()
            model = LightningModule()
            trainer.fit(model, train_dataloader=train,
                        val_dataloader=val, test_dataloader=test)

            # Option 1 & 2 can be mixed, for example the training set can be
            # defined as part of the model, and validation/test can then be
            # feed to .fit()

        """
        # Fit begin callbacks
        self.on_fit_start()

        # set up the passed in dataloaders (if needed)
        self.__set_fit_dataloaders(model, train_dataloader, val_dataloaders, test_dataloaders)

        # route to appropriate start method
        # when using multi-node or DDP within a node start each module in a separate process
        if self.use_ddp2:
            task = int(os.environ['SLURM_LOCALID'])
            self.ddp_train(task, model)

        elif self.use_ddp:
            if self.is_slurm_managing_tasks:
                task = int(os.environ['SLURM_LOCALID'])
                self.ddp_train(task, model)
            else:
                mp.spawn(self.ddp_train, nprocs=self.num_gpus, args=(model,))

        # 1 gpu or dp option triggers training using DP module
        # easier to avoid NCCL issues
        elif self.use_dp:
            self.dp_train(model)

        elif self.single_gpu:
            self.single_gpu_train(model)

        elif self.use_tpu:
            log.info(f'training on {self.num_tpu_cores} TPU cores')

            #  COLAB_GPU is an env var available by default in Colab environments.
            start_method = 'fork' if os.getenv('COLAB_GPU') else 'spawn'
            xmp.spawn(self.tpu_train, args=(model,), nprocs=self.num_tpu_cores, start_method=start_method)

        # ON CPU
        else:
            # run through amp wrapper
            if self.use_amp:
                raise MisconfigurationException('amp + cpu is not supported.  Please use a GPU option')

            # CHOOSE OPTIMIZER
            # allow for lr schedulers as well
            self.optimizers, self.lr_schedulers = self.init_optimizers(model.configure_optimizers())

            self.run_pretrain_routine(model)

        # Fit end callbacks
        self.on_fit_end()

        # return 1 when finished
        # used for testing or when we need to know that training succeeded
        return 1

    def __set_fit_dataloaders(self, model, train_dataloader, val_dataloaders, test_dataloaders):
        # when dataloader is passed via fit, patch the train_dataloader
        # functions to overwrite with these implementations
        if train_dataloader is not None:
            if not self.is_overriden('training_step', model):
                m = 'You called .fit() with a train_dataloader but did not define training_step()'
                raise MisconfigurationException(m)

            def patch_train_dataloader():
                return train_dataloader

            model.train_dataloader = patch_train_dataloader

        if val_dataloaders is not None:
            if not self.is_overriden('validation_step', model):
                m = 'You called .fit() with a val_dataloaders but did not define validation_step()'
                raise MisconfigurationException(m)

            def patch_val_dataloader():
                return val_dataloaders

            model.val_dataloader = patch_val_dataloader

        if test_dataloaders is not None:
            if not self.is_overriden('test_step', model):
                m = 'You called .fit() with a test_dataloaders but did not define test_step()'
                raise MisconfigurationException(m)

            def patch_test_dataloader():
                return test_dataloaders

            model.test_dataloader = patch_test_dataloader

    def init_optimizers(
            self,
            optimizers: Union[Optimizer, Tuple[List, List], List[Optimizer], Tuple[Optimizer]]
    ) -> Tuple[List, List]:

        # single optimizer
        if isinstance(optimizers, Optimizer):
            return [optimizers], []

        # two lists
        if len(optimizers) == 2 and isinstance(optimizers[0], list):
            optimizers, lr_schedulers = optimizers
            lr_schedulers, self.reduce_lr_on_plateau_scheduler = self.configure_schedulers(lr_schedulers)
            return optimizers, lr_schedulers

        # single list or tuple
        if isinstance(optimizers, (list, tuple)):
            return optimizers, []

    def configure_schedulers(self, schedulers: list):
        for i, scheduler in enumerate(schedulers):
            if isinstance(scheduler, torch.optim.lr_scheduler.ReduceLROnPlateau):
                reduce_lr_on_plateau_scheduler = schedulers.pop(i)
                return schedulers, reduce_lr_on_plateau_scheduler
        return schedulers, None

    def run_pretrain_routine(self, model: LightningModule):
        """Sanity check a few things before starting actual training.

        Args:
            model: The model to run sanity test on.
        """
        ref_model = model
        if self.data_parallel:
            ref_model = model.module

        # give model convenience properties
        ref_model.trainer = self

        # set local properties on the model
        self.copy_trainer_model_properties(ref_model)

        # link up experiment object
        if self.logger is not None:
            ref_model.logger = self.logger

            # save exp to get started
            if hasattr(ref_model, "hparams"):
                self.logger.log_hyperparams(ref_model.hparams)

            self.logger.save()

        if self.use_ddp or self.use_ddp2:
            dist.barrier()

        # wait for all models to restore weights
        if self.on_tpu and XLA_AVAILABLE:
            # wait for all processes to catch up
            torch_xla.core.xla_model.rendezvous("pl.Trainer.run_pretrain_routine")

        # set up checkpoint callback
        self.configure_checkpoint_callback()

        # register auto-resubmit when on SLURM
        self.register_slurm_signal_handlers()

        # print model summary
        if self.proc_rank == 0 and self.weights_summary is not None:
            if self.weights_summary in ['full', 'top']:
                ref_model.summarize(mode=self.weights_summary)
            else:
                m = "weights_summary can be None, 'full' or 'top'"
                raise MisconfigurationException(m)

        # track model now.
        # if cluster resets state, the model will update with the saved weights
        self.model = model

        # restore training and model before hpc call
        self.restore_weights(model)

        # download the data and do whatever transforms we need
        self.call_prepare_data(ref_model)

        # when testing requested only run test and return
        if self.testing:
            # only load test dataloader for testing
            self.reset_test_dataloader(ref_model)
            self.run_evaluation(test_mode=True)
            return

        # load the dataloaders
        self.reset_train_dataloader(ref_model)
        self.reset_val_dataloader(ref_model)

        # check if we should run validation during training
        self.disable_validation = self.num_val_batches == 0 or not self.is_overriden('validation_step')
        self.disable_validation = self.disable_validation and not self.fast_dev_run

        # run tiny validation (if validation defined)
        # to make sure program won't crash during val
        ref_model.on_sanity_check_start()
        ref_model.on_train_start()
        if not self.disable_validation and self.num_sanity_val_steps > 0:
            # init progress bars for validation sanity check
            pbar = tqdm(desc='Validation sanity check',
                        total=self.num_sanity_val_steps * len(self.val_dataloaders),
                        leave=False, position=2 * self.process_position,
                        disable=not self.show_progress_bar, dynamic_ncols=True)
            self.main_progress_bar = pbar
            # dummy validation progress bar
            self.val_progress_bar = tqdm(disable=True)

            eval_results = self.evaluate(model,
                                         self.val_dataloaders,
                                         self.num_sanity_val_steps,
                                         False)
            _, _, _, callback_metrics, _ = self.process_output(eval_results)

            # close progress bars
            self.main_progress_bar.close()
            self.val_progress_bar.close()

            if self.enable_early_stop:
                self.early_stop_callback.check_metrics(callback_metrics)

        # init progress bar
        pbar = tqdm(leave=True, position=2 * self.process_position,
                    disable=not self.show_progress_bar, dynamic_ncols=True,
                    file=sys.stdout)
        self.main_progress_bar = pbar

        # clear cache before training
        if self.on_gpu:
            torch.cuda.empty_cache()

        # CORE TRAINING LOOP
        self.train()

    def test(self, model: Optional[LightningModule] = None):
        r"""

        Separates from fit to make sure you never run on your test set until you want to.

        Args:
            model: The model to test.

        Example::

            # Option 1
            # run test after fitting
            trainer = Trainer()
            model = LightningModule()

            trainer.fit()
            trainer.test()

            # Option 2
            # run test from a loaded model
            model = LightningModule.load_from_checkpoint('path/to/checkpoint.ckpt')
            trainer = Trainer()
            trainer.test(model)
        """
        self.testing = True
        if model is not None:
            self.fit(model)
        self.run_evaluation(test_mode=True)


def _set_dataloader(model, dataloader, attribute):
    r'''
    Check dataloaders passed to .fit() method if they are pytorch DataLoader
    objects and whether or not we should overright the corresponding dataloader
    in the model

    Args:
        model (LightningModule): The model to check

        dataloader: If a pytorch dataloader (or a list of pytorch dataloaders)
            is passed, it will be incorporate into the model as model.attribute.
            If attribute alreay exist it will warn the userpass. If not a
            dataloader will throw an error

        attribute (str): The attribute to save the dataloader under

    '''
    # Check if attribute comes directly from base class or
    # derived in user subclass
    if LightningModule.__qualname__ in getattr(model, attribute).__qualname__:
        # Val and test should be list of dataloaders
        dataloader = dataloader if attribute == 'train_dataloader' or \
            (attribute != 'train_dataloader' and isinstance(dataloader, list)) else [dataloader]

        # Check we are given valid dataloaders
        is_dataloader = isinstance(dataloader, torch.utils.data.DataLoader)
        is_dataloader_list = isinstance(dataloader, list)
        valid_loaders = None
        if is_dataloader_list:
            valid_loaders = all(isinstance(d, torch.utils.data.DataLoader) for d in dataloader)
        if is_dataloader or is_dataloader_list and valid_loaders:

            # Overwrite abstract methods
            def dl():
                return dataloader
            dl.__name__ = attribute
            setattr(model, attribute, dl)

        elif dataloader and dataloader != [None]:
            raise ValueError(f'`{attribute}` needs to be an instance of '
                             '`torch.utils.data.DataLoader` or a list of '
                             'DataLoaders, instead got %r`' % dataloader)

    elif dataloader:  # if default (None) is passed, do not warn the user
        warnings.warn(f'Model has predefined `{attribute}`,'
                      f' will skip `{attribute}={dataloader}` passed to fit method.')<|MERGE_RESOLUTION|>--- conflicted
+++ resolved
@@ -2,12 +2,9 @@
 import sys
 import warnings
 import logging as log
-<<<<<<< HEAD
 from typing import Union, Optional, List, Dict, Tuple
 from argparse import ArgumentParser
-=======
 from typing import Union, Optional, List, Dict, Tuple, Iterable
->>>>>>> be244560
 
 import torch
 import torch.distributed as dist
