--- conflicted
+++ resolved
@@ -1123,14 +1123,6 @@
              Lightning internal flow looks like this:
         {Trainer.fit} or {Trainer.test} or {Trainer.predict}  ||
                                 |                             ||
-<<<<<<< HEAD
-                        setup accelerator                     ||
-                           and strategy                       ||
-                                |                             ||  LIGHTNING
-                                |                             ||
-                         {self.run_stage}                     ||  FLOW
-                                |                             ||
-=======
                          spawn processes                      ||
                {self.accelerator.setup_environment}           ||
                                 |                             ||
@@ -1139,7 +1131,6 @@
                                 |                             ||
                          {self.run_stage}                     ||  FLOW
                                 |                             ||
->>>>>>> 23807c24
                         {self._run_train}                     ||  DIRECTION
                      or {self._run_evaluate}                  ||
                      or {self._run_predict}                   ||
