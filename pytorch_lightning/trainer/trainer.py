# Copyright The PyTorch Lightning team.
#
# Licensed under the Apache License, Version 2.0 (the "License");
# you may not use this file except in compliance with the License.
# You may obtain a copy of the License at
#
#     http://www.apache.org/licenses/LICENSE-2.0
#
# Unless required by applicable law or agreed to in writing, software
# distributed under the License is distributed on an "AS IS" BASIS,
# WITHOUT WARRANTIES OR CONDITIONS OF ANY KIND, either express or implied.
# See the License for the specific language governing permissions and
# limitations under the License.
"""Trainer to automate the training."""
import logging
import warnings
from itertools import count
from pathlib import Path
from traceback import print_exc
from typing import Any, Dict, Iterable, List, Optional, Union

import torch
from torch.utils.data import DataLoader

from pytorch_lightning.accelerators import Accelerator
from pytorch_lightning.callbacks import Callback
from pytorch_lightning.core.datamodule import LightningDataModule
from pytorch_lightning.core.lightning import LightningModule
from pytorch_lightning.core.memory import ModelSummary
from pytorch_lightning.core.step_result import Result
from pytorch_lightning.loggers import LightningLoggerBase
from pytorch_lightning.plugins import Plugin
from pytorch_lightning.profiler import BaseProfiler
from pytorch_lightning.trainer.callback_hook import TrainerCallbackHookMixin
from pytorch_lightning.trainer.configuration_validator import ConfigValidator
from pytorch_lightning.trainer.connectors.accelerator_connector import AcceleratorConnector
from pytorch_lightning.trainer.connectors.callback_connector import CallbackConnector
from pytorch_lightning.trainer.connectors.checkpoint_connector import CheckpointConnector
from pytorch_lightning.trainer.connectors.data_connector import DataConnector
from pytorch_lightning.trainer.connectors.debugging_connector import DebuggingConnector
from pytorch_lightning.trainer.connectors.env_vars_connector import overwrite_by_env_vars
from pytorch_lightning.trainer.connectors.logger_connector import LoggerConnector
from pytorch_lightning.trainer.connectors.model_connector import ModelConnector
from pytorch_lightning.trainer.connectors.optimizer_connector import OptimizerConnector
from pytorch_lightning.trainer.connectors.profiler_connector import ProfilerConnector
from pytorch_lightning.trainer.connectors.slurm_connector import SLURMConnector
from pytorch_lightning.trainer.connectors.training_trick_connector import TrainingTricksConnector
from pytorch_lightning.trainer.data_loading import TrainerDataLoadingMixin
from pytorch_lightning.trainer.deprecated_api import DeprecatedDistDeviceAttributes, DeprecatedTrainerAttributes
from pytorch_lightning.trainer.evaluation_loop import EvaluationLoop
from pytorch_lightning.trainer.logging import TrainerLoggingMixin
from pytorch_lightning.trainer.model_hooks import TrainerModelHooksMixin
from pytorch_lightning.trainer.optimizers import TrainerOptimizersMixin
from pytorch_lightning.trainer.predict_loop import PredictLoop
from pytorch_lightning.trainer.properties import TrainerProperties
from pytorch_lightning.trainer.states import TrainerState
from pytorch_lightning.trainer.training_loop import TrainLoop
from pytorch_lightning.trainer.training_tricks import TrainerTrainingTricksMixin
from pytorch_lightning.tuner.tuning import Tuner
from pytorch_lightning.utilities import rank_zero_warn
from pytorch_lightning.utilities.cloud_io import load as pl_load
from pytorch_lightning.utilities.debugging import InternalDebugger
from pytorch_lightning.utilities.exceptions import MisconfigurationException
from pytorch_lightning.utilities.memory import recursive_detach
from pytorch_lightning.utilities.model_helpers import is_overridden

log = logging.getLogger(__name__)
# warnings to ignore in trainer
warnings.filterwarnings(
    'ignore', message='torch.distributed.reduce_op is deprecated, '
    'please use torch.distributed.ReduceOp instead'
)


class Trainer(
    TrainerProperties,
    TrainerCallbackHookMixin,
    TrainerModelHooksMixin,
    TrainerOptimizersMixin,
    TrainerLoggingMixin,
    TrainerTrainingTricksMixin,
    TrainerDataLoadingMixin,
    DeprecatedDistDeviceAttributes,
    DeprecatedTrainerAttributes,
):

    @overwrite_by_env_vars
    def __init__(
        self,
        logger: Union[LightningLoggerBase, Iterable[LightningLoggerBase], bool] = True,
        checkpoint_callback: bool = True,
        callbacks: Optional[Union[List[Callback], Callback]] = None,
        default_root_dir: Optional[str] = None,
        gradient_clip_val: float = 0,
        process_position: int = 0,
        num_nodes: int = 1,
        num_processes: int = 1,
        gpus: Optional[Union[List[int], str, int]] = None,
        auto_select_gpus: bool = False,
        tpu_cores: Optional[Union[List[int], str, int]] = None,
        log_gpu_memory: Optional[str] = None,
        progress_bar_refresh_rate: Optional[int] = None,
        overfit_batches: Union[int, float] = 0.0,
        track_grad_norm: Union[int, float, str] = -1,
        check_val_every_n_epoch: int = 1,
        fast_dev_run: Union[int, bool] = False,
        accumulate_grad_batches: Union[int, Dict[int, int], List[list]] = 1,
        max_epochs: Optional[int] = None,
        min_epochs: Optional[int] = None,
        max_steps: Optional[int] = None,
        min_steps: Optional[int] = None,
        limit_train_batches: Union[int, float] = 1.0,
        limit_val_batches: Union[int, float] = 1.0,
        limit_test_batches: Union[int, float] = 1.0,
        limit_predict_batches: Union[int, float] = 1.0,
        val_check_interval: Union[int, float] = 1.0,
        flush_logs_every_n_steps: int = 100,
        log_every_n_steps: int = 50,
        accelerator: Optional[Union[str, Accelerator]] = None,
        sync_batchnorm: bool = False,
        precision: int = 32,
        weights_summary: Optional[str] = 'top',
        weights_save_path: Optional[str] = None,
        num_sanity_val_steps: int = 2,
        truncated_bptt_steps: Optional[int] = None,
        resume_from_checkpoint: Optional[Union[Path, str]] = None,
        profiler: Optional[Union[BaseProfiler, str]] = None,
        benchmark: bool = False,
        deterministic: bool = False,
        reload_dataloaders_every_epoch: bool = False,
        auto_lr_find: Union[bool, str] = False,
        replace_sampler_ddp: bool = True,
        terminate_on_nan: bool = False,
        auto_scale_batch_size: Union[str, bool] = False,
        prepare_data_per_node: bool = True,
        plugins: Optional[Union[Plugin, str, list]] = None,
        amp_backend: str = 'native',
        amp_level: str = 'O2',
        distributed_backend: Optional[str] = None,
        move_metrics_to_cpu: bool = False,
        multiple_trainloader_mode: str = 'max_size_cycle',
        stochastic_weight_avg: bool = False
    ):
        r"""
        Customize every aspect of training via flags

        Args:

            accelerator: Previously known as distributed_backend (dp, ddp, ddp2, etc...).
                Can also take in an accelerator object for custom hardware.

            accumulate_grad_batches: Accumulates grads every k batches or as set up in the dict.

            amp_backend: The mixed precision backend to use ("native" or "apex")

            amp_level: The optimization level to use (O1, O2, etc...).

            auto_lr_find: If set to True, will make trainer.tune() run a learning rate finder,
                trying to optimize initial learning for faster convergence. trainer.tune() method will
                set the suggested learning rate in self.lr or self.learning_rate in the LightningModule.
                To use a different key set a string instead of True with the key name.

            auto_scale_batch_size: If set to True, will `initially` run a batch size
                finder trying to find the largest batch size that fits into memory.
                The result will be stored in self.batch_size in the LightningModule.
                Additionally, can be set to either `power` that estimates the batch size through
                a power search or `binsearch` that estimates the batch size through a binary search.

            auto_select_gpus: If enabled and `gpus` is an integer, pick available
                gpus automatically. This is especially useful when
                GPUs are configured to be in "exclusive mode", such
                that only one process at a time can access them.

            benchmark: If true enables cudnn.benchmark.

            callbacks: Add a callback or list of callbacks.

            checkpoint_callback: If ``True``, enable checkpointing.
                It will configure a default ModelCheckpoint callback if there is no user-defined ModelCheckpoint in
                :paramref:`~pytorch_lightning.trainer.trainer.Trainer.callbacks`.

            check_val_every_n_epoch: Check val every n train epochs.

            default_root_dir: Default path for logs and weights when no logger/ckpt_callback passed.
                Default: ``os.getcwd()``.
                Can be remote file paths such as `s3://mybucket/path` or 'hdfs://path/'

            deterministic: If true enables cudnn.deterministic.

            distributed_backend: deprecated. Please use 'accelerator'

            fast_dev_run: runs n if set to ``n`` (int) else 1 if set to ``True`` batch(es)
                of train, val and test to find any bugs (ie: a sort of unit test).

            flush_logs_every_n_steps: How often to flush logs to disk (defaults to every 100 steps).

            gpus: number of gpus to train on (int) or which GPUs to train on (list or str) applied per node

            gradient_clip_val: 0 means don't clip.

            limit_train_batches: How much of training dataset to check (floats = percent, int = num_batches)

            limit_val_batches: How much of validation dataset to check (floats = percent, int = num_batches)

            limit_test_batches: How much of test dataset to check (floats = percent, int = num_batches)

            logger: Logger (or iterable collection of loggers) for experiment tracking.

            log_gpu_memory: None, 'min_max', 'all'. Might slow performance

            log_every_n_steps: How often to log within steps (defaults to every 50 steps).

            prepare_data_per_node: If True, each LOCAL_RANK=0 will call prepare data.
                Otherwise only NODE_RANK=0, LOCAL_RANK=0 will prepare data

            process_position: orders the progress bar when running multiple models on same machine.

            progress_bar_refresh_rate: How often to refresh progress bar (in steps). Value ``0`` disables progress bar.
                Ignored when a custom progress bar is passed to :paramref:`~Trainer.callbacks`. Default: None, means
                a suitable value will be chosen based on the environment (terminal, Google COLAB, etc.).

            profiler: To profile individual steps during training and assist in identifying bottlenecks.

            overfit_batches: Overfit a percent of training data (float) or a set number of batches (int).

            plugins: Plugins allow modification of core behavior like ddp and amp, and enable custom lightning plugins.

            precision: Full precision (32), half precision (16). Can be used on CPU, GPU or TPUs.

            max_epochs: Stop training once this number of epochs is reached. Disabled by default (None).
                If both max_epochs and max_steps are not specified, defaults to ``max_epochs`` = 1000.

            min_epochs: Force training for at least these many epochs. Disabled by default (None).
                If both min_epochs and min_steps are not specified, defaults to ``min_epochs`` = 1.

            max_steps: Stop training after this number of steps. Disabled by default (None).

            min_steps: Force training for at least these number of steps. Disabled by default (None).

            num_nodes: number of GPU nodes for distributed training.

            num_processes: number of processes for distributed training with distributed_backend="ddp_cpu"

            num_sanity_val_steps: Sanity check runs n validation batches before starting the training routine.
                Set it to `-1` to run all batches in all validation dataloaders.

            reload_dataloaders_every_epoch: Set to True to reload dataloaders every epoch.

            replace_sampler_ddp: Explicitly enables or disables sampler replacement. If not specified this
                will toggled automatically when DDP is used. By default it will add ``shuffle=True`` for
                train sampler and ``shuffle=False`` for val/test sampler. If you want to customize it,
                you can set ``replace_sampler_ddp=False`` and add your own distributed sampler.

            resume_from_checkpoint: Path/URL of the checkpoint from which training is resumed. If there is
                no checkpoint file at the path, start from scratch. If resuming from mid-epoch checkpoint,
                training will start from the beginning of the next epoch.

            sync_batchnorm: Synchronize batch norm layers between process groups/whole world.

            terminate_on_nan: If set to True, will terminate training (by raising a `ValueError`) at the
                end of each training batch, if any of the parameters or the loss are NaN or +/-inf.

            tpu_cores: How many TPU cores to train on (1 or 8) / Single TPU to train on [1]

            track_grad_norm: -1 no tracking. Otherwise tracks that p-norm. May be set to 'inf' infinity-norm.

            truncated_bptt_steps: Truncated back prop breaks performs backprop every k steps of much longer
                sequence.

            val_check_interval: How often to check the validation set. Use float to check within a training epoch,
                use int to check every n steps (batches).

            weights_summary: Prints a summary of the weights when training begins.

            weights_save_path: Where to save weights if specified. Will override default_root_dir
                for checkpoints only. Use this if for whatever reason you need the checkpoints
                stored in a different place than the logs written in `default_root_dir`.
                Can be remote file paths such as `s3://mybucket/path` or 'hdfs://path/'
                Defaults to `default_root_dir`.

            move_metrics_to_cpu: Whether to force internal logged metrics to be moved to cpu.
                This can save some gpu memory, but can make training slower. Use with attention.

            multiple_trainloader_mode: How to loop over the datasets when there are multiple train loaders.
                In 'max_size_cycle' mode, the trainer ends one epoch when the largest dataset is traversed,
                and smaller datasets reload when running out of their data. In 'min_size' mode, all the datasets
                reload when reaching the minimum length of datasets.

            stochastic_weight_avg: Whether to use `Stochastic Weight Averaging (SWA)
                <https://pytorch.org/blog/pytorch-1.6-now-includes-stochastic-weight-averaging/>_`

        """
        super().__init__()

        distributed_backend = distributed_backend or accelerator

        # init connectors
        self.dev_debugger = InternalDebugger(self)
        self.config_validator = ConfigValidator(self)
        self.data_connector = DataConnector(self)
        self.optimizer_connector = OptimizerConnector(self)

        self.accelerator_connector = AcceleratorConnector(
            num_processes, tpu_cores, distributed_backend, auto_select_gpus, gpus, num_nodes, sync_batchnorm, benchmark,
            replace_sampler_ddp, deterministic, precision, amp_backend, amp_level, plugins
        )
        self.logger_connector = LoggerConnector(self, log_gpu_memory)
        self.model_connector = ModelConnector(self)
        self.callback_connector = CallbackConnector(self)
        self.debugging_connector = DebuggingConnector(self)
        self.training_tricks_connector = TrainingTricksConnector(self)
        self.profile_connector = ProfilerConnector(self)
        self.checkpoint_connector = CheckpointConnector(self)
        self.slurm_connector = SLURMConnector(self)
        self.tuner = Tuner(self)
        self.train_loop = TrainLoop(self, multiple_trainloader_mode)
        self.evaluation_loop = EvaluationLoop(self)
        self.predict_loop = PredictLoop(self)

        # training state
        self.weights_summary = weights_summary
        self.shown_warnings = set()

        # init callbacks
        # Declare attributes to be set in callback_connector on_trainer_init
        self.callback_connector.on_trainer_init(
            callbacks, checkpoint_callback, progress_bar_refresh_rate, process_position, default_root_dir,
            weights_save_path, resume_from_checkpoint, stochastic_weight_avg
        )

        # hook
        self.on_init_start()

        # init optimizer + lr scheduler related flags
        self.optimizer_connector.on_trainer_init()

        # init data flags
        self.data_connector.on_trainer_init(
            check_val_every_n_epoch, reload_dataloaders_every_epoch, prepare_data_per_node
        )

        # init training tricks
        self.training_tricks_connector.on_trainer_init(
            gradient_clip_val, track_grad_norm, accumulate_grad_batches, truncated_bptt_steps, terminate_on_nan
        )
        self.train_loop.on_trainer_init(
            max_epochs,
            min_epochs,
            max_steps,
            min_steps,
            num_sanity_val_steps,
            weights_summary,
        )
        self.evaluation_loop.on_trainer_init()

        # configure tuner
        self.tuner.on_trainer_init(auto_lr_find, auto_scale_batch_size)

        # configure profiler
        self.profile_connector.on_trainer_init(profiler)

        # init logger flags
        self.logger_connector.on_trainer_init(
            logger,
            flush_logs_every_n_steps,
            log_every_n_steps,
            move_metrics_to_cpu,
        )

        # init debugging flags
        self.debugging_connector.on_init_start(
            limit_train_batches,
            limit_val_batches,
            limit_test_batches,
            limit_predict_batches,
            val_check_interval,
            overfit_batches,
            fast_dev_run,
        )

        # Callback system
        self.on_init_end()

    def setup_trainer(self, model: LightningModule):
        """
        Sanity check a few things before starting actual training or testing.

        Args:
            model: The model to run sanity test on.
        """

        # log hyper-parameters
        if self.logger is not None:
            # save exp to get started (this is where the first experiment logs are written)
            self.logger.log_hyperparams(model.hparams_initial)
            self.logger.log_graph(model)
            self.logger.save()

    def fit(
        self,
        model: LightningModule,
        train_dataloader: Any = None,
        val_dataloaders: Optional[Union[DataLoader, List[DataLoader]]] = None,
        datamodule: Optional[LightningDataModule] = None,
    ):
        r"""
        Runs the full optimization routine.

        Args:
            datamodule: A instance of :class:`LightningDataModule`.

            model: Model to fit.

            train_dataloader: Either a single PyTorch DataLoader or a collection of these
                (list, dict, nested lists and dicts). In the case of multiple dataloaders, please
                see this :ref:`page <multiple-training-dataloaders>`

            val_dataloaders: Either a single Pytorch Dataloader or a list of them, specifying validation samples.
                If the model has a predefined val_dataloaders method this will be skipped

        """
        # we reuse fit for other functions. When already set, it shouldn't be modified.
        if not self.state.running:
            self.state = TrainerState.FITTING
        if self._running_stage is None:
            self.training = True

        # set local properties on the model
        self.model_connector.copy_trainer_model_properties(model)

        # ----------------------------
        # LINK DATA
        # ----------------------------
        # setup data, etc...
        self.train_loop.setup_fit(model, train_dataloader, val_dataloaders, datamodule)

        # hook
        self.data_connector.prepare_data(model)
<<<<<<< HEAD
=======
        self.callback_connector._attach_model_callbacks(model, self)
>>>>>>> 0e9d69c3

        # ----------------------------
        # SET UP TRAINING
        # ----------------------------
        self.call_setup_hook(model)
        self.call_hook("on_before_accelerator_backend_setup", model)
        self.accelerator.setup(self, model)  # note: this sets up self.lightning_module
        self.setup_trainer(model)

        # ----------------------------
        # INSPECT THE CORE LOOPS
        # ----------------------------
        #             Lightning internal flow looks like this.
        #
        #   trainer.fit(...) or trainer.test(...) or trainer.predict(...)   ||
        #                                |                                  ||
        #                        create accelerator                         ||
        #                                |                                  ||
        #                         trainer.dispatch                          ||  LIGHTNING
        #                                |                                  ||
        #    start_training or start_evaluating or start_predicting call    ||  FLOW
        #                        from `accelerator`                         ||
        #                                |                                  ||  DIRECTION
        #             run_train or run_evaluate or run_predict call         ||
        #                           from `trainer`                          ||
        #                                |                                  ||
        #                             results                               \/
        # This is used to guide readers to the core loops: train, test, predict.
        # `run_predict` is the simplest to understand, use `Go to Definition` to read it :)
        # Search for `start_training` or `start_evaluating` or `start_predicting` in
        # `pytorch_lightning/plugins/training_type` folder to find accelerator dispatch functions.

        # ----------------------------
        # TRAIN
        # ----------------------------
        # hook
        if self.state == TrainerState.FITTING:
            self.call_hook("on_fit_start")

        # plugin will setup fitting (e.g. ddp will launch child processes)
        self.pre_dispatch()

        # dispatch `start_training` or `start_evaluating` or `start_predicting`
        self.dispatch()

        # plugin will finalized fitting (e.g. ddp_spawn will load trained model)
        self.post_dispatch()

        # ----------------------------
        # POST-Training CLEAN UP
        # ----------------------------
        # hook
        if self.state == TrainerState.FITTING:
            self.call_hook('on_fit_end')

        # teardown
        self.call_teardown_hook(model)

        if self.state != TrainerState.INTERRUPTED:
            self.state = TrainerState.FINISHED
        self._running_stage = None

        # return 1 when finished
        # used for testing or when we need to know that training succeeded
        return self.accelerator.results or 1

    def pre_dispatch(self):
        self.accelerator.pre_dispatch()

    def post_dispatch(self):
        self.accelerator.post_dispatch()
        self.accelerator.teardown()

    def dispatch(self):
        if self.evaluating:
            self.accelerator.start_evaluating(self)
        elif self.predicting:
            self.accelerator.start_predicting(self)
        else:
            self.accelerator.start_training(self)

    def run_stage(self):
        results = None
        if self.evaluating:
            results = self.run_evaluate()
        elif self.predicting:
            results = self.run_predict()
        else:
            self.run_train()
        return results

    def _pre_training_routine(self):
        # wait for all to join if on distributed
        self.accelerator.barrier("setup_training")

        # register auto-resubmit when on SLURM
        self.slurm_connector.register_slurm_signal_handlers()

        # --------------------------
        # Pre-train
        # --------------------------
        # on pretrain routine start
        ref_model = self.lightning_module

        self.on_pretrain_routine_start()
        ref_model.on_pretrain_routine_start()

        # print model summary
        if self.is_global_zero and self.weights_summary is not None and not self.testing:
            if self.weights_summary in ModelSummary.MODES:
                ref_model.summarize(mode=self.weights_summary)
            else:
                raise MisconfigurationException("weights_summary can be None, " + ", ".join(ModelSummary.MODES))

        # restore training and model before hpc is called
        self.checkpoint_connector.restore_weights()

        # on pretrain routine end
        self.on_pretrain_routine_end()
        ref_model.on_pretrain_routine_end()

    def run_train(self) -> None:

        self._pre_training_routine()

        if not self.is_global_zero and self.progress_bar_callback is not None:
            self.progress_bar_callback.disable()

        self.run_sanity_check(self.lightning_module)

        self.checkpoint_connector.has_trained = False

        # enable train mode
        model = self.lightning_module
        model.train()
        torch.set_grad_enabled(True)

        # reload data when needed
        self.train_loop.reset_train_val_dataloaders(model)

        # hook
        self.train_loop.on_train_start()

        try:
            if self.train_loop.should_skip_training():
                return
            # run all epochs
            epochs = range(self.current_epoch, self.max_epochs) if self.max_epochs else count(self.current_epoch)
            for epoch in epochs:

                # hook
                self.train_loop.on_train_epoch_start(epoch)

                with self.profiler.profile("run_training_epoch"):
                    # run train epoch
                    self.train_loop.run_training_epoch()

                if self.max_steps and self.max_steps <= self.global_step:
                    return

                # early stopping
                met_min_epochs = (epoch >= self.min_epochs - 1) if self.min_epochs else True
                met_min_steps = self.global_step >= self.min_steps if self.min_steps else True

                if self.should_stop:
                    if met_min_epochs and met_min_steps:
                        return
                    else:
                        log.info(
                            'Trainer was signaled to stop but required minimum epochs'
                            f' ({self.min_epochs}) or minimum steps ({self.min_steps}) has'
                            ' not been met. Training will continue...'
                        )

            # hook
            self.train_loop.on_train_end()

        except KeyboardInterrupt:
            rank_zero_warn('Detected KeyboardInterrupt, attempting graceful shutdown...')
            # user could press Ctrl+c many times... only shutdown once
            if not self.interrupted:
                self.state = TrainerState.INTERRUPTED
                self.on_keyboard_interrupt()
        except (RuntimeError, AssertionError):
            # if an exception is raised, the finally block is executed and can hide the actual exception
            # that was initially raised if `on_train_end` also raises an exception. we want to avoid that
            # for assertions and other runtime errors so we aren't misled while debugging
            print_exc()
        finally:
            # hook
            self.train_loop.on_train_end()

    def run_evaluation(self, on_epoch=False):
        if not (self.evaluating or self.sanity_checking):
            rank_zero_warn(
                f"`trainer.run_evaluation()` was called but the running stage is set to {self._running_stage}."
                " This should not happen normally. Setting it to `RunningStage.VALIDATING`", RuntimeWarning
            )
            self.validating = True

        # reset cached results
        self.logger_connector.reset()

        # prepare dataloaders
        dataloaders, max_batches = self.evaluation_loop.get_evaluation_dataloaders()

        # check if we want to skip this evaluation
        if self.evaluation_loop.should_skip_evaluation(max_batches):
            return [], []

        # enable eval mode + no grads
        self.evaluation_loop.on_evaluation_model_eval()
        # ref model
        model = self.lightning_module
        model.zero_grad()
        torch.set_grad_enabled(False)

        # hook
        self.evaluation_loop.on_evaluation_start()

        # set up the eval loop
        self.evaluation_loop.setup(model, max_batches, dataloaders)

        # hook
        self.evaluation_loop.on_evaluation_epoch_start()

        # run validation/testing
        for dataloader_idx, dataloader in enumerate(dataloaders):
            # bookkeeping
            dl_outputs = []
            dataloader = self.accelerator.process_dataloader(dataloader)
            dl_max_batches = self.evaluation_loop.max_batches[dataloader_idx]

            for batch_idx, batch in enumerate(dataloader):
                if batch is None:
                    continue

                # stop short when running on limited batches
                if batch_idx >= dl_max_batches:
                    break

                # hook
                self.evaluation_loop.on_evaluation_batch_start(batch, batch_idx, dataloader_idx)

                # lightning module methods
                with self.profiler.profile("evaluation_step_and_end"):
                    output = self.evaluation_loop.evaluation_step(batch, batch_idx, dataloader_idx)
                    output = self.evaluation_loop.evaluation_step_end(output)

                # hook + store predictions
                self.evaluation_loop.on_evaluation_batch_end(output, batch, batch_idx, dataloader_idx)

                # log batch metrics
                self.evaluation_loop.log_evaluation_step_metrics(output, batch_idx)

                # track epoch level outputs
                dl_outputs = self.track_output_for_epoch_end(dl_outputs, output)

            # store batch level output per dataloader
            self.evaluation_loop.outputs.append(dl_outputs)

        # lightning module method
        deprecated_eval_results = self.evaluation_loop.evaluation_epoch_end()

        # hook
        self.evaluation_loop.on_evaluation_epoch_end()

        # update epoch-level lr_schedulers
        if on_epoch:
            self.optimizer_connector.update_learning_rates(interval='epoch')

        # hook
        self.evaluation_loop.on_evaluation_end()

        # log epoch metrics
        eval_loop_results = self.evaluation_loop.log_epoch_metrics_on_evaluation_end()

        # save predictions to disk
        self.evaluation_loop.predictions.to_disk()

        # enable train mode again
        self.evaluation_loop.on_evaluation_model_train()

        torch.set_grad_enabled(True)

        return eval_loop_results, deprecated_eval_results

    def track_output_for_epoch_end(self, outputs, output):
        if output is not None:
            if isinstance(output, Result):
                output = output.detach()
                if self.move_metrics_to_cpu:
                    output = output.cpu()
            elif isinstance(output, dict):
                output = recursive_detach(output, to_cpu=self.move_metrics_to_cpu)
            elif isinstance(output, torch.Tensor) and output.is_cuda and self.move_metrics_to_cpu:
                output = output.cpu()
            outputs.append(output)
        return outputs

<<<<<<< HEAD
    def run_test_or_validate(self):
        # only load test dataloader for testing
        # self.reset_test_dataloader(ref_model)
        if self.evaluating == 'test':
            with self.profiler.profile("run_test_evaluation"):
                eval_loop_results, _ = self.run_evaluation(test_mode=True)
        else:
            with self.profiler.profile("run_validate_evaluation"):
                eval_loop_results, _ = self.run_evaluation(test_mode=False)
=======
    def run_evaluate(self):
        if not self.is_global_zero and self.progress_bar_callback is not None:
            self.progress_bar_callback.disable()

        assert self.evaluating

        with self.profiler.profile(f"run_{self._running_stage}_evaluation"):
            eval_loop_results, _ = self.run_evaluation()
>>>>>>> 0e9d69c3

        if len(eval_loop_results) == 0:
            return 1

        # remove the tensors from the eval results
        for i, result in enumerate(eval_loop_results):
            if isinstance(result, dict):
                for k, v in result.items():
                    if isinstance(v, torch.Tensor):
                        result[k] = v.cpu().item()

        return eval_loop_results

    def run_predict(self):
        # prepare dataloaders
        dataloaders, max_batches = self.predict_loop.get_predict_dataloaders(None)

        # check if we want to skip this evaluation
        if self.predict_loop.should_skip_predict(dataloaders, max_batches):
            return []

        # ref model
        model = self.lightning_module

        # enable eval mode + no grads
        self.predict_loop.on_predict_model_eval()
        model.zero_grad()
        torch.set_grad_enabled(False)

        # set up the eval loop
        self.predict_loop.setup(model, max_batches, dataloaders)

        # run validation/testing
        for dataloader_idx, dataloader in enumerate(dataloaders):
            dataloader = self.accelerator.process_dataloader(dataloader)
            dl_max_batches = self.predict_loop.max_batches[dataloader_idx]

            for batch_idx, batch in enumerate(dataloader):
                if batch is None:
                    continue

                # stop short when running on limited batches
                if batch_idx >= dl_max_batches:
                    break

                # lightning module methods
                with self.profiler.profile("predict"):
                    self.predict_loop.predict(batch, batch_idx, dataloader_idx)

        results = self.predict_loop.on_predict_epoch_end()
        return results

    def run_sanity_check(self, ref_model):
        using_val_step = ref_model.val_dataloader is not None and is_overridden('validation_step', ref_model)
        should_sanity_check = using_val_step and self.num_sanity_val_steps > 0 and self.limit_val_batches > 0

        # run tiny validation (if validation defined)
        # to make sure program won't crash during val
        if should_sanity_check:
            stage = self._running_stage
            self.sanity_checking = True

            # hook and callback
            self.on_sanity_check_start()

            # run eval step
            _, eval_results = self.run_evaluation()

            # allow no returns from eval
            if eval_results is not None and len(eval_results) > 0:
                # when we get a list back, used only the last item
                if isinstance(eval_results, list):
                    eval_results = eval_results[-1]

                _, _, _, callback_metrics, _ = self.process_dict_result(eval_results)
                self.logger_connector.callback_metrics = callback_metrics

            self.on_sanity_check_end()

            self._running_stage = stage

    def validate(
        self,
        model: Optional[LightningModule] = None,
        val_dataloaders: Optional[Union[DataLoader, List[DataLoader]]] = None,
        ckpt_path: Optional[str] = 'best',
        verbose: bool = True,
        datamodule: Optional[LightningDataModule] = None,
    ):
        r"""
<<<<<<< HEAD
        Perform one evaluation epoch over the validation set.

        Args:
            ckpt_path: Either ``best`` or path to the checkpoint you wish to validate.
=======
        Perform one evaluation epoch over the test set. It's separated from
        fit to make sure you never run on your test set until you want to.

        Args:
            ckpt_path: Either ``best`` or path to the checkpoint you wish to test.
>>>>>>> 0e9d69c3
                If ``None``, use the current weights of the model. Default to ``best``.
            datamodule: A instance of :class:`LightningDataModule`.
            model: The model to evaluate.
            val_dataloaders: Either a single PyTorch DataLoader or a list of them,
                specifying validation samples.
            verbose: If True, prints the validation results.

        Returns:
            The dictionary with final validation results returned by validation_epoch_end.
            If validation_epoch_end is not defined, the output is a list of the dictionaries
            returned by validation_step.
        """
        # --------------------
        # SETUP HOOK
        # --------------------
        self.verbose_evaluate = verbose

        # If you supply a datamodule you can't supply val_dataloaders
        if val_dataloaders and datamodule:
            raise MisconfigurationException(
                'You cannot pass val_dataloaders to trainer.validate if you supply a datamodule'
            )

        # Attach datamodule to get setup/prepare_data added to model before the call to it below
        self.data_connector.attach_datamodule(model or self.get_model(), datamodule, 'validation')

        if model is not None:
            results = self.__evaluate_given_model(model, val_dataloaders, 'validation')
        else:
            results = self.__evaluate_using_best_weights(ckpt_path, val_dataloaders, 'validation')

<<<<<<< HEAD
        self.teardown('validation')

        return results

    def test(
        self,
        model: Optional[LightningModule] = None,
        test_dataloaders: Optional[Union[DataLoader, List[DataLoader]]] = None,
        ckpt_path: Optional[str] = 'best',
        verbose: bool = True,
        datamodule: Optional[LightningDataModule] = None,
    ):
        r"""
        Perform one evaluation epoch over the test set. It's separated from
        fit to make sure you never run on your test set until you want to.

        Args:
            ckpt_path: Either ``best`` or path to the checkpoint you wish to test.
                If ``None``, use the current weights of the model. Default to ``best``.
            datamodule: A instance of :class:`LightningDataModule`.
            model: The model to evaluate.
            test_dataloaders: Either a single PyTorch DataLoader or a list of them,
                specifying test samples.
            verbose: If True, prints the test results.

        Returns:
            The dictionary with final test results returned by test_epoch_end.
            If test_epoch_end is not defined, the output is a list of the dictionaries
            returned by test_step.
=======
            test_dataloaders: Either a single PyTorch DataLoader or a list of them,
                specifying test samples.

            verbose: If True, prints the test results.

        Returns:
            Returns a list of dictionaries, one for each test dataloader containing their respective metrics.
>>>>>>> 0e9d69c3
        """
        # --------------------
        # SETUP HOOK
        # --------------------
        self.verbose_evaluate = verbose
<<<<<<< HEAD
=======

        self.state = TrainerState.TESTING
        self.testing = True
>>>>>>> 0e9d69c3

        # If you supply a datamodule you can't supply test_dataloaders
        if test_dataloaders and datamodule:
            raise MisconfigurationException(
                'You cannot pass test_dataloaders to trainer.test if you supply a datamodule'
            )

        model_provided = model is not None
        model = model or self.lightning_module

<<<<<<< HEAD
        if model is not None:
            results = self.__evaluate_given_model(model, test_dataloaders, 'test')
        else:
            results = self.__evaluate_using_best_weights(ckpt_path, test_dataloaders, 'test')
=======
        # Attach datamodule to get setup/prepare_data added to model before the call to it below
        self.data_connector.attach_datamodule(model, datamodule)
        results = (
            self.__evaluate_given_model(model, dataloaders=test_dataloaders)
            if model_provided else
            self.__evaluate_using_weights(model, ckpt_path=ckpt_path, dataloaders=test_dataloaders)
        )
>>>>>>> 0e9d69c3

        assert self.state.stopped
        self.testing = False

        return results

<<<<<<< HEAD
    def __evaluate_using_best_weights(self, ckpt_path, dataloaders, stage: str):
        model = self.get_model()

=======
    def __evaluate_using_weights(
        self,
        model,
        ckpt_path: Optional[str] = None,
        dataloaders: Optional[Union[DataLoader, List[DataLoader]]] = None
    ):
>>>>>>> 0e9d69c3
        # if user requests the best checkpoint but we don't have it, error
        if ckpt_path == 'best' and not self.checkpoint_callback.best_model_path:
            raise MisconfigurationException(
                'ckpt_path is "best", but `ModelCheckpoint` is not configured to save the best model.'
            )

        # load best weights
        if ckpt_path is not None:
            # ckpt_path is 'best' so load the best model
            if ckpt_path == 'best':
                ckpt_path = self.checkpoint_callback.best_model_path

            if len(ckpt_path) == 0:
                rank_zero_warn(
                    f'`.test()` found no path for the best weights, {ckpt_path}. Please'
                    ' specify a path for a checkpoint `.test(ckpt_path=PATH)`'
                )
                return {}

            self.training_type_plugin.barrier()

            ckpt = pl_load(ckpt_path, map_location=lambda storage, loc: storage)
            model.load_state_dict(ckpt['state_dict'])

        # attach dataloaders
        if dataloaders is not None:
<<<<<<< HEAD
            kwargs = {'test_dataloaders' if stage == 'test' else 'val_dataloaders': dataloaders}
            self.data_connector.attach_dataloaders(model, **kwargs)

        # run tests
        self.evaluating = stage
        self.evaluated_ckpt_path = ckpt_path
        self.model = model
        results = self.fit(model)
        self.evaluating = None

        # teardown
        if self.is_function_implemented('teardown'):
            model_ref = self.get_model()
            model_ref.teardown(stage)

        return results

    def __evaluate_given_model(self, model, dataloaders, stage: str):

        # attach data
        if dataloaders is not None:
            kwargs = {'test_dataloaders' if stage == 'test' else 'val_dataloaders': dataloaders}
            self.data_connector.attach_dataloaders(model, **kwargs)

        # run test
        # sets up testing so we short circuit to eval
        self.evaluating = stage
        self.model = model
        results = self.fit(model)
        self.evaluating = None

        # teardown
        if self.is_function_implemented('teardown'):
            model.teardown(stage)
=======
            self.data_connector.attach_dataloaders(model, test_dataloaders=dataloaders)

        if self.validating:
            self.validated_ckpt_path = ckpt_path
        else:
            self.tested_ckpt_path = ckpt_path

        # run test
        results = self.fit(model)

        return results

    def __evaluate_given_model(self, model, dataloaders: Optional[Union[DataLoader, List[DataLoader]]] = None):
        # attach data
        if dataloaders is not None:
            self.data_connector.attach_dataloaders(model, test_dataloaders=dataloaders)

        # run test
        # sets up testing so we short circuit to eval
        results = self.fit(model)

        return results

    def predict(
        self,
        model: Optional[LightningModule] = None,
        dataloaders: Optional[Union[DataLoader, List[DataLoader]]] = None,
        datamodule: Optional[LightningDataModule] = None,
    ):
        r"""

        Separates from fit to make sure you never run on your predictions set until you want to.

        This will call the model forward function to compute predictions.

        Args:
            model: The model to predict on.

            dataloaders: Either a single
                Pytorch Dataloader or a list of them, specifying inference samples.

            datamodule: A instance of :class:`LightningDataModule`.

        Returns:
            Returns a list of dictionaries, one for each provided dataloader containing their respective predictions.
        """

        # --------------------
        # SETUP HOOK
        # --------------------
        # If you supply a datamodule you can't supply dataloaders

        model = model or self.lightning_module

        self.state = TrainerState.PREDICTING
        self.predicting = True

        if dataloaders and datamodule:
            raise MisconfigurationException(
                'You cannot pass dataloaders to trainer.predict if you supply a datamodule.'
            )

        if datamodule is not None:
            # Attach datamodule to get setup/prepare_data added to model before the call to it below
            self.data_connector.attach_datamodule(model, datamodule)

        # attach data
        if dataloaders is not None:
            self.data_connector.attach_dataloaders(model, predict_dataloaders=dataloaders)

        self.model = model
        results = self.fit(model)

        assert self.state.stopped
        self.predicting = False
>>>>>>> 0e9d69c3

        return results

    @property
    def testing(self):
        warnings.warn(
            'Trainer.testing has been deprecated in v1.1 and will be removed '
            'in v1.3, use Trainer.evaluating instead.',
            DeprecationWarning, stacklevel=2
        )
        return bool(self.evaluating)

    @property
    def tested_ckpt_path(self):
        warnings.warn(
            'Trainer.tested_ckpt_path has been renamed Trainer.evaluated_ckpt_path '
            'in v1.1 and will be removed in v1.3.',
            DeprecationWarning, stacklevel=2
        )
        return self.evaluated_ckpt_path

    def tune(
        self,
        model: LightningModule,
        train_dataloader: Optional[DataLoader] = None,
        val_dataloaders: Optional[Union[DataLoader, List[DataLoader]]] = None,
        datamodule: Optional[LightningDataModule] = None,
    ):
        r"""
        Runs routines to tune hyperparameters before training.

        Args:
            datamodule: A instance of :class:`LightningDataModule`.

            model: Model to tune.

            train_dataloader: A Pytorch DataLoader with training samples. If the model has
                a predefined train_dataloader method this will be skipped.

            val_dataloaders: Either a single Pytorch Dataloader or a list of them, specifying validation samples.
                If the model has a predefined val_dataloaders method this will be skipped

        """
        self.state = TrainerState.TUNING
        self.tuning = True

        self.tuner.tune(model, train_dataloader, val_dataloaders, datamodule)

<<<<<<< HEAD
    def call_setup_hook(self, model):
        # call setup after the ddp process has connected
        stage_name = self.evaluating or 'fit'

        if self.datamodule is not None:
            called = {
                'fit': self.datamodule.has_setup_fit,
                'validation': self.datamodule.has_setup_validation,
                'test': self.datamodule.has_setup_test,
            }[stage_name]

            if not called:
                self.datamodule.setup(stage_name)

        self.setup(model, stage_name)
        model.setup(stage_name)
=======
        assert self.state.stopped
        self.tuning = False

    def call_setup_hook(self, model: LightningModule) -> None:
        assert self.state.running, f"TrainerState: {self.state}"
        # 'fit' is passed for `trainer.tune()` as there aren't "tune_dataloaders"
        state = TrainerState.FITTING if self.state == TrainerState.TUNING else self.state

        if self.datamodule is not None:
            called = getattr(self.datamodule, f'has_setup_{state}')
            if not called:
                self.datamodule.setup(stage=state)

        self.setup(model, stage=state)
        model.setup(stage=state)

    def call_teardown_hook(self, model: LightningModule) -> None:
        if self.state.running:
            state = TrainerState.FITTING if self.state == TrainerState.TUNING else self.state
        else:
            state = None

        self.teardown(stage=state)
        model.teardown(stage=state)
>>>>>>> 0e9d69c3

    def _reset_result_and_set_hook_fx_name(self, hook_name):
        # on_before_zero_grad is called within training_step
        if "batch_start" in hook_name or "on_before_zero_grad" in hook_name:
            return True
        model_ref = self.lightning_module
        if model_ref is not None:
            # used to track current hook name called
            model_ref._results = Result()
            model_ref._current_hook_fx_name = hook_name
        return False

    def _cache_logged_metrics(self):
        model_ref = self.lightning_module
        if model_ref is not None:
            # capture logging for this hook
            self.logger_connector.cache_logged_metrics()

    def call_hook(self, hook_name, *args, **kwargs):
        # set hook_name to model + reset Result obj
        skip = self._reset_result_and_set_hook_fx_name(hook_name)

        # always profile hooks
        with self.profiler.profile(hook_name):

            # first call trainer hook
            if hasattr(self, hook_name):
                trainer_hook = getattr(self, hook_name)
                trainer_hook(*args, **kwargs)

            # next call hook in lightningModule
            output = None
            model_ref = self.lightning_module
            if is_overridden(hook_name, model_ref):
                hook_fx = getattr(model_ref, hook_name)
                output = hook_fx(*args, **kwargs)

            # if the PL module doesn't have the hook then call the accelerator
            # used to auto-reduce things for the user with Results obj
            elif hasattr(self.accelerator, hook_name):
                accelerator_hook = getattr(self.accelerator, hook_name)
                output = accelerator_hook(*args, **kwargs)

        if not skip:
            self._cache_logged_metrics()
        return output<|MERGE_RESOLUTION|>--- conflicted
+++ resolved
@@ -436,10 +436,7 @@
 
         # hook
         self.data_connector.prepare_data(model)
-<<<<<<< HEAD
-=======
         self.callback_connector._attach_model_callbacks(model, self)
->>>>>>> 0e9d69c3
 
         # ----------------------------
         # SET UP TRAINING
@@ -740,17 +737,6 @@
             outputs.append(output)
         return outputs
 
-<<<<<<< HEAD
-    def run_test_or_validate(self):
-        # only load test dataloader for testing
-        # self.reset_test_dataloader(ref_model)
-        if self.evaluating == 'test':
-            with self.profiler.profile("run_test_evaluation"):
-                eval_loop_results, _ = self.run_evaluation(test_mode=True)
-        else:
-            with self.profiler.profile("run_validate_evaluation"):
-                eval_loop_results, _ = self.run_evaluation(test_mode=False)
-=======
     def run_evaluate(self):
         if not self.is_global_zero and self.progress_bar_callback is not None:
             self.progress_bar_callback.disable()
@@ -759,7 +745,6 @@
 
         with self.profiler.profile(f"run_{self._running_stage}_evaluation"):
             eval_loop_results, _ = self.run_evaluation()
->>>>>>> 0e9d69c3
 
         if len(eval_loop_results) == 0:
             return 1
@@ -840,63 +825,6 @@
             self.on_sanity_check_end()
 
             self._running_stage = stage
-
-    def validate(
-        self,
-        model: Optional[LightningModule] = None,
-        val_dataloaders: Optional[Union[DataLoader, List[DataLoader]]] = None,
-        ckpt_path: Optional[str] = 'best',
-        verbose: bool = True,
-        datamodule: Optional[LightningDataModule] = None,
-    ):
-        r"""
-<<<<<<< HEAD
-        Perform one evaluation epoch over the validation set.
-
-        Args:
-            ckpt_path: Either ``best`` or path to the checkpoint you wish to validate.
-=======
-        Perform one evaluation epoch over the test set. It's separated from
-        fit to make sure you never run on your test set until you want to.
-
-        Args:
-            ckpt_path: Either ``best`` or path to the checkpoint you wish to test.
->>>>>>> 0e9d69c3
-                If ``None``, use the current weights of the model. Default to ``best``.
-            datamodule: A instance of :class:`LightningDataModule`.
-            model: The model to evaluate.
-            val_dataloaders: Either a single PyTorch DataLoader or a list of them,
-                specifying validation samples.
-            verbose: If True, prints the validation results.
-
-        Returns:
-            The dictionary with final validation results returned by validation_epoch_end.
-            If validation_epoch_end is not defined, the output is a list of the dictionaries
-            returned by validation_step.
-        """
-        # --------------------
-        # SETUP HOOK
-        # --------------------
-        self.verbose_evaluate = verbose
-
-        # If you supply a datamodule you can't supply val_dataloaders
-        if val_dataloaders and datamodule:
-            raise MisconfigurationException(
-                'You cannot pass val_dataloaders to trainer.validate if you supply a datamodule'
-            )
-
-        # Attach datamodule to get setup/prepare_data added to model before the call to it below
-        self.data_connector.attach_datamodule(model or self.get_model(), datamodule, 'validation')
-
-        if model is not None:
-            results = self.__evaluate_given_model(model, val_dataloaders, 'validation')
-        else:
-            results = self.__evaluate_using_best_weights(ckpt_path, val_dataloaders, 'validation')
-
-<<<<<<< HEAD
-        self.teardown('validation')
-
-        return results
 
     def test(
         self,
@@ -914,35 +842,24 @@
             ckpt_path: Either ``best`` or path to the checkpoint you wish to test.
                 If ``None``, use the current weights of the model. Default to ``best``.
             datamodule: A instance of :class:`LightningDataModule`.
-            model: The model to evaluate.
+
+            model: The model to test.
+
             test_dataloaders: Either a single PyTorch DataLoader or a list of them,
                 specifying test samples.
-            verbose: If True, prints the test results.
-
-        Returns:
-            The dictionary with final test results returned by test_epoch_end.
-            If test_epoch_end is not defined, the output is a list of the dictionaries
-            returned by test_step.
-=======
-            test_dataloaders: Either a single PyTorch DataLoader or a list of them,
-                specifying test samples.
 
             verbose: If True, prints the test results.
 
         Returns:
             Returns a list of dictionaries, one for each test dataloader containing their respective metrics.
->>>>>>> 0e9d69c3
         """
         # --------------------
         # SETUP HOOK
         # --------------------
         self.verbose_evaluate = verbose
-<<<<<<< HEAD
-=======
 
         self.state = TrainerState.TESTING
         self.testing = True
->>>>>>> 0e9d69c3
 
         # If you supply a datamodule you can't supply test_dataloaders
         if test_dataloaders and datamodule:
@@ -953,12 +870,6 @@
         model_provided = model is not None
         model = model or self.lightning_module
 
-<<<<<<< HEAD
-        if model is not None:
-            results = self.__evaluate_given_model(model, test_dataloaders, 'test')
-        else:
-            results = self.__evaluate_using_best_weights(ckpt_path, test_dataloaders, 'test')
-=======
         # Attach datamodule to get setup/prepare_data added to model before the call to it below
         self.data_connector.attach_datamodule(model, datamodule)
         results = (
@@ -966,25 +877,18 @@
             if model_provided else
             self.__evaluate_using_weights(model, ckpt_path=ckpt_path, dataloaders=test_dataloaders)
         )
->>>>>>> 0e9d69c3
 
         assert self.state.stopped
         self.testing = False
 
         return results
 
-<<<<<<< HEAD
-    def __evaluate_using_best_weights(self, ckpt_path, dataloaders, stage: str):
-        model = self.get_model()
-
-=======
     def __evaluate_using_weights(
         self,
         model,
         ckpt_path: Optional[str] = None,
         dataloaders: Optional[Union[DataLoader, List[DataLoader]]] = None
     ):
->>>>>>> 0e9d69c3
         # if user requests the best checkpoint but we don't have it, error
         if ckpt_path == 'best' and not self.checkpoint_callback.best_model_path:
             raise MisconfigurationException(
@@ -1011,42 +915,6 @@
 
         # attach dataloaders
         if dataloaders is not None:
-<<<<<<< HEAD
-            kwargs = {'test_dataloaders' if stage == 'test' else 'val_dataloaders': dataloaders}
-            self.data_connector.attach_dataloaders(model, **kwargs)
-
-        # run tests
-        self.evaluating = stage
-        self.evaluated_ckpt_path = ckpt_path
-        self.model = model
-        results = self.fit(model)
-        self.evaluating = None
-
-        # teardown
-        if self.is_function_implemented('teardown'):
-            model_ref = self.get_model()
-            model_ref.teardown(stage)
-
-        return results
-
-    def __evaluate_given_model(self, model, dataloaders, stage: str):
-
-        # attach data
-        if dataloaders is not None:
-            kwargs = {'test_dataloaders' if stage == 'test' else 'val_dataloaders': dataloaders}
-            self.data_connector.attach_dataloaders(model, **kwargs)
-
-        # run test
-        # sets up testing so we short circuit to eval
-        self.evaluating = stage
-        self.model = model
-        results = self.fit(model)
-        self.evaluating = None
-
-        # teardown
-        if self.is_function_implemented('teardown'):
-            model.teardown(stage)
-=======
             self.data_connector.attach_dataloaders(model, test_dataloaders=dataloaders)
 
         if self.validating:
@@ -1122,27 +990,8 @@
 
         assert self.state.stopped
         self.predicting = False
->>>>>>> 0e9d69c3
 
         return results
-
-    @property
-    def testing(self):
-        warnings.warn(
-            'Trainer.testing has been deprecated in v1.1 and will be removed '
-            'in v1.3, use Trainer.evaluating instead.',
-            DeprecationWarning, stacklevel=2
-        )
-        return bool(self.evaluating)
-
-    @property
-    def tested_ckpt_path(self):
-        warnings.warn(
-            'Trainer.tested_ckpt_path has been renamed Trainer.evaluated_ckpt_path '
-            'in v1.1 and will be removed in v1.3.',
-            DeprecationWarning, stacklevel=2
-        )
-        return self.evaluated_ckpt_path
 
     def tune(
         self,
@@ -1171,24 +1020,6 @@
 
         self.tuner.tune(model, train_dataloader, val_dataloaders, datamodule)
 
-<<<<<<< HEAD
-    def call_setup_hook(self, model):
-        # call setup after the ddp process has connected
-        stage_name = self.evaluating or 'fit'
-
-        if self.datamodule is not None:
-            called = {
-                'fit': self.datamodule.has_setup_fit,
-                'validation': self.datamodule.has_setup_validation,
-                'test': self.datamodule.has_setup_test,
-            }[stage_name]
-
-            if not called:
-                self.datamodule.setup(stage_name)
-
-        self.setup(model, stage_name)
-        model.setup(stage_name)
-=======
         assert self.state.stopped
         self.tuning = False
 
@@ -1213,7 +1044,6 @@
 
         self.teardown(stage=state)
         model.teardown(stage=state)
->>>>>>> 0e9d69c3
 
     def _reset_result_and_set_hook_fx_name(self, hook_name):
         # on_before_zero_grad is called within training_step
