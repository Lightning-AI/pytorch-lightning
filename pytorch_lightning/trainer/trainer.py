# Copyright The PyTorch Lightning team.
#
# Licensed under the Apache License, Version 2.0 (the "License");
# you may not use this file except in compliance with the License.
# You may obtain a copy of the License at
#
#     http://www.apache.org/licenses/LICENSE-2.0
#
# Unless required by applicable law or agreed to in writing, software
# distributed under the License is distributed on an "AS IS" BASIS,
# WITHOUT WARRANTIES OR CONDITIONS OF ANY KIND, either express or implied.
# See the License for the specific language governing permissions and
# limitations under the License.
"""Trainer to automate the training."""
import logging
import warnings
from datetime import timedelta
from itertools import count
from pathlib import Path
from typing import Any, Dict, Iterable, List, Optional, Union

import torch
from torch.utils.data import DataLoader

from pytorch_lightning.accelerators import Accelerator
from pytorch_lightning.callbacks import Callback
from pytorch_lightning.core.datamodule import LightningDataModule
from pytorch_lightning.core.lightning import LightningModule
from pytorch_lightning.core.memory import ModelSummary
from pytorch_lightning.core.step_result import Result
from pytorch_lightning.loggers import LightningLoggerBase
from pytorch_lightning.plugins import Plugin
from pytorch_lightning.profiler import BaseProfiler
from pytorch_lightning.trainer.callback_hook import TrainerCallbackHookMixin
from pytorch_lightning.trainer.configuration_validator import ConfigValidator
from pytorch_lightning.trainer.connectors.accelerator_connector import AcceleratorConnector
from pytorch_lightning.trainer.connectors.callback_connector import CallbackConnector
from pytorch_lightning.trainer.connectors.checkpoint_connector import CheckpointConnector
from pytorch_lightning.trainer.connectors.data_connector import DataConnector
from pytorch_lightning.trainer.connectors.debugging_connector import DebuggingConnector
from pytorch_lightning.trainer.connectors.env_vars_connector import _defaults_from_env_vars
from pytorch_lightning.trainer.connectors.logger_connector import LoggerConnector
from pytorch_lightning.trainer.connectors.model_connector import ModelConnector
from pytorch_lightning.trainer.connectors.optimizer_connector import OptimizerConnector
from pytorch_lightning.trainer.connectors.profiler_connector import ProfilerConnector
from pytorch_lightning.trainer.connectors.slurm_connector import SLURMConnector
from pytorch_lightning.trainer.connectors.training_trick_connector import TrainingTricksConnector
from pytorch_lightning.trainer.data_loading import TrainerDataLoadingMixin
from pytorch_lightning.trainer.deprecated_api import DeprecatedDistDeviceAttributes, DeprecatedTrainerAttributes
from pytorch_lightning.trainer.evaluation_loop import EvaluationLoop
from pytorch_lightning.trainer.logging import TrainerLoggingMixin
from pytorch_lightning.trainer.model_hooks import TrainerModelHooksMixin
from pytorch_lightning.trainer.optimizers import TrainerOptimizersMixin
from pytorch_lightning.trainer.predict_loop import PredictLoop
from pytorch_lightning.trainer.properties import TrainerProperties
from pytorch_lightning.trainer.states import TrainerState
from pytorch_lightning.trainer.training_loop import TrainLoop
from pytorch_lightning.trainer.training_tricks import TrainerTrainingTricksMixin
from pytorch_lightning.tuner.lr_finder import _LRFinder
from pytorch_lightning.tuner.tuning import Tuner
from pytorch_lightning.utilities import DeviceType, parsing, rank_zero_warn
from pytorch_lightning.utilities.debugging import InternalDebugger
from pytorch_lightning.utilities.exceptions import MisconfigurationException
from pytorch_lightning.utilities.memory import recursive_detach
from pytorch_lightning.utilities.model_helpers import is_overridden
from pytorch_lightning.utilities.seed import reset_seed
from pytorch_lightning.utilities.types import _EVALUATE_OUTPUT, _PREDICT_OUTPUT

log = logging.getLogger(__name__)
# warnings to ignore in trainer
warnings.filterwarnings(
    'ignore', message='torch.distributed.reduce_op is deprecated, '
    'please use torch.distributed.ReduceOp instead'
)


class Trainer(
    TrainerProperties,
    TrainerCallbackHookMixin,
    TrainerModelHooksMixin,
    TrainerOptimizersMixin,
    TrainerLoggingMixin,
    TrainerTrainingTricksMixin,
    TrainerDataLoadingMixin,
    DeprecatedDistDeviceAttributes,
    DeprecatedTrainerAttributes,
):

    @_defaults_from_env_vars
    def __init__(
        self,
        logger: Union[LightningLoggerBase, Iterable[LightningLoggerBase], bool] = True,
        checkpoint_callback: bool = True,
        callbacks: Optional[Union[List[Callback], Callback]] = None,
        default_root_dir: Optional[str] = None,
        gradient_clip_val: float = 0,
        gradient_clip_algorithm: str = 'norm',
        process_position: int = 0,
        num_nodes: int = 1,
        num_processes: int = 1,
        gpus: Optional[Union[List[int], str, int]] = None,
        auto_select_gpus: bool = False,
        tpu_cores: Optional[Union[List[int], str, int]] = None,
        log_gpu_memory: Optional[str] = None,
        progress_bar_refresh_rate: Optional[int] = None,
        overfit_batches: Union[int, float] = 0.0,
        track_grad_norm: Union[int, float, str] = -1,
        check_val_every_n_epoch: int = 1,
        fast_dev_run: Union[int, bool] = False,
        accumulate_grad_batches: Union[int, Dict[int, int], List[list]] = 1,
        max_epochs: Optional[int] = None,
        min_epochs: Optional[int] = None,
        max_steps: Optional[int] = None,
        min_steps: Optional[int] = None,
        max_time: Optional[Union[str, timedelta, Dict[str, int]]] = None,
        limit_train_batches: Union[int, float] = 1.0,
        limit_val_batches: Union[int, float] = 1.0,
        limit_test_batches: Union[int, float] = 1.0,
        limit_predict_batches: Union[int, float] = 1.0,
        val_check_interval: Union[int, float] = 1.0,
        flush_logs_every_n_steps: int = 100,
        log_every_n_steps: int = 50,
        accelerator: Optional[Union[str, Accelerator]] = None,
        sync_batchnorm: bool = False,
        precision: int = 32,
        weights_summary: Optional[str] = 'top',
        weights_save_path: Optional[str] = None,
        num_sanity_val_steps: int = 2,
        truncated_bptt_steps: Optional[int] = None,
        resume_from_checkpoint: Optional[Union[Path, str]] = None,
        profiler: Optional[Union[BaseProfiler, str]] = None,
        benchmark: bool = False,
        deterministic: bool = False,
        reload_dataloaders_every_epoch: bool = False,
        auto_lr_find: Union[bool, str] = False,
        replace_sampler_ddp: bool = True,
        terminate_on_nan: bool = False,
        auto_scale_batch_size: Union[str, bool] = False,
        prepare_data_per_node: bool = True,
        plugins: Optional[Union[Plugin, str, list]] = None,
        amp_backend: str = 'native',
        amp_level: str = 'O2',
        distributed_backend: Optional[str] = None,
        move_metrics_to_cpu: bool = False,
        multiple_trainloader_mode: str = 'max_size_cycle',
        stochastic_weight_avg: bool = False
    ):
        r"""
        Customize every aspect of training via flags

        Args:

            accelerator: Previously known as distributed_backend (dp, ddp, ddp2, etc...).
                Can also take in an accelerator object for custom hardware.

            accumulate_grad_batches: Accumulates grads every k batches or as set up in the dict.

            amp_backend: The mixed precision backend to use ("native" or "apex")

            amp_level: The optimization level to use (O1, O2, etc...).

            auto_lr_find: If set to True, will make trainer.tune() run a learning rate finder,
                trying to optimize initial learning for faster convergence. trainer.tune() method will
                set the suggested learning rate in self.lr or self.learning_rate in the LightningModule.
                To use a different key set a string instead of True with the key name.

            auto_scale_batch_size: If set to True, will `initially` run a batch size
                finder trying to find the largest batch size that fits into memory.
                The result will be stored in self.batch_size in the LightningModule.
                Additionally, can be set to either `power` that estimates the batch size through
                a power search or `binsearch` that estimates the batch size through a binary search.

            auto_select_gpus: If enabled and `gpus` is an integer, pick available
                gpus automatically. This is especially useful when
                GPUs are configured to be in "exclusive mode", such
                that only one process at a time can access them.

            benchmark: If true enables cudnn.benchmark.

            callbacks: Add a callback or list of callbacks.

            checkpoint_callback: If ``True``, enable checkpointing.
                It will configure a default ModelCheckpoint callback if there is no user-defined ModelCheckpoint in
                :paramref:`~pytorch_lightning.trainer.trainer.Trainer.callbacks`.

            check_val_every_n_epoch: Check val every n train epochs.

            default_root_dir: Default path for logs and weights when no logger/ckpt_callback passed.
                Default: ``os.getcwd()``.
                Can be remote file paths such as `s3://mybucket/path` or 'hdfs://path/'

            deterministic: If true enables cudnn.deterministic.

            distributed_backend: deprecated. Please use 'accelerator'

            fast_dev_run: runs n if set to ``n`` (int) else 1 if set to ``True`` batch(es)
                of train, val and test to find any bugs (ie: a sort of unit test).

            flush_logs_every_n_steps: How often to flush logs to disk (defaults to every 100 steps).

            gpus: number of gpus to train on (int) or which GPUs to train on (list or str) applied per node

            gradient_clip_val: 0 means don't clip.

            gradient_clip_algorithm: 'value' means clip_by_value, 'norm' means clip_by_norm. Default: 'norm'

            limit_train_batches: How much of training dataset to check (float = fraction, int = num_batches)

            limit_val_batches: How much of validation dataset to check (float = fraction, int = num_batches)

            limit_test_batches: How much of test dataset to check (float = fraction, int = num_batches)

            limit_predict_batches: How much of prediction dataset to check (float = fraction, int = num_batches)

            logger: Logger (or iterable collection of loggers) for experiment tracking.

            log_gpu_memory: None, 'min_max', 'all'. Might slow performance

            log_every_n_steps: How often to log within steps (defaults to every 50 steps).

            prepare_data_per_node: If True, each LOCAL_RANK=0 will call prepare data.
                Otherwise only NODE_RANK=0, LOCAL_RANK=0 will prepare data

            process_position: orders the progress bar when running multiple models on same machine.

            progress_bar_refresh_rate: How often to refresh progress bar (in steps). Value ``0`` disables progress bar.
                Ignored when a custom progress bar is passed to :paramref:`~Trainer.callbacks`. Default: None, means
                a suitable value will be chosen based on the environment (terminal, Google COLAB, etc.).

            profiler: To profile individual steps during training and assist in identifying bottlenecks.

            overfit_batches: Overfit a fraction of training data (float) or a set number of batches (int).

            plugins: Plugins allow modification of core behavior like ddp and amp, and enable custom lightning plugins.

            precision: Double precision (64), full precision (32) or half precision (16). Can be used on CPU, GPU or
                TPUs.

            max_epochs: Stop training once this number of epochs is reached. Disabled by default (None).
                If both max_epochs and max_steps are not specified, defaults to ``max_epochs`` = 1000.

            min_epochs: Force training for at least these many epochs. Disabled by default (None).
                If both min_epochs and min_steps are not specified, defaults to ``min_epochs`` = 1.

            max_steps: Stop training after this number of steps. Disabled by default (None).

            min_steps: Force training for at least these number of steps. Disabled by default (None).

            max_time: Stop training after this amount of time has passed. Disabled by default (None).
                The time duration can be specified in the format DD:HH:MM:SS (days, hours, minutes seconds), as a
                :class:`datetime.timedelta`, or a dictionary with keys that will be passed to
                :class:`datetime.timedelta`.

            num_nodes: number of GPU nodes for distributed training.

            num_processes: number of processes for distributed training with distributed_backend="ddp_cpu"

            num_sanity_val_steps: Sanity check runs n validation batches before starting the training routine.
                Set it to `-1` to run all batches in all validation dataloaders.

            reload_dataloaders_every_epoch: Set to True to reload dataloaders every epoch.

            replace_sampler_ddp: Explicitly enables or disables sampler replacement. If not specified this
                will toggled automatically when DDP is used. By default it will add ``shuffle=True`` for
                train sampler and ``shuffle=False`` for val/test sampler. If you want to customize it,
                you can set ``replace_sampler_ddp=False`` and add your own distributed sampler.

            resume_from_checkpoint: Path/URL of the checkpoint from which training is resumed. If there is
                no checkpoint file at the path, start from scratch. If resuming from mid-epoch checkpoint,
                training will start from the beginning of the next epoch.

            sync_batchnorm: Synchronize batch norm layers between process groups/whole world.

            terminate_on_nan: If set to True, will terminate training (by raising a `ValueError`) at the
                end of each training batch, if any of the parameters or the loss are NaN or +/-inf.

            tpu_cores: How many TPU cores to train on (1 or 8) / Single TPU to train on [1]

            track_grad_norm: -1 no tracking. Otherwise tracks that p-norm. May be set to 'inf' infinity-norm.

            truncated_bptt_steps: Truncated back prop breaks performs backprop every k steps of much longer
                sequence.

            val_check_interval: How often to check the validation set. Use float to check within a training epoch,
                use int to check every n steps (batches).

            weights_summary: Prints a summary of the weights when training begins.

            weights_save_path: Where to save weights if specified. Will override default_root_dir
                for checkpoints only. Use this if for whatever reason you need the checkpoints
                stored in a different place than the logs written in `default_root_dir`.
                Can be remote file paths such as `s3://mybucket/path` or 'hdfs://path/'
                Defaults to `default_root_dir`.

            move_metrics_to_cpu: Whether to force internal logged metrics to be moved to cpu.
                This can save some gpu memory, but can make training slower. Use with attention.

            multiple_trainloader_mode: How to loop over the datasets when there are multiple train loaders.
                In 'max_size_cycle' mode, the trainer ends one epoch when the largest dataset is traversed,
                and smaller datasets reload when running out of their data. In 'min_size' mode, all the datasets
                reload when reaching the minimum length of datasets.

            stochastic_weight_avg: Whether to use `Stochastic Weight Averaging (SWA)
                <https://pytorch.org/blog/pytorch-1.6-now-includes-stochastic-weight-averaging/>_`

        """
        super().__init__()
        Trainer._log_api_event("init")
        distributed_backend = distributed_backend or accelerator

        # init connectors
        self.dev_debugger = InternalDebugger(self)
        self.config_validator = ConfigValidator(self)
        self.data_connector = DataConnector(self)
        self.optimizer_connector = OptimizerConnector(self)

        self.accelerator_connector = AcceleratorConnector(
            num_processes, tpu_cores, distributed_backend, auto_select_gpus, gpus, num_nodes, sync_batchnorm, benchmark,
            replace_sampler_ddp, deterministic, precision, amp_backend, amp_level, plugins
        )
        self.logger_connector = LoggerConnector(self, log_gpu_memory)
        self.model_connector = ModelConnector(self)
        self.callback_connector = CallbackConnector(self)
        self.debugging_connector = DebuggingConnector(self)
        self.training_tricks_connector = TrainingTricksConnector(self)
        self.profile_connector = ProfilerConnector(self)
        self.checkpoint_connector = CheckpointConnector(self)
        self.slurm_connector = SLURMConnector(self)
        self.tuner = Tuner(self)
        self.train_loop = TrainLoop(self, multiple_trainloader_mode)
        self.evaluation_loop = EvaluationLoop(self)
        self.predict_loop = PredictLoop(self)

        # training state
        if weights_summary is not None and weights_summary not in ModelSummary.MODES:
            raise MisconfigurationException(
                f"`weights_summary` can be None, {', '.join(ModelSummary.MODES)}, but got {weights_summary}"
            )
        self.weights_summary = weights_summary
        self.shown_warnings = set()

        # init callbacks
        # Declare attributes to be set in callback_connector on_trainer_init
        self.callback_connector.on_trainer_init(
            callbacks,
            checkpoint_callback,
            progress_bar_refresh_rate,
            process_position,
            default_root_dir,
            weights_save_path,
            resume_from_checkpoint,
            stochastic_weight_avg,
            max_time,
        )

        # hook
        self.on_init_start()

        # init optimizer + lr scheduler related flags
        self.optimizer_connector.on_trainer_init()

        # init data flags
        self.data_connector.on_trainer_init(
            check_val_every_n_epoch, reload_dataloaders_every_epoch, prepare_data_per_node
        )

        # init training tricks
        self.training_tricks_connector.on_trainer_init(
            gradient_clip_val,
            gradient_clip_algorithm,
            track_grad_norm,
            accumulate_grad_batches,
            truncated_bptt_steps,
            terminate_on_nan,
        )
        self.train_loop.on_trainer_init(
            max_epochs,
            min_epochs,
            max_steps,
            min_steps,
            num_sanity_val_steps,
        )
        self.evaluation_loop.on_trainer_init()

        # configure tuner
        self.tuner.on_trainer_init(auto_lr_find, auto_scale_batch_size)

        # configure profiler
        self.profile_connector.on_trainer_init(profiler)

        # init logger flags
        self.logger_connector.on_trainer_init(
            logger,
            flush_logs_every_n_steps,
            log_every_n_steps,
            move_metrics_to_cpu,
        )

        # init debugging flags
        self.debugging_connector.on_init_start(
            limit_train_batches,
            limit_val_batches,
            limit_test_batches,
            limit_predict_batches,
            val_check_interval,
            overfit_batches,
            fast_dev_run,
        )

        # Callback system
        self.on_init_end()

    def _launch(self, model: LightningModule) -> Optional[Union[_EVALUATE_OUTPUT, _PREDICT_OUTPUT]]:
        # clean hparams
        if hasattr(model, "hparams"):
            parsing.clean_namespace(model.hparams)

        self.config_validator.verify_loop_configurations(model)

        # attach model log function to callback
        self.callback_connector.attach_model_logging_functions(model)

        # hook
        self.data_connector.prepare_data(model)
        self.callback_connector._attach_model_callbacks(model, self)

        # ----------------------------
        # SET UP TRAINING
        # ----------------------------
        self.call_hook("on_before_accelerator_backend_setup", model)
        self.accelerator.connect(model)
        self.accelerator.setup_environment()
        self.call_setup_hook(model)  # allow user to setup lightning_module in accelerator environment
        self.call_configure_sharded_model(model)  # allow user to setup in model sharded environment
        self.accelerator.setup(self, model)  # note: this sets up self.lightning_module

        # ----------------------------
        # INSPECT THE CORE LOOPS
        # ----------------------------
        f"""
             Lightning internal flow looks like this:
        {Trainer.fit} or {Trainer.test} or {Trainer.predict}  ||
                                |                             ||
                        create accelerator                    ||
                                |                             ||
                         {self.dispatch}                      ||
                                |                             ||  LIGHTNING
                  {self.accelerator.start_training}           ||
                or {self.accelerator.start_evaluating}        ||
                or {self.accelerator.start_predicting}        ||  FLOW
                                |                             ||
                         {self.run_stage}                     ||
                                |                             ||  DIRECTION
                        {self.run_train}                      ||
                     or {self.run_evaluation}                 ||
                     or {self.run_predict}                    ||
                                |                             ||
                             results                          \/
        This is used to guide readers to the core loops: train, test, predict.
        {self.run_predict} is the simplest to understand, use `Go to Definition` to read it :)
        Search for `start_training` or `start_evaluating` or `start_predicting` in
        `pytorch_lightning/plugins/training_type_plugin` to find accelerator dispatch functions.
        """  # noqa: W605

        # ----------------------------
        # TRAIN
        # ----------------------------
        # hook
        if self.state == TrainerState.FITTING:
            self.call_hook("on_fit_start")

        # plugin will setup fitting (e.g. ddp will launch child processes)
        self.pre_dispatch()

        # dispatch `start_training` or `start_evaluating` or `start_predicting`
        self.dispatch()

        # plugin will finalized fitting (e.g. ddp_spawn will load trained model)
        self.post_dispatch()

        # ----------------------------
        # POST-Training CLEAN UP
        # ----------------------------
        # hook
        if self.state == TrainerState.FITTING:
            self.call_hook('on_fit_end')

        # teardown
        self.call_teardown_hook(model)

        if self.state != TrainerState.INTERRUPTED:
            self.state = TrainerState.FINISHED
        self._running_stage = None

        return self.accelerator.results

    def pre_dispatch(self):
        self.accelerator.pre_dispatch(self)

        # log hyper-parameters
        if self.logger is not None:
            # save exp to get started (this is where the first experiment logs are written)
            self.logger.log_hyperparams(self.lightning_module.hparams_initial)
            self.logger.log_graph(self.lightning_module)
            self.logger.save()

    def post_dispatch(self):
        self.accelerator.post_dispatch(self)
        self.accelerator.teardown()

    def dispatch(self):
        if self.evaluating:
            self.accelerator.start_evaluating(self)
        elif self.predicting:
            self.accelerator.start_predicting(self)
        else:
            self.accelerator.start_training(self)

    def run_stage(self) -> Optional[Union[_EVALUATE_OUTPUT, _PREDICT_OUTPUT]]:
        self.profile_connector.setup()

        if self.evaluating:
            return self.run_evaluate()
        if self.predicting:
            return self.run_predict()
        return self.run_train()

    def _pre_training_routine(self):
        # wait for all to join if on distributed
        self.accelerator.barrier("setup_training")

        # register auto-resubmit when on SLURM
        self.slurm_connector.register_slurm_signal_handlers()

        # --------------------------
        # Pre-train
        # --------------------------
        # on pretrain routine start
        ref_model = self.lightning_module

        self.on_pretrain_routine_start()
        ref_model.on_pretrain_routine_start()

        # print model summary
        if self.is_global_zero and self.weights_summary is not None and not self.testing:
            ref_model.summarize(mode=self.weights_summary)

        # restore training and model before hpc is called
        self.checkpoint_connector.restore_weights()

        # on pretrain routine end
        self.on_pretrain_routine_end()
        ref_model.on_pretrain_routine_end()

    def run_train(self) -> None:
        self._pre_training_routine()

        if not self.is_global_zero and self.progress_bar_callback is not None:
            self.progress_bar_callback.disable()

        self.run_sanity_check(self.lightning_module)

        self.checkpoint_connector.has_trained = False

        # enable train mode
        self.model.train()
        torch.set_grad_enabled(True)

        # reload data when needed
        model = self.lightning_module
        self.train_loop.reset_train_val_dataloaders(model)

        # hook
        self.train_loop.on_train_start()

        try:
            if self.train_loop.should_skip_training():
                return
            # run all epochs
            epochs = range(self.current_epoch, self.max_epochs) if self.max_epochs else count(self.current_epoch)
            for epoch in epochs:

                # hook
                self.train_loop.on_train_epoch_start(epoch)

                with self.profiler.profile("run_training_epoch"):
                    # run train epoch
                    self.train_loop.run_training_epoch()

                if self.max_steps and self.max_steps <= self.global_step:
                    self.train_loop.on_train_end()
                    return

                # early stopping
                met_min_epochs = (epoch >= self.min_epochs - 1) if self.min_epochs else True
                met_min_steps = self.global_step >= self.min_steps if self.min_steps else True

                if self.should_stop:
                    if met_min_epochs and met_min_steps:
                        self.train_loop.on_train_end()
                        return
                    else:
                        log.info(
                            'Trainer was signaled to stop but required minimum epochs'
                            f' ({self.min_epochs}) or minimum steps ({self.min_steps}) has'
                            ' not been met. Training will continue...'
                        )
                        self.should_stop = False

            # hook
            self.train_loop.on_train_end()

        except KeyboardInterrupt:
            rank_zero_warn('Detected KeyboardInterrupt, attempting graceful shutdown...')
            # user could press Ctrl+c many times... only shutdown once
            if not self.interrupted:
                self.state = TrainerState.INTERRUPTED
                self.on_keyboard_interrupt()
                # same treatment as below
                self.accelerator.on_train_end()
                self._running_stage = None
        except BaseException:
            # give accelerators a chance to finish
            self.accelerator.on_train_end()
            # reset bookkeeping
            self._running_stage = None
            raise

    def run_evaluation(self, on_epoch: bool = False) -> _EVALUATE_OUTPUT:
        if not (self.evaluating or self.sanity_checking):
            rank_zero_warn(
                f"`trainer.run_evaluation()` was called but the running stage is set to {self._running_stage}."
                " This should not happen normally. Setting it to `RunningStage.VALIDATING`", RuntimeWarning
            )
            self.validating = True

        # prepare dataloaders
        dataloaders, max_batches = self.evaluation_loop.get_evaluation_dataloaders()

        # check if we want to skip this evaluation
        if self.evaluation_loop.should_skip_evaluation(max_batches):
            return [], []

        # enable eval mode + no grads
        self.evaluation_loop.on_evaluation_model_eval()
        # ref model
        model = self.lightning_module
        model.zero_grad()
        torch.set_grad_enabled(False)

        # hook
        self.evaluation_loop.on_evaluation_start()

        # set up the eval loop
        self.evaluation_loop.setup(max_batches, dataloaders)

        # hook
        self.evaluation_loop.on_evaluation_epoch_start()

        # run validation/testing
        for dataloader_idx, dataloader in enumerate(dataloaders):
            # bookkeeping
            dl_outputs = []
            dataloader = self.accelerator.process_dataloader(dataloader)
            dl_max_batches = self.evaluation_loop.max_batches[dataloader_idx]

            for batch_idx, batch in enumerate(dataloader):
                if batch is None:
                    continue

                # stop short when running on limited batches
                if batch_idx >= dl_max_batches:
                    break

                # hook
                self.evaluation_loop.on_evaluation_batch_start(batch, batch_idx, dataloader_idx)

                # lightning module methods
                with self.profiler.profile("evaluation_step_and_end"):
                    output = self.evaluation_loop.evaluation_step(batch, batch_idx, dataloader_idx)
                    output = self.evaluation_loop.evaluation_step_end(output)

                # hook + store predictions
                self.evaluation_loop.on_evaluation_batch_end(output, batch, batch_idx, dataloader_idx)

                # log batch metrics
                self.evaluation_loop.log_evaluation_step_metrics(batch_idx)

                # track epoch level outputs
                dl_outputs = self.track_output_for_epoch_end(dl_outputs, output)

            # store batch level output per dataloader
            self.evaluation_loop.outputs.append(dl_outputs)

        outputs = self.evaluation_loop.outputs

        # reset outputs
        self.evaluation_loop.outputs = []

        # with a single dataloader don't pass a 2D list
        if self.evaluation_loop.num_dataloaders == 1:
            outputs = outputs[0]

        # lightning module method
        self.evaluation_loop.evaluation_epoch_end(outputs)

        # hook
        self.evaluation_loop.on_evaluation_epoch_end(outputs)

        # update epoch-level lr_schedulers
        if on_epoch:
            self.optimizer_connector.update_learning_rates(interval='epoch')

        # hook
        self.evaluation_loop.on_evaluation_end()

        # log epoch metrics
        eval_loop_results = self.logger_connector.get_evaluate_epoch_results()

        # save predictions to disk
        self.evaluation_loop.predictions.to_disk()

        # enable train mode again
        self.evaluation_loop.on_evaluation_model_train()

        # reset cached results
        self.logger_connector.reset()

        torch.set_grad_enabled(True)

        return eval_loop_results

    def track_output_for_epoch_end(self, outputs, output):
        if output is not None:
            if isinstance(output, Result):
                output = output.detach()
                if self.move_metrics_to_cpu:
                    output = output.cpu()
            elif isinstance(output, dict):
                output = recursive_detach(output, to_cpu=self.move_metrics_to_cpu)
            elif isinstance(output, torch.Tensor) and output.is_cuda and self.move_metrics_to_cpu:
                output = output.cpu()
            outputs.append(output)
        return outputs

    def run_evaluate(self) -> _EVALUATE_OUTPUT:
        if not self.is_global_zero and self.progress_bar_callback is not None:
            self.progress_bar_callback.disable()

        assert self.evaluating

        with self.profiler.profile(f"run_{self._running_stage}_evaluation"):
            eval_loop_results = self.run_evaluation()

        # remove the tensors from the eval results
        for i, result in enumerate(eval_loop_results):
            if isinstance(result, dict):
                for k, v in result.items():
                    if isinstance(v, torch.Tensor):
                        result[k] = v.cpu().item()

        return eval_loop_results

    def run_predict(self) -> Optional[_PREDICT_OUTPUT]:
        # prepare dataloaders
        dataloaders, max_batches = self.predict_loop.get_predict_dataloaders()

        # check if we want to skip this evaluation
        if self.predict_loop.should_skip_predict(max_batches):
            return []

        # set up the eval loop
        self.predict_loop.setup(max_batches, dataloaders)

        # call hook
        self.predict_loop.on_predict_start()

        # run validation/testing
        for dataloader_idx, dataloader in enumerate(dataloaders):
            dataloader = self.accelerator.process_dataloader(dataloader)
            dl_max_batches = self.predict_loop.max_batches[dataloader_idx]
            for batch_idx, batch in enumerate(dataloader):
                if batch is None:
                    continue

                # stop short when running on limited batches
                if batch_idx >= dl_max_batches:
                    break

                # lightning module methods
                with self.profiler.profile("predict_step"):
                    self.predict_loop.predict_step(batch, batch_idx, dataloader_idx)

        # call hook
        results = self.predict_loop.on_predict_epoch_end()

        # call hook
        self.predict_loop.on_predict_end()

        return results

    def run_sanity_check(self, ref_model):
        using_val_step = ref_model.val_dataloader is not None and is_overridden('validation_step', ref_model)
        should_sanity_check = using_val_step and self.num_sanity_val_steps > 0 and self.limit_val_batches > 0

        # run tiny validation (if validation defined)
        # to make sure program won't crash during val
        if should_sanity_check:
            stage = self._running_stage
            self.sanity_checking = True

            # hook and callback
            self.on_sanity_check_start()

            # run eval step
            self.run_evaluation()

            self.on_sanity_check_end()

            self._running_stage = stage

            # reset the seed to what it was before sanity check
            # prevents sanity check to affect random sampling in training
            reset_seed()

    def fit(
        self,
        model: LightningModule,
        train_dataloader: Any = None,
        val_dataloaders: Optional[Union[DataLoader, List[DataLoader]]] = None,
        datamodule: Optional[LightningDataModule] = None,
    ) -> None:
        r"""
        Runs the full optimization routine.

        Args:
            model: Model to fit.

            train_dataloader: Either a single PyTorch DataLoader or a collection of these
                (list, dict, nested lists and dicts). In the case of multiple dataloaders, please
                see this :ref:`page <multiple-training-dataloaders>`

            val_dataloaders: Either a single Pytorch Dataloader or a list of them, specifying validation samples.
                If the model has a predefined val_dataloaders method this will be skipped

            datamodule: A instance of :class:`LightningDataModule`.
        """
        Trainer._log_api_event("fit")

        self.state = TrainerState.FITTING
        self.training = True

        # if a datamodule comes in as the second arg, then fix it for the user
        if isinstance(train_dataloader, LightningDataModule):
            datamodule = train_dataloader
            train_dataloader = None
        # If you supply a datamodule you can't supply train_dataloader or val_dataloaders
        if (train_dataloader is not None or val_dataloaders is not None) and datamodule is not None:
            raise MisconfigurationException(
                'You cannot pass `train_dataloader` or `val_dataloaders` to `trainer.fit(datamodule=...)`'
            )

        # links data to the trainer
        self.data_connector.attach_data(
            model, train_dataloader=train_dataloader, val_dataloaders=val_dataloaders, datamodule=datamodule
        )

        self._launch(model)

        assert self.state.stopped
        self.training = False

    def validate(
        self,
        model: Optional[LightningModule] = None,
        val_dataloaders: Optional[Union[DataLoader, List[DataLoader]]] = None,
        ckpt_path: Optional[str] = 'best',
        verbose: bool = True,
        datamodule: Optional[LightningDataModule] = None,
    ) -> _EVALUATE_OUTPUT:
        r"""
        Perform one evaluation epoch over the validation set.

        Args:
            model: The model to validate.

            val_dataloaders: Either a single PyTorch DataLoader or a list of them,
                specifying validation samples.

            ckpt_path: Either ``best`` or path to the checkpoint you wish to validate.
                If ``None``, use the current weights of the model.
                When the model is given as argument, this parameter will not apply.

            verbose: If True, prints the validation results.

            datamodule: A instance of :class:`LightningDataModule`.

        Returns:
            The dictionary with final validation results returned by validation_epoch_end.
            If validation_epoch_end is not defined, the output is a list of the dictionaries
            returned by validation_step.
        """
        # --------------------
        # SETUP HOOK
        # --------------------
        Trainer._log_api_event("validate")
        self.verbose_evaluate = verbose

        self.state = TrainerState.VALIDATING
        self.validating = True

        # If you supply a datamodule you can't supply val_dataloaders
        if val_dataloaders is not None and datamodule:
            raise MisconfigurationException(
                'You cannot pass both `trainer.validate(val_dataloaders=..., datamodule=...)`'
            )

        model_provided = model is not None
        model = model or self.lightning_module

        # links data to the trainer
        self.data_connector.attach_data(model, val_dataloaders=val_dataloaders, datamodule=datamodule)

        if not model_provided:
            self.validated_ckpt_path = self.__load_ckpt_weights(ckpt_path)

        # run validate
        results = self._launch(model)

        assert self.state.stopped
        self.validating = False

        return results

    def test(
        self,
        model: Optional[LightningModule] = None,
        test_dataloaders: Optional[Union[DataLoader, List[DataLoader]]] = None,
        ckpt_path: Optional[str] = 'best',
        verbose: bool = True,
        datamodule: Optional[LightningDataModule] = None,
    ) -> _EVALUATE_OUTPUT:
        r"""
        Perform one evaluation epoch over the test set. It's separated from
        fit to make sure you never run on your test set until you want to.

        Args:
            model: The model to test.

            test_dataloaders: Either a single PyTorch DataLoader or a list of them,
                specifying test samples.

            ckpt_path: Either ``best`` or path to the checkpoint you wish to test.
                If ``None``, use the current weights of the model.
                When the model is given as argument, this parameter will not apply.

            verbose: If True, prints the test results.

            datamodule: A instance of :class:`LightningDataModule`.

        Returns:
            Returns a list of dictionaries, one for each test dataloader containing their respective metrics.
        """
        # --------------------
        # SETUP HOOK
        # --------------------
        Trainer._log_api_event("test")
        self.verbose_evaluate = verbose

        self.state = TrainerState.TESTING
        self.testing = True

        # If you supply a datamodule you can't supply test_dataloaders
        if test_dataloaders is not None and datamodule:
            raise MisconfigurationException('You cannot pass both `trainer.test(test_dataloaders=..., datamodule=...)`')

        model_provided = model is not None
        model = model or self.lightning_module

        # links data to the trainer
        self.data_connector.attach_data(model, test_dataloaders=test_dataloaders, datamodule=datamodule)

        if not model_provided:
            self.tested_ckpt_path = self.__load_ckpt_weights(ckpt_path)

        # run test
        results = self._launch(model)

        assert self.state.stopped
        self.testing = False

        return results

    def __load_ckpt_weights(self, ckpt_path: Optional[str]) -> Optional[str]:
        if ckpt_path is None:
            return

        fn = self.state.value

        if ckpt_path == 'best':
            # if user requests the best checkpoint but we don't have it, error
            if not self.checkpoint_callback.best_model_path:
                if self.fast_dev_run:
                    raise MisconfigurationException(
                        f'You cannot execute `.{fn}()` with `fast_dev_run=True` unless you do'
                        f' `.{fn}(ckpt_path=PATH)` as no checkpoint path was generated during fitting.'
                    )
                raise MisconfigurationException(
                    f'`.{fn}(ckpt_path="best")` is set but `ModelCheckpoint` is not configured to save the best model.'
                )
            # load best weights
            ckpt_path = self.checkpoint_callback.best_model_path

        if not ckpt_path:
            raise MisconfigurationException(
                f'`.{fn}()` found no path for the best weights: "{ckpt_path}". Please'
                f' specify a path for a checkpoint `.{fn}(ckpt_path=PATH)`'
            )

        # only one process running at this point for TPUs, as spawn isn't triggered yet
        # todo: move this logic internally within the barrier.
        if not self._device_type == DeviceType.TPU:
            self.training_type_plugin.barrier()

        self.training_type_plugin.restore_model_state_from_ckpt_path(
            ckpt_path, map_location=lambda storage, loc: storage
        )
        return ckpt_path

    def predict(
        self,
        model: Optional[LightningModule] = None,
        dataloaders: Optional[Union[DataLoader, List[DataLoader]]] = None,
        datamodule: Optional[LightningDataModule] = None,
        return_predictions: Optional[bool] = None,
    ) -> Optional[_PREDICT_OUTPUT]:
        r"""

        Separates from fit to make sure you never run on your predictions set until you want to.
        This will call the model forward function to compute predictions.

        Args:
            model: The model to predict with.

            dataloaders: Either a single PyTorch DataLoader or a list of them, specifying inference samples.

            datamodule: The datamodule with a predict_dataloader method that returns one or more dataloaders.

            return_predictions: Whether to return predictions.
                ``True`` by default except when an accelerator that spawns processes is used (not supported).

        Returns:
            Returns a list of dictionaries, one for each provided dataloader containing their respective predictions.
        """

        # --------------------
        # SETUP HOOK
        # --------------------
        # If you supply a datamodule you can't supply dataloaders
        Trainer._log_api_event("predict")

        model = model or self.lightning_module

        self.predict_loop.return_predictions = return_predictions

        self.state = TrainerState.PREDICTING
        self.predicting = True

        if dataloaders is not None and datamodule:
            raise MisconfigurationException('You cannot pass both `trainer.predict(dataloaders=..., datamodule=...)`')

        # links data to the trainer
        self.data_connector.attach_data(model, predict_dataloaders=dataloaders, datamodule=datamodule)

        results = self._launch(model)

        assert self.state.stopped
        self.predicting = False

        return results

    def tune(
        self,
        model: LightningModule,
        train_dataloader: Optional[DataLoader] = None,
        val_dataloaders: Optional[Union[DataLoader, List[DataLoader]]] = None,
        datamodule: Optional[LightningDataModule] = None,
        scale_batch_size_kwargs: Optional[Dict[str, Any]] = None,
        lr_find_kwargs: Optional[Dict[str, Any]] = None,
    ) -> Optional[Union[int, _LRFinder]]:
        r"""
        Runs routines to tune hyperparameters before training.

        Args:
            model: Model to tune.

            train_dataloader: A Pytorch DataLoader with training samples. If the model has
                a predefined train_dataloader method this will be skipped.

            val_dataloaders: Either a single Pytorch Dataloader or a list of them, specifying validation samples.
                If the model has a predefined val_dataloaders method this will be skipped

            datamodule: A instance of :class:`LightningDataModule`.
<<<<<<< HEAD

            scale_batch_size_kwargs: Arguments for :func:`~pytorch_lightning.tuner.lr_finder.lr_find`

            lr_find_kwargs: Arguments for :func:`~pytorch_lightning.tuner.batch_size_scaling.scale_batch_size`
=======
>>>>>>> 1eeedac2
        """
        Trainer._log_api_event("tune")
        self.state = TrainerState.TUNING
        self.tuning = True

        # links data to the trainer
        self.data_connector.attach_data(
            model, train_dataloader=train_dataloader, val_dataloaders=val_dataloaders, datamodule=datamodule
        )

        result = self.tuner.tune(
            model, scale_batch_size_kwargs=scale_batch_size_kwargs or {}, lr_find_kwargs=lr_find_kwargs or {}
        )

        assert self.state.stopped
        self.tuning = False

        return result

    def call_setup_hook(self, model: LightningModule) -> None:
        assert self.state.running, f"TrainerState: {self.state}"
        state = self._setup_state

        self.accelerator.barrier("pre_setup")

        if self.datamodule is not None:
            called = getattr(self.datamodule, f'has_setup_{state}')
            if not called:
                self.datamodule.setup(stage=state)

        self.setup(model, stage=state)
        model.setup(stage=state)

        self.accelerator.barrier("post_setup")

    def call_configure_sharded_model(self, model: LightningModule) -> None:
        # Call configure sharded model hook if accelerator requests. In some cases
        # we will not call the hook; the hook has initialized the sharded model for example.

        # used on the model if the user re-create a trainer with resume_from_checkpoint
        model_call_configure_sharded_model_hook = getattr(model, "call_configure_sharded_model_hook", False)
        if self.accelerator.call_configure_sharded_model_hook and not model_call_configure_sharded_model_hook:
            with self.accelerator.model_sharded_context():
                model.configure_sharded_model()
                self.configure_sharded_model(model)
            model.call_configure_sharded_model_hook = True
            self.accelerator.call_configure_sharded_model_hook = False

    def call_teardown_hook(self, model: LightningModule) -> None:
        state = self._teardown_state

        if self.datamodule is not None:
            called = getattr(self.datamodule, f'has_teardown_{state}')
            if not called:
                self.datamodule.teardown(stage=state)

        self.profiler.teardown(stage=state)
        self.teardown(stage=state)
        model.teardown(stage=state)

        model._current_fx_name = ""
        model._current_hook_fx_name = None
        model._current_dataloader_idx = None

    def _reset_result_and_set_hook_fx_name(self, hook_name: str) -> bool:
        # on_before_zero_grad is called within training_step
        if "batch_start" in hook_name or hook_name in ("on_before_zero_grad", "on_after_backward"):
            return True
        model_ref = self.lightning_module
        if model_ref is not None:
            # used to track current hook name called
            model_ref._results = Result()
            model_ref._current_hook_fx_name = hook_name
        return False

    def _cache_logged_metrics(self):
        model_ref = self.lightning_module
        if model_ref is not None:
            # capture logging for this hook
            self.logger_connector.cache_logged_metrics()

    def call_hook(self, hook_name: str, *args, **kwargs) -> Any:
        # set hook_name to model + reset Result obj
        skip = self._reset_result_and_set_hook_fx_name(hook_name)

        # always profile hooks
        with self.profiler.profile(hook_name):

            # first call trainer hook
            if hasattr(self, hook_name):
                trainer_hook = getattr(self, hook_name)
                trainer_hook(*args, **kwargs)

            # next call hook in lightningModule
            output = None
            model_ref = self.lightning_module
            if is_overridden(hook_name, model_ref):
                hook_fx = getattr(model_ref, hook_name)
                output = hook_fx(*args, **kwargs)

            # if the PL module doesn't have the hook then call the accelerator
            # used to auto-reduce things for the user with Results obj
            elif hasattr(self.accelerator, hook_name):
                accelerator_hook = getattr(self.accelerator, hook_name)
                output = accelerator_hook(*args, **kwargs)

        if not skip:
            self._cache_logged_metrics()
        return output

    @staticmethod
    def _log_api_event(event: str) -> None:
        torch._C._log_api_usage_once("lightning.trainer." + event)<|MERGE_RESOLUTION|>--- conflicted
+++ resolved
@@ -1101,13 +1101,10 @@
                 If the model has a predefined val_dataloaders method this will be skipped
 
             datamodule: A instance of :class:`LightningDataModule`.
-<<<<<<< HEAD
 
             scale_batch_size_kwargs: Arguments for :func:`~pytorch_lightning.tuner.lr_finder.lr_find`
 
             lr_find_kwargs: Arguments for :func:`~pytorch_lightning.tuner.batch_size_scaling.scale_batch_size`
-=======
->>>>>>> 1eeedac2
         """
         Trainer._log_api_event("tune")
         self.state = TrainerState.TUNING
