# Copyright The PyTorch Lightning team.
#
# Licensed under the Apache License, Version 2.0 (the "License");
# you may not use this file except in compliance with the License.
# You may obtain a copy of the License at
#
#     http://www.apache.org/licenses/LICENSE-2.0
#
# Unless required by applicable law or agreed to in writing, software
# distributed under the License is distributed on an "AS IS" BASIS,
# WITHOUT WARRANTIES OR CONDITIONS OF ANY KIND, either express or implied.
# See the License for the specific language governing permissions and
# limitations under the License.
"""Trainer to automate the training."""
import logging
import warnings
from itertools import count
from pathlib import Path
from typing import Any, Dict, Iterable, List, Optional, Union

import torch
from torch.utils.data import DataLoader

from pytorch_lightning.accelerators import Accelerator
from pytorch_lightning.callbacks import Callback
from pytorch_lightning.core.datamodule import LightningDataModule
from pytorch_lightning.core.lightning import LightningModule
from pytorch_lightning.core.memory import ModelSummary
from pytorch_lightning.core.step_result import Result
from pytorch_lightning.loggers import LightningLoggerBase
from pytorch_lightning.plugins import Plugin
from pytorch_lightning.profiler import BaseProfiler
from pytorch_lightning.trainer.callback_hook import TrainerCallbackHookMixin
from pytorch_lightning.trainer.configuration_validator import ConfigValidator
from pytorch_lightning.trainer.connectors.accelerator_connector import AcceleratorConnector
from pytorch_lightning.trainer.connectors.callback_connector import CallbackConnector
from pytorch_lightning.trainer.connectors.checkpoint_connector import CheckpointConnector
from pytorch_lightning.trainer.connectors.data_connector import DataConnector
from pytorch_lightning.trainer.connectors.debugging_connector import DebuggingConnector
from pytorch_lightning.trainer.connectors.env_vars_connector import _defaults_from_env_vars
from pytorch_lightning.trainer.connectors.logger_connector import LoggerConnector
from pytorch_lightning.trainer.connectors.model_connector import ModelConnector
from pytorch_lightning.trainer.connectors.optimizer_connector import OptimizerConnector
from pytorch_lightning.trainer.connectors.profiler_connector import ProfilerConnector
from pytorch_lightning.trainer.connectors.slurm_connector import SLURMConnector
from pytorch_lightning.trainer.connectors.training_trick_connector import TrainingTricksConnector
from pytorch_lightning.trainer.data_loading import TrainerDataLoadingMixin
from pytorch_lightning.trainer.deprecated_api import DeprecatedDistDeviceAttributes, DeprecatedTrainerAttributes
from pytorch_lightning.trainer.evaluation_loop import EvaluationLoop
from pytorch_lightning.trainer.logging import TrainerLoggingMixin
from pytorch_lightning.trainer.model_hooks import TrainerModelHooksMixin
from pytorch_lightning.trainer.optimizers import TrainerOptimizersMixin
from pytorch_lightning.trainer.predict_loop import PredictLoop
from pytorch_lightning.trainer.properties import TrainerProperties
from pytorch_lightning.trainer.states import TrainerState
from pytorch_lightning.trainer.training_loop import TrainLoop
from pytorch_lightning.trainer.training_tricks import TrainerTrainingTricksMixin
from pytorch_lightning.tuner.tuning import Tuner
from pytorch_lightning.utilities import DeviceType, rank_zero_warn
from pytorch_lightning.utilities.debugging import InternalDebugger
from pytorch_lightning.utilities.exceptions import MisconfigurationException
from pytorch_lightning.utilities.memory import recursive_detach
from pytorch_lightning.utilities.model_helpers import is_overridden

log = logging.getLogger(__name__)
# warnings to ignore in trainer
warnings.filterwarnings(
    'ignore', message='torch.distributed.reduce_op is deprecated, '
    'please use torch.distributed.ReduceOp instead'
)


class Trainer(
    TrainerProperties,
    TrainerCallbackHookMixin,
    TrainerModelHooksMixin,
    TrainerOptimizersMixin,
    TrainerLoggingMixin,
    TrainerTrainingTricksMixin,
    TrainerDataLoadingMixin,
    DeprecatedDistDeviceAttributes,
    DeprecatedTrainerAttributes,
):

    @_defaults_from_env_vars
    def __init__(
        self,
        logger: Union[LightningLoggerBase, Iterable[LightningLoggerBase], bool] = True,
        checkpoint_callback: bool = True,
        callbacks: Optional[Union[List[Callback], Callback]] = None,
        default_root_dir: Optional[str] = None,
        gradient_clip_val: float = 0,
        gradient_clip_algorithm: str = 'norm',
        process_position: int = 0,
        num_nodes: int = 1,
        num_processes: int = 1,
        gpus: Optional[Union[List[int], str, int]] = None,
        auto_select_gpus: bool = False,
        tpu_cores: Optional[Union[List[int], str, int]] = None,
        log_gpu_memory: Optional[str] = None,
        progress_bar_refresh_rate: Optional[int] = None,
        overfit_batches: Union[int, float] = 0.0,
        track_grad_norm: Union[int, float, str] = -1,
        check_val_every_n_epoch: int = 1,
        fast_dev_run: Union[int, bool] = False,
        accumulate_grad_batches: Union[int, Dict[int, int], List[list]] = 1,
        max_epochs: Optional[int] = None,
        min_epochs: Optional[int] = None,
        max_steps: Optional[int] = None,
        min_steps: Optional[int] = None,
        limit_train_batches: Union[int, float] = 1.0,
        limit_val_batches: Union[int, float] = 1.0,
        limit_test_batches: Union[int, float] = 1.0,
        limit_predict_batches: Union[int, float] = 1.0,
        val_check_interval: Union[int, float] = 1.0,
        flush_logs_every_n_steps: int = 100,
        log_every_n_steps: int = 50,
        accelerator: Optional[Union[str, Accelerator]] = None,
        sync_batchnorm: bool = False,
        precision: int = 32,
        weights_summary: Optional[str] = 'top',
        weights_save_path: Optional[str] = None,
        num_sanity_val_steps: int = 2,
        truncated_bptt_steps: Optional[int] = None,
        resume_from_checkpoint: Optional[Union[Path, str]] = None,
        profiler: Optional[Union[BaseProfiler, str]] = None,
        benchmark: bool = False,
        deterministic: bool = False,
        reload_dataloaders_every_epoch: bool = False,
        auto_lr_find: Union[bool, str] = False,
        replace_sampler_ddp: bool = True,
        terminate_on_nan: bool = False,
        auto_scale_batch_size: Union[str, bool] = False,
        prepare_data_per_node: bool = True,
        plugins: Optional[Union[Plugin, str, list]] = None,
        amp_backend: str = 'native',
        amp_level: str = 'O2',
        distributed_backend: Optional[str] = None,
        move_metrics_to_cpu: bool = False,
        multiple_trainloader_mode: str = 'max_size_cycle',
        stochastic_weight_avg: bool = False
    ):
        r"""
        Customize every aspect of training via flags

        Args:

            accelerator: Previously known as distributed_backend (dp, ddp, ddp2, etc...).
                Can also take in an accelerator object for custom hardware.

            accumulate_grad_batches: Accumulates grads every k batches or as set up in the dict.

            amp_backend: The mixed precision backend to use ("native" or "apex")

            amp_level: The optimization level to use (O1, O2, etc...).

            auto_lr_find: If set to True, will make trainer.tune() run a learning rate finder,
                trying to optimize initial learning for faster convergence. trainer.tune() method will
                set the suggested learning rate in self.lr or self.learning_rate in the LightningModule.
                To use a different key set a string instead of True with the key name.

            auto_scale_batch_size: If set to True, will `initially` run a batch size
                finder trying to find the largest batch size that fits into memory.
                The result will be stored in self.batch_size in the LightningModule.
                Additionally, can be set to either `power` that estimates the batch size through
                a power search or `binsearch` that estimates the batch size through a binary search.

            auto_select_gpus: If enabled and `gpus` is an integer, pick available
                gpus automatically. This is especially useful when
                GPUs are configured to be in "exclusive mode", such
                that only one process at a time can access them.

            benchmark: If true enables cudnn.benchmark.

            callbacks: Add a callback or list of callbacks.

            checkpoint_callback: If ``True``, enable checkpointing.
                It will configure a default ModelCheckpoint callback if there is no user-defined ModelCheckpoint in
                :paramref:`~pytorch_lightning.trainer.trainer.Trainer.callbacks`.

            check_val_every_n_epoch: Check val every n train epochs.

            default_root_dir: Default path for logs and weights when no logger/ckpt_callback passed.
                Default: ``os.getcwd()``.
                Can be remote file paths such as `s3://mybucket/path` or 'hdfs://path/'

            deterministic: If true enables cudnn.deterministic.

            distributed_backend: deprecated. Please use 'accelerator'

            fast_dev_run: runs n if set to ``n`` (int) else 1 if set to ``True`` batch(es)
                of train, val and test to find any bugs (ie: a sort of unit test).

            flush_logs_every_n_steps: How often to flush logs to disk (defaults to every 100 steps).

            gpus: number of gpus to train on (int) or which GPUs to train on (list or str) applied per node

            gradient_clip_val: 0 means don't clip.

            gradient_clip_algorithm: 'value' means clip_by_value, 'norm' means clip_by_norm. Default: 'norm'

            limit_train_batches: How much of training dataset to check (float = fraction, int = num_batches)

            limit_val_batches: How much of validation dataset to check (float = fraction, int = num_batches)

            limit_test_batches: How much of test dataset to check (float = fraction, int = num_batches)

            limit_predict_batches: How much of prediction dataset to check (float = fraction, int = num_batches)

            logger: Logger (or iterable collection of loggers) for experiment tracking.

            log_gpu_memory: None, 'min_max', 'all'. Might slow performance

            log_every_n_steps: How often to log within steps (defaults to every 50 steps).

            prepare_data_per_node: If True, each LOCAL_RANK=0 will call prepare data.
                Otherwise only NODE_RANK=0, LOCAL_RANK=0 will prepare data

            process_position: orders the progress bar when running multiple models on same machine.

            progress_bar_refresh_rate: How often to refresh progress bar (in steps). Value ``0`` disables progress bar.
                Ignored when a custom progress bar is passed to :paramref:`~Trainer.callbacks`. Default: None, means
                a suitable value will be chosen based on the environment (terminal, Google COLAB, etc.).

            profiler: To profile individual steps during training and assist in identifying bottlenecks.

            overfit_batches: Overfit a fraction of training data (float) or a set number of batches (int).

            plugins: Plugins allow modification of core behavior like ddp and amp, and enable custom lightning plugins.

            precision: Double precision (64), full precision (32) or half precision (16). Can be used on CPU, GPU or
                TPUs.

            max_epochs: Stop training once this number of epochs is reached. Disabled by default (None).
                If both max_epochs and max_steps are not specified, defaults to ``max_epochs`` = 1000.

            min_epochs: Force training for at least these many epochs. Disabled by default (None).
                If both min_epochs and min_steps are not specified, defaults to ``min_epochs`` = 1.

            max_steps: Stop training after this number of steps. Disabled by default (None).

            min_steps: Force training for at least these number of steps. Disabled by default (None).

            num_nodes: number of GPU nodes for distributed training.

            num_processes: number of processes for distributed training with distributed_backend="ddp_cpu"

            num_sanity_val_steps: Sanity check runs n validation batches before starting the training routine.
                Set it to `-1` to run all batches in all validation dataloaders.

            reload_dataloaders_every_epoch: Set to True to reload dataloaders every epoch.

            replace_sampler_ddp: Explicitly enables or disables sampler replacement. If not specified this
                will toggled automatically when DDP is used. By default it will add ``shuffle=True`` for
                train sampler and ``shuffle=False`` for val/test sampler. If you want to customize it,
                you can set ``replace_sampler_ddp=False`` and add your own distributed sampler.

            resume_from_checkpoint: Path/URL of the checkpoint from which training is resumed. If there is
                no checkpoint file at the path, start from scratch. If resuming from mid-epoch checkpoint,
                training will start from the beginning of the next epoch.

            sync_batchnorm: Synchronize batch norm layers between process groups/whole world.

            terminate_on_nan: If set to True, will terminate training (by raising a `ValueError`) at the
                end of each training batch, if any of the parameters or the loss are NaN or +/-inf.

            tpu_cores: How many TPU cores to train on (1 or 8) / Single TPU to train on [1]

            track_grad_norm: -1 no tracking. Otherwise tracks that p-norm. May be set to 'inf' infinity-norm.

            truncated_bptt_steps: Truncated back prop breaks performs backprop every k steps of much longer
                sequence.

            val_check_interval: How often to check the validation set. Use float to check within a training epoch,
                use int to check every n steps (batches).

            weights_summary: Prints a summary of the weights when training begins.

            weights_save_path: Where to save weights if specified. Will override default_root_dir
                for checkpoints only. Use this if for whatever reason you need the checkpoints
                stored in a different place than the logs written in `default_root_dir`.
                Can be remote file paths such as `s3://mybucket/path` or 'hdfs://path/'
                Defaults to `default_root_dir`.

            move_metrics_to_cpu: Whether to force internal logged metrics to be moved to cpu.
                This can save some gpu memory, but can make training slower. Use with attention.

            multiple_trainloader_mode: How to loop over the datasets when there are multiple train loaders.
                In 'max_size_cycle' mode, the trainer ends one epoch when the largest dataset is traversed,
                and smaller datasets reload when running out of their data. In 'min_size' mode, all the datasets
                reload when reaching the minimum length of datasets.

            stochastic_weight_avg: Whether to use `Stochastic Weight Averaging (SWA)
                <https://pytorch.org/blog/pytorch-1.6-now-includes-stochastic-weight-averaging/>_`

        """
        super().__init__()

        distributed_backend = distributed_backend or accelerator

        # init connectors
        self.dev_debugger = InternalDebugger(self)
        self.config_validator = ConfigValidator(self)
        self.data_connector = DataConnector(self)
        self.optimizer_connector = OptimizerConnector(self)

        self.accelerator_connector = AcceleratorConnector(
            num_processes, tpu_cores, distributed_backend, auto_select_gpus, gpus, num_nodes, sync_batchnorm, benchmark,
            replace_sampler_ddp, deterministic, precision, amp_backend, amp_level, plugins
        )
        self.logger_connector = LoggerConnector(self, log_gpu_memory)
        self.model_connector = ModelConnector(self)
        self.callback_connector = CallbackConnector(self)
        self.debugging_connector = DebuggingConnector(self)
        self.training_tricks_connector = TrainingTricksConnector(self)
        self.profile_connector = ProfilerConnector(self)
        self.checkpoint_connector = CheckpointConnector(self)
        self.slurm_connector = SLURMConnector(self)
        self.tuner = Tuner(self)
        self.train_loop = TrainLoop(self, multiple_trainloader_mode)
        self.evaluation_loop = EvaluationLoop(self)
        self.predict_loop = PredictLoop(self)

        # training state
        if weights_summary is not None and weights_summary not in ModelSummary.MODES:
            raise MisconfigurationException(
                f"`weights_summary` can be None, {', '.join(ModelSummary.MODES)}, but got {weights_summary}"
            )
        self.weights_summary = weights_summary
        self.shown_warnings = set()

        # init callbacks
        # Declare attributes to be set in callback_connector on_trainer_init
        self.callback_connector.on_trainer_init(
            callbacks, checkpoint_callback, progress_bar_refresh_rate, process_position, default_root_dir,
            weights_save_path, resume_from_checkpoint, stochastic_weight_avg
        )

        # hook
        self.on_init_start()

        # init optimizer + lr scheduler related flags
        self.optimizer_connector.on_trainer_init()

        # init data flags
        self.data_connector.on_trainer_init(
            check_val_every_n_epoch, reload_dataloaders_every_epoch, prepare_data_per_node
        )

        # init training tricks
        self.training_tricks_connector.on_trainer_init(
            gradient_clip_val,
            gradient_clip_algorithm,
            track_grad_norm,
            accumulate_grad_batches,
            truncated_bptt_steps,
            terminate_on_nan,
        )
        self.train_loop.on_trainer_init(
            max_epochs,
            min_epochs,
            max_steps,
            min_steps,
            num_sanity_val_steps,
        )
        self.evaluation_loop.on_trainer_init()

        # configure tuner
        self.tuner.on_trainer_init(auto_lr_find, auto_scale_batch_size)

        # configure profiler
        self.profile_connector.on_trainer_init(profiler)

        # init logger flags
        self.logger_connector.on_trainer_init(
            logger,
            flush_logs_every_n_steps,
            log_every_n_steps,
            move_metrics_to_cpu,
        )

        # init debugging flags
        self.debugging_connector.on_init_start(
            limit_train_batches,
            limit_val_batches,
            limit_test_batches,
            limit_predict_batches,
            val_check_interval,
            overfit_batches,
            fast_dev_run,
        )

        # Callback system
        self.on_init_end()

    def fit(
        self,
        model: LightningModule,
        train_dataloader: Any = None,
        val_dataloaders: Optional[Union[DataLoader, List[DataLoader]]] = None,
        datamodule: Optional[LightningDataModule] = None,
    ):
        r"""
        Runs the full optimization routine.

        Args:
            datamodule: A instance of :class:`LightningDataModule`.

            model: Model to fit.

            train_dataloader: Either a single PyTorch DataLoader or a collection of these
                (list, dict, nested lists and dicts). In the case of multiple dataloaders, please
                see this :ref:`page <multiple-training-dataloaders>`

            val_dataloaders: Either a single Pytorch Dataloader or a list of them, specifying validation samples.
                If the model has a predefined val_dataloaders method this will be skipped

        """
        # we reuse fit for other functions. When already set, it shouldn't be modified.
        if not self.state.running:
            self.state = TrainerState.FITTING
        if self._running_stage is None or self.tuning:
            self.training = True

        # set local properties on the model
        self.model_connector.copy_trainer_model_properties(model)

        # ----------------------------
        # LINK DATA
        # ----------------------------
        # setup data, etc...
        self.train_loop.setup_fit(model, train_dataloader, val_dataloaders, datamodule)

        # hook
        self.data_connector.prepare_data(model)
        self.callback_connector._attach_model_callbacks(model, self)

        # ----------------------------
        # SET UP TRAINING
        # ----------------------------
        self.call_hook("on_before_accelerator_backend_setup", model)
        self.accelerator.connect(model)
        self.accelerator.setup_environment()
        self.call_setup_hook(model)  # allow user to setup lightning_module in accelerator environment
        self.call_configure_sharded_model(model)  # allow user to setup in model sharded environment
        self.accelerator.setup(self, model)  # note: this sets up self.lightning_module

        # ----------------------------
        # INSPECT THE CORE LOOPS
        # ----------------------------
        f"""
             Lightning internal flow looks like this:
        {Trainer.fit} or {Trainer.test} or {Trainer.predict}  ||
                                |                             ||
                        create accelerator                    ||
                                |                             ||
                         {self.dispatch}                      ||
                                |                             ||  LIGHTNING
                  {self.accelerator.start_training}           ||
                or {self.accelerator.start_evaluating}        ||
                or {self.accelerator.start_predicting}        ||  FLOW
                                |                             ||
                         {self.run_stage}                     ||
                                |                             ||  DIRECTION
                        {self.run_train}                      ||
                     or {self.run_evaluation}                 ||
                     or {self.run_predict}                    ||
                                |                             ||
                             results                          \/
        This is used to guide readers to the core loops: train, test, predict.
        {self.run_predict} is the simplest to understand, use `Go to Definition` to read it :)
        Search for `start_training` or `start_evaluating` or `start_predicting` in
        `pytorch_lightning/plugins/training_type_plugin` to find accelerator dispatch functions.
        """  # noqa: W605

        # ----------------------------
        # TRAIN
        # ----------------------------
        # hook
        if self.state == TrainerState.FITTING:
            self.call_hook("on_fit_start")

        # plugin will setup fitting (e.g. ddp will launch child processes)
        self.pre_dispatch()

        # dispatch `start_training` or `start_evaluating` or `start_predicting`
        self.dispatch()

        # plugin will finalized fitting (e.g. ddp_spawn will load trained model)
        self.post_dispatch()

        # ----------------------------
        # POST-Training CLEAN UP
        # ----------------------------
        # hook
        if self.state == TrainerState.FITTING:
            self.call_hook('on_fit_end')

        # teardown
        self.call_teardown_hook(model)

        if self.state != TrainerState.INTERRUPTED:
            self.state = TrainerState.FINISHED
        self._running_stage = None

        # return 1 when finished
        # used for testing or when we need to know that training succeeded
        return self.accelerator.results or 1

    def pre_dispatch(self):
        self.accelerator.pre_dispatch(self)

        # log hyper-parameters
        if self.logger is not None:
            # save exp to get started (this is where the first experiment logs are written)
            self.logger.log_hyperparams(self.lightning_module.hparams_initial)
            self.logger.log_graph(self.lightning_module)
            self.logger.save()

    def post_dispatch(self):
        self.accelerator.post_dispatch(self)
        self.accelerator.teardown()

    def dispatch(self):
        if self.evaluating:
            self.accelerator.start_evaluating(self)
        elif self.predicting:
            self.accelerator.start_predicting(self)
        else:
            self.accelerator.start_training(self)

    def run_stage(self):
        results = None

        self.profile_connector.setup()

        if self.evaluating:
            results = self.run_evaluate()
        elif self.predicting:
            results = self.run_predict()
        else:
            self.run_train()
        return results

    def _pre_training_routine(self):
        # wait for all to join if on distributed
        self.accelerator.barrier("setup_training")

        # register auto-resubmit when on SLURM
        self.slurm_connector.register_slurm_signal_handlers()

        # --------------------------
        # Pre-train
        # --------------------------
        # on pretrain routine start
        ref_model = self.lightning_module

        self.on_pretrain_routine_start()
        ref_model.on_pretrain_routine_start()

        # print model summary
        if self.is_global_zero and self.weights_summary is not None and not self.testing:
            ref_model.summarize(mode=self.weights_summary)

        # restore training and model before hpc is called
        self.checkpoint_connector.restore_weights()

        # on pretrain routine end
        self.on_pretrain_routine_end()
        ref_model.on_pretrain_routine_end()

    def run_train(self) -> None:

        self._pre_training_routine()

        if not self.is_global_zero and self.progress_bar_callback is not None:
            self.progress_bar_callback.disable()

        self.run_sanity_check(self.lightning_module)

        self.checkpoint_connector.has_trained = False

        # enable train mode
        self.model.train()
        torch.set_grad_enabled(True)

        # reload data when needed
        model = self.lightning_module
        self.train_loop.reset_train_val_dataloaders(model)

        # hook
        self.train_loop.on_train_start()

        try:
            if self.train_loop.should_skip_training():
                return
            # run all epochs
            epochs = range(self.current_epoch, self.max_epochs) if self.max_epochs else count(self.current_epoch)
            for epoch in epochs:

                # hook
                self.train_loop.on_train_epoch_start(epoch)

                with self.profiler.profile("run_training_epoch"):
                    # run train epoch
                    self.train_loop.run_training_epoch()

                if self.max_steps and self.max_steps <= self.global_step:
                    self.train_loop.on_train_end()
                    return

                # early stopping
                met_min_epochs = (epoch >= self.min_epochs - 1) if self.min_epochs else True
                met_min_steps = self.global_step >= self.min_steps if self.min_steps else True

                if self.should_stop:
                    if met_min_epochs and met_min_steps:
                        self.train_loop.on_train_end()
                        return
                    else:
                        log.info(
                            'Trainer was signaled to stop but required minimum epochs'
                            f' ({self.min_epochs}) or minimum steps ({self.min_steps}) has'
                            ' not been met. Training will continue...'
                        )
                        self.should_stop = False

            # hook
            self.train_loop.on_train_end()

        except KeyboardInterrupt:
            rank_zero_warn('Detected KeyboardInterrupt, attempting graceful shutdown...')
            # user could press Ctrl+c many times... only shutdown once
            if not self.interrupted:
                self.state = TrainerState.INTERRUPTED
                self.on_keyboard_interrupt()
<<<<<<< HEAD
=======
                # same treatment as below
>>>>>>> b11bd931
                self.accelerator.on_train_end()
                self._running_stage = None
        except BaseException:
            # give accelerators a chance to finish
            self.accelerator.on_train_end()
            # reset bookkeeping
            self._running_stage = None
            raise

    def run_evaluation(self, on_epoch=False):
        if not (self.evaluating or self.sanity_checking):
            rank_zero_warn(
                f"`trainer.run_evaluation()` was called but the running stage is set to {self._running_stage}."
                " This should not happen normally. Setting it to `RunningStage.VALIDATING`", RuntimeWarning
            )
            self.validating = True

        # reset cached results
        self.logger_connector.reset()

        # prepare dataloaders
        dataloaders, max_batches = self.evaluation_loop.get_evaluation_dataloaders()

        # check if we want to skip this evaluation
        if self.evaluation_loop.should_skip_evaluation(max_batches):
            return [], []

        # enable eval mode + no grads
        self.evaluation_loop.on_evaluation_model_eval()
        # ref model
        model = self.lightning_module
        model.zero_grad()
        torch.set_grad_enabled(False)

        # hook
        self.evaluation_loop.on_evaluation_start()

        # set up the eval loop
        self.evaluation_loop.setup(model, max_batches, dataloaders)

        # hook
        self.evaluation_loop.on_evaluation_epoch_start()

        # run validation/testing
        for dataloader_idx, dataloader in enumerate(dataloaders):
            # bookkeeping
            dl_outputs = []
            dataloader = self.accelerator.process_dataloader(dataloader)
            dl_max_batches = self.evaluation_loop.max_batches[dataloader_idx]

            for batch_idx, batch in enumerate(dataloader):
                if batch is None:
                    continue

                # stop short when running on limited batches
                if batch_idx >= dl_max_batches:
                    break

                # hook
                self.evaluation_loop.on_evaluation_batch_start(batch, batch_idx, dataloader_idx)

                # lightning module methods
                with self.profiler.profile("evaluation_step_and_end"):
                    output = self.evaluation_loop.evaluation_step(batch, batch_idx, dataloader_idx)
                    output = self.evaluation_loop.evaluation_step_end(output)

                # hook + store predictions
                self.evaluation_loop.on_evaluation_batch_end(output, batch, batch_idx, dataloader_idx)

                # log batch metrics
                self.evaluation_loop.log_evaluation_step_metrics(output, batch_idx)

                # track epoch level outputs
                dl_outputs = self.track_output_for_epoch_end(dl_outputs, output)

            # store batch level output per dataloader
            self.evaluation_loop.outputs.append(dl_outputs)

        outputs = self.evaluation_loop.outputs

        # reset outputs
        self.evaluation_loop.outputs = []

        # with a single dataloader don't pass a 2D list
        if self.evaluation_loop.num_dataloaders == 1:
            outputs = outputs[0]

        # lightning module method
        self.evaluation_loop.evaluation_epoch_end(outputs)

        # hook
        self.evaluation_loop.on_evaluation_epoch_end(outputs)

        # update epoch-level lr_schedulers
        if on_epoch:
            self.optimizer_connector.update_learning_rates(interval='epoch')

        # hook
        self.evaluation_loop.on_evaluation_end()

        # log epoch metrics
        eval_loop_results = self.logger_connector.get_evaluate_epoch_results()

        # save predictions to disk
        self.evaluation_loop.predictions.to_disk()

        # enable train mode again
        self.evaluation_loop.on_evaluation_model_train()

        torch.set_grad_enabled(True)

        return eval_loop_results

    def track_output_for_epoch_end(self, outputs, output):
        if output is not None:
            if isinstance(output, Result):
                output = output.detach()
                if self.move_metrics_to_cpu:
                    output = output.cpu()
            elif isinstance(output, dict):
                output = recursive_detach(output, to_cpu=self.move_metrics_to_cpu)
            elif isinstance(output, torch.Tensor) and output.is_cuda and self.move_metrics_to_cpu:
                output = output.cpu()
            outputs.append(output)
        return outputs

    def run_evaluate(self):
        if not self.is_global_zero and self.progress_bar_callback is not None:
            self.progress_bar_callback.disable()

        assert self.evaluating

        with self.profiler.profile(f"run_{self._running_stage}_evaluation"):
            eval_loop_results = self.run_evaluation()

        if len(eval_loop_results) == 0:
            return 1

        # remove the tensors from the eval results
        for i, result in enumerate(eval_loop_results):
            if isinstance(result, dict):
                for k, v in result.items():
                    if isinstance(v, torch.Tensor):
                        result[k] = v.cpu().item()

        return eval_loop_results

    def run_predict(self):
        # prepare dataloaders
        dataloaders, max_batches = self.predict_loop.get_predict_dataloaders()

        # check if we want to skip this evaluation
        if self.predict_loop.should_skip_predict(max_batches):
            return []

        # ref model
        model = self.lightning_module

        # enable eval mode + no grads
        self.predict_loop.on_predict_model_eval()
        model.zero_grad()
        torch.set_grad_enabled(False)

        # call hook
        self.predict_loop.on_predict_start()

        # set up the eval loop
        self.predict_loop.setup(model, max_batches, dataloaders)

        # run validation/testing
        for dataloader_idx, dataloader in enumerate(dataloaders):
            dataloader = self.accelerator.process_dataloader(dataloader)
            dl_max_batches = self.predict_loop.max_batches[dataloader_idx]
            for batch_idx, batch in enumerate(dataloader):
                if batch is None:
                    continue

                # stop short when running on limited batches
                if batch_idx >= dl_max_batches:
                    break

                # lightning module methods
                with self.profiler.profile("predict_step"):
                    self.predict_loop.predict_step(batch, batch_idx, dataloader_idx)

        results = self.predict_loop.on_predict_epoch_end()
        self.predict_loop.on_predict_end()

        # re-enable grads
        torch.set_grad_enabled(True)

        return results

    def run_sanity_check(self, ref_model):
        using_val_step = ref_model.val_dataloader is not None and is_overridden('validation_step', ref_model)
        should_sanity_check = using_val_step and self.num_sanity_val_steps > 0 and self.limit_val_batches > 0

        # run tiny validation (if validation defined)
        # to make sure program won't crash during val
        if should_sanity_check:
            stage = self._running_stage
            self.sanity_checking = True

            # hook and callback
            self.on_sanity_check_start()

            # run eval step
            self.run_evaluation()

            self.on_sanity_check_end()

            self._running_stage = stage

    def validate(
        self,
        model: Optional[LightningModule] = None,
        val_dataloaders: Optional[Union[DataLoader, List[DataLoader]]] = None,
        ckpt_path: Optional[str] = 'best',
        verbose: bool = True,
        datamodule: Optional[LightningDataModule] = None,
    ):
        r"""
        Perform one evaluation epoch over the validation set.

        Args:
            model: The model to validate.

            val_dataloaders: Either a single PyTorch DataLoader or a list of them,
                specifying validation samples.

            ckpt_path: Either ``best`` or path to the checkpoint you wish to validate.
                If ``None``, use the current weights of the model.
                When the model is given as argument, this parameter will not apply.

            verbose: If True, prints the validation results.

            datamodule: A instance of :class:`LightningDataModule`.

        Returns:
            The dictionary with final validation results returned by validation_epoch_end.
            If validation_epoch_end is not defined, the output is a list of the dictionaries
            returned by validation_step.
        """
        # --------------------
        # SETUP HOOK
        # --------------------
        self.verbose_evaluate = verbose

        self.state = TrainerState.VALIDATING
        self.validating = True

        # If you supply a datamodule you can't supply val_dataloaders
        if val_dataloaders is not None and datamodule:
            raise MisconfigurationException(
                'You cannot pass both `trainer.validate(val_dataloaders=..., datamodule=...)`'
            )

        model_provided = model is not None
        model = model or self.lightning_module

        # Attach datamodule to get setup/prepare_data added to model before the call to it below
        self.data_connector.attach_datamodule(model, datamodule)
        #  Attach dataloaders (if given)
        self.data_connector.attach_dataloaders(model, val_dataloaders=val_dataloaders)

        if not model_provided:
            self.validated_ckpt_path = self.__load_ckpt_weights(model, ckpt_path=ckpt_path)

        # run validate
        results = self.fit(model)

        assert self.state.stopped
        self.validating = False

        return results

    def test(
        self,
        model: Optional[LightningModule] = None,
        test_dataloaders: Optional[Union[DataLoader, List[DataLoader]]] = None,
        ckpt_path: Optional[str] = 'best',
        verbose: bool = True,
        datamodule: Optional[LightningDataModule] = None,
    ):
        r"""
        Perform one evaluation epoch over the test set. It's separated from
        fit to make sure you never run on your test set until you want to.

        Args:
            model: The model to test.

            test_dataloaders: Either a single PyTorch DataLoader or a list of them,
                specifying test samples.

            ckpt_path: Either ``best`` or path to the checkpoint you wish to test.
                If ``None``, use the current weights of the model.
                When the model is given as argument, this parameter will not apply.

            verbose: If True, prints the test results.

            datamodule: A instance of :class:`LightningDataModule`.

        Returns:
            Returns a list of dictionaries, one for each test dataloader containing their respective metrics.
        """
        # --------------------
        # SETUP HOOK
        # --------------------
        self.verbose_evaluate = verbose

        self.state = TrainerState.TESTING
        self.testing = True

        # If you supply a datamodule you can't supply test_dataloaders
        if test_dataloaders is not None and datamodule:
            raise MisconfigurationException('You cannot pass both `trainer.test(test_dataloaders=..., datamodule=...)`')

        model_provided = model is not None
        model = model or self.lightning_module

        # Attach datamodule to get setup/prepare_data added to model before the call to it below
        self.data_connector.attach_datamodule(model, datamodule)
        #  Attach dataloaders (if given)
        self.data_connector.attach_dataloaders(model, test_dataloaders=test_dataloaders)

        if not model_provided:
            self.tested_ckpt_path = self.__load_ckpt_weights(model, ckpt_path=ckpt_path)

        # run test
        results = self.fit(model)

        assert self.state.stopped
        self.testing = False

        return results

    def __load_ckpt_weights(
        self,
        model,
        ckpt_path: Optional[str] = None,
    ) -> Optional[str]:
        if ckpt_path is None:
            return

        fn = self.state.value

        if ckpt_path == 'best':
            # if user requests the best checkpoint but we don't have it, error
            if not self.checkpoint_callback.best_model_path:
                if self.fast_dev_run:
                    raise MisconfigurationException(
                        f'You cannot execute `.{fn}()` with `fast_dev_run=True` unless you do'
                        f' `.{fn}(ckpt_path=PATH)` as no checkpoint path was generated during fitting.'
                    )
                raise MisconfigurationException(
                    f'`.{fn}(ckpt_path="best")` is set but `ModelCheckpoint` is not configured to save the best model.'
                )
            # load best weights
            ckpt_path = self.checkpoint_callback.best_model_path

        if not ckpt_path:
            raise MisconfigurationException(
                f'`.{fn}()` found no path for the best weights: "{ckpt_path}". Please'
                f' specify a path for a checkpoint `.{fn}(ckpt_path=PATH)`'
            )

        # only one process running at this point for TPUs, as spawn isn't triggered yet
        # todo: move this logic internally within the barrier.
        if not self._device_type == DeviceType.TPU:
            self.training_type_plugin.barrier()

        self.training_type_plugin.restore_model_state_from_ckpt_path(
            ckpt_path, map_location=lambda storage, loc: storage
        )
        return ckpt_path

    def predict(
        self,
        model: Optional[LightningModule] = None,
        dataloaders: Optional[Union[DataLoader, List[DataLoader]]] = None,
        datamodule: Optional[LightningDataModule] = None,
    ):
        r"""

        Separates from fit to make sure you never run on your predictions set until you want to.

        This will call the model forward function to compute predictions.

        Args:
            model: The model to predict on.

            dataloaders: Either a single
                Pytorch Dataloader or a list of them, specifying inference samples.

            datamodule: A instance of :class:`LightningDataModule`.

        Returns:
            Returns a list of dictionaries, one for each provided dataloader containing their respective predictions.
        """

        # --------------------
        # SETUP HOOK
        # --------------------
        # If you supply a datamodule you can't supply dataloaders

        model = model or self.lightning_module

        self.state = TrainerState.PREDICTING
        self.predicting = True

        if dataloaders is not None and datamodule:
            raise MisconfigurationException(
                'You cannot pass dataloaders to trainer.predict if you supply a datamodule.'
            )

        # Attach datamodule to get setup/prepare_data added to model before the call to it below
        self.data_connector.attach_datamodule(model, datamodule)
        #  Attach dataloaders (if given)
        self.data_connector.attach_dataloaders(model, predict_dataloaders=dataloaders)

        results = self.fit(model)

        assert self.state.stopped
        self.predicting = False

        return results

    def tune(
        self,
        model: LightningModule,
        train_dataloader: Optional[DataLoader] = None,
        val_dataloaders: Optional[Union[DataLoader, List[DataLoader]]] = None,
        datamodule: Optional[LightningDataModule] = None,
    ):
        r"""
        Runs routines to tune hyperparameters before training.

        Args:
            datamodule: A instance of :class:`LightningDataModule`.

            model: Model to tune.

            train_dataloader: A Pytorch DataLoader with training samples. If the model has
                a predefined train_dataloader method this will be skipped.

            val_dataloaders: Either a single Pytorch Dataloader or a list of them, specifying validation samples.
                If the model has a predefined val_dataloaders method this will be skipped

        """
        self.state = TrainerState.TUNING
        self.tuning = True

        self.tuner.tune(model, train_dataloader, val_dataloaders, datamodule)

        assert self.state.stopped
        self.tuning = False

    def call_setup_hook(self, model: LightningModule) -> None:
        assert self.state.running, f"TrainerState: {self.state}"
        state = self._setup_state

        if self.datamodule is not None:
            called = getattr(self.datamodule, f'has_setup_{state}')
            if not called:
                self.datamodule.setup(stage=state)

        self.setup(model, stage=state)
        model.setup(stage=state)

    def call_configure_sharded_model(self, model: LightningModule) -> None:
        # Call configure sharded model hook if accelerator requests. In some cases
        # we will not call the hook; the hook has initialized the sharded model for example.

        # used on the model if the user re-create a trainer with resume_from_checkpoint
        model_call_configure_sharded_model_hook = getattr(model, "call_configure_sharded_model_hook", False)
        if self.accelerator.call_configure_sharded_model_hook and not model_call_configure_sharded_model_hook:
            with self.accelerator.model_sharded_context():
                model.configure_sharded_model()
                self.configure_sharded_model(model)
            model.call_configure_sharded_model_hook = True
            self.accelerator.call_configure_sharded_model_hook = False

    def call_teardown_hook(self, model: LightningModule) -> None:
        state = self._teardown_state

        if self.datamodule is not None:
            called = getattr(self.datamodule, f'has_teardown_{state}')
            if not called:
                self.datamodule.teardown(stage=state)

        self.profiler.teardown(stage=state)
        self.teardown(stage=state)
        model.teardown(stage=state)

    def _reset_result_and_set_hook_fx_name(self, hook_name):
        # on_before_zero_grad is called within training_step
        if "batch_start" in hook_name or "on_before_zero_grad" in hook_name:
            return True
        model_ref = self.lightning_module
        if model_ref is not None:
            # used to track current hook name called
            model_ref._results = Result()
            model_ref._current_hook_fx_name = hook_name
        return False

    def _cache_logged_metrics(self):
        model_ref = self.lightning_module
        if model_ref is not None:
            # capture logging for this hook
            self.logger_connector.cache_logged_metrics()

    def call_hook(self, hook_name, *args, **kwargs):
        # set hook_name to model + reset Result obj
        skip = self._reset_result_and_set_hook_fx_name(hook_name)

        # always profile hooks
        with self.profiler.profile(hook_name):

            # first call trainer hook
            if hasattr(self, hook_name):
                trainer_hook = getattr(self, hook_name)
                trainer_hook(*args, **kwargs)

            # next call hook in lightningModule
            output = None
            model_ref = self.lightning_module
            if is_overridden(hook_name, model_ref):
                hook_fx = getattr(model_ref, hook_name)
                output = hook_fx(*args, **kwargs)

            # if the PL module doesn't have the hook then call the accelerator
            # used to auto-reduce things for the user with Results obj
            elif hasattr(self.accelerator, hook_name):
                accelerator_hook = getattr(self.accelerator, hook_name)
                output = accelerator_hook(*args, **kwargs)

        if not skip:
            self._cache_logged_metrics()
        return output<|MERGE_RESOLUTION|>--- conflicted
+++ resolved
@@ -634,10 +634,7 @@
             if not self.interrupted:
                 self.state = TrainerState.INTERRUPTED
                 self.on_keyboard_interrupt()
-<<<<<<< HEAD
-=======
                 # same treatment as below
->>>>>>> b11bd931
                 self.accelerator.on_train_end()
                 self._running_stage = None
         except BaseException:
