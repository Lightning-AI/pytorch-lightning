# Copyright The PyTorch Lightning team.
#
# Licensed under the Apache License, Version 2.0 (the "License");
# you may not use this file except in compliance with the License.
# You may obtain a copy of the License at
#
#     http://www.apache.org/licenses/LICENSE-2.0
#
# Unless required by applicable law or agreed to in writing, software
# distributed under the License is distributed on an "AS IS" BASIS,
# WITHOUT WARRANTIES OR CONDITIONS OF ANY KIND, either express or implied.
# See the License for the specific language governing permissions and
# limitations under the License.
"""Trainer to automate the training."""
import logging
import os
import traceback
import warnings
from datetime import timedelta
from pathlib import Path
from typing import Any, Callable, Dict, Iterable, List, Optional, Tuple, Union
from weakref import proxy

import torch

import pytorch_lightning as pl
from pytorch_lightning.accelerators import Accelerator, IPUAccelerator
from pytorch_lightning.callbacks import Callback
from pytorch_lightning.core.datamodule import LightningDataModule
from pytorch_lightning.loggers import LightningLoggerBase
from pytorch_lightning.loops import TrainingBatchLoop, TrainingEpochLoop
from pytorch_lightning.loops.dataloader.evaluation_loop import EvaluationLoop
from pytorch_lightning.loops.dataloader.prediction_loop import PredictionLoop
from pytorch_lightning.loops.fit_loop import FitLoop
from pytorch_lightning.plugins import DDPSpawnPlugin, PLUGIN_INPUT
from pytorch_lightning.profiler import (
    AdvancedProfiler,
    BaseProfiler,
    PassThroughProfiler,
    PyTorchProfiler,
    SimpleProfiler,
    XLAProfiler,
)
from pytorch_lightning.trainer.callback_hook import TrainerCallbackHookMixin
from pytorch_lightning.trainer.configuration_validator import ConfigValidator
from pytorch_lightning.trainer.connectors.accelerator_connector import AcceleratorConnector
from pytorch_lightning.trainer.connectors.callback_connector import CallbackConnector
from pytorch_lightning.trainer.connectors.checkpoint_connector import CheckpointConnector
from pytorch_lightning.trainer.connectors.data_connector import DataConnector
from pytorch_lightning.trainer.connectors.debugging_connector import DebuggingConnector
from pytorch_lightning.trainer.connectors.env_vars_connector import _defaults_from_env_vars
from pytorch_lightning.trainer.connectors.logger_connector import LoggerConnector
from pytorch_lightning.trainer.connectors.model_connector import ModelConnector
from pytorch_lightning.trainer.connectors.optimizer_connector import OptimizerConnector
from pytorch_lightning.trainer.connectors.slurm_connector import SLURMConnector
from pytorch_lightning.trainer.connectors.training_trick_connector import TrainingTricksConnector
from pytorch_lightning.trainer.data_loading import TrainerDataLoadingMixin
from pytorch_lightning.trainer.deprecated_api import DeprecatedTrainerAttributes
from pytorch_lightning.trainer.model_hooks import TrainerModelHooksMixin
from pytorch_lightning.trainer.optimizers import TrainerOptimizersMixin
from pytorch_lightning.trainer.properties import TrainerProperties
from pytorch_lightning.trainer.states import TrainerFn, TrainerState, TrainerStatus
from pytorch_lightning.tuner.auto_gpu_select import pick_multiple_gpus
from pytorch_lightning.tuner.lr_finder import _LRFinder
from pytorch_lightning.tuner.tuning import Tuner
from pytorch_lightning.utilities import (
    _IPU_AVAILABLE,
    _TPU_AVAILABLE,
    device_parser,
    DeviceType,
    parsing,
    rank_zero_deprecation,
    rank_zero_info,
    rank_zero_warn,
)
from pytorch_lightning.utilities.debugging import InternalDebugger
from pytorch_lightning.utilities.distributed import distributed_available
from pytorch_lightning.utilities.exceptions import MisconfigurationException
from pytorch_lightning.utilities.imports import _fault_tolerant_training
from pytorch_lightning.utilities.model_helpers import is_overridden
from pytorch_lightning.utilities.model_summary import ModelSummary, summarize
from pytorch_lightning.utilities.seed import reset_seed
from pytorch_lightning.utilities.types import _EVALUATE_OUTPUT, _PREDICT_OUTPUT, EVAL_DATALOADERS, TRAIN_DATALOADERS

log = logging.getLogger(__name__)
# warnings to ignore in trainer
warnings.filterwarnings(
    "ignore", message="torch.distributed.reduce_op is deprecated, please use torch.distributed.ReduceOp instead"
)


class Trainer(
    TrainerProperties,
    TrainerCallbackHookMixin,
    TrainerModelHooksMixin,
    TrainerOptimizersMixin,
    TrainerDataLoadingMixin,
    DeprecatedTrainerAttributes,
):
    @_defaults_from_env_vars
    def __init__(
        self,
        logger: Union[LightningLoggerBase, Iterable[LightningLoggerBase], bool] = True,
        checkpoint_callback: bool = True,
        callbacks: Optional[Union[List[Callback], Callback]] = None,
        default_root_dir: Optional[str] = None,
        gradient_clip_val: float = 0.0,
        gradient_clip_algorithm: str = "norm",
        process_position: int = 0,
        num_nodes: int = 1,
        num_processes: int = 1,
        devices: Optional[Union[List[int], str, int]] = None,
        gpus: Optional[Union[List[int], str, int]] = None,
        auto_select_gpus: bool = False,
        tpu_cores: Optional[Union[List[int], str, int]] = None,
        ipus: Optional[int] = None,
        log_gpu_memory: Optional[str] = None,
        progress_bar_refresh_rate: Optional[int] = None,
        overfit_batches: Union[int, float] = 0.0,
        track_grad_norm: Union[int, float, str] = -1,
        check_val_every_n_epoch: int = 1,
        fast_dev_run: Union[int, bool] = False,
        accumulate_grad_batches: Union[int, Dict[int, int]] = 1,
        max_epochs: Optional[int] = None,
        min_epochs: Optional[int] = None,
        max_steps: Optional[int] = None,
        min_steps: Optional[int] = None,
        max_time: Optional[Union[str, timedelta, Dict[str, int]]] = None,
        limit_train_batches: Union[int, float] = 1.0,
        limit_val_batches: Union[int, float] = 1.0,
        limit_test_batches: Union[int, float] = 1.0,
        limit_predict_batches: Union[int, float] = 1.0,
        val_check_interval: Union[int, float] = 1.0,
        flush_logs_every_n_steps: int = 100,
        log_every_n_steps: int = 50,
        accelerator: Optional[Union[str, Accelerator]] = None,
        sync_batchnorm: bool = False,
        precision: Union[int, str] = 32,
        weights_summary: Optional[str] = "top",
        weights_save_path: Optional[str] = None,
        num_sanity_val_steps: int = 2,
        resume_from_checkpoint: Optional[Union[Path, str]] = None,
        profiler: Optional[Union[BaseProfiler, str]] = None,
        benchmark: bool = False,
        deterministic: bool = False,
        reload_dataloaders_every_n_epochs: int = 0,
        reload_dataloaders_every_epoch: bool = False,
        auto_lr_find: Union[bool, str] = False,
        replace_sampler_ddp: bool = True,
        terminate_on_nan: bool = False,
        auto_scale_batch_size: Union[str, bool] = False,
        prepare_data_per_node: Optional[bool] = None,
        plugins: Optional[Union[PLUGIN_INPUT, List[PLUGIN_INPUT]]] = None,
        amp_backend: str = "native",
        amp_level: str = "O2",
        distributed_backend: Optional[str] = None,
        move_metrics_to_cpu: bool = False,
        multiple_trainloader_mode: str = "max_size_cycle",
        stochastic_weight_avg: bool = False,
    ):
        r"""
        Customize every aspect of training via flags.

        Args:

            accelerator: Previously known as distributed_backend (dp, ddp, ddp2, etc...).
                Can also take in an accelerator object for custom hardware.

            accumulate_grad_batches: Accumulates grads every k batches or as set up in the dict.

            amp_backend: The mixed precision backend to use ("native" or "apex").

            amp_level: The optimization level to use (O1, O2, etc...).

            auto_lr_find: If set to True, will make trainer.tune() run a learning rate finder,
                trying to optimize initial learning for faster convergence. trainer.tune() method will
                set the suggested learning rate in self.lr or self.learning_rate in the LightningModule.
                To use a different key set a string instead of True with the key name.

            auto_scale_batch_size: If set to True, will `initially` run a batch size
                finder trying to find the largest batch size that fits into memory.
                The result will be stored in self.batch_size in the LightningModule.
                Additionally, can be set to either `power` that estimates the batch size through
                a power search or `binsearch` that estimates the batch size through a binary search.

            auto_select_gpus: If enabled and `gpus` is an integer, pick available
                gpus automatically. This is especially useful when
                GPUs are configured to be in "exclusive mode", such
                that only one process at a time can access them.

            benchmark: If true enables cudnn.benchmark.

            callbacks: Add a callback or list of callbacks.

            checkpoint_callback: If ``True``, enable checkpointing.
                It will configure a default ModelCheckpoint callback if there is no user-defined ModelCheckpoint in
                :paramref:`~pytorch_lightning.trainer.trainer.Trainer.callbacks`.

            check_val_every_n_epoch: Check val every n train epochs.

            default_root_dir: Default path for logs and weights when no logger/ckpt_callback passed.
                Default: ``os.getcwd()``.
                Can be remote file paths such as `s3://mybucket/path` or 'hdfs://path/'

            deterministic: If true enables cudnn.deterministic.

            devices: Will be mapped to either `gpus`, `tpu_cores`, `num_processes` or `ipus`,
                based on the accelerator type.

            distributed_backend: Deprecated. Please use 'accelerator'.

            fast_dev_run: Runs n if set to ``n`` (int) else 1 if set to ``True`` batch(es)
                of train, val and test to find any bugs (ie: a sort of unit test).

            flush_logs_every_n_steps: How often to flush logs to disk (defaults to every 100 steps).

            gpus: Number of GPUs to train on (int) or which GPUs to train on (list or str) applied per node

            gradient_clip_val: The value at which to clip gradients. Passing ``gradient_clip_val=0`` disables gradient
                clipping.

            gradient_clip_algorithm: The gradient clipping algorithm to use. Pass ``gradient_clip_algorithm="value"``
                for clip_by_value, and ``gradient_clip_algorithm="norm"`` for clip_by_norm.

            limit_train_batches: How much of training dataset to check (float = fraction, int = num_batches).

            limit_val_batches: How much of validation dataset to check (float = fraction, int = num_batches).

            limit_test_batches: How much of test dataset to check (float = fraction, int = num_batches).

            limit_predict_batches: How much of prediction dataset to check (float = fraction, int = num_batches).

            logger: Logger (or iterable collection of loggers) for experiment tracking. A ``True`` value uses
                the default ``TensorBoardLogger``. ``False`` will disable logging. If multiple loggers are
                provided and the `save_dir` property of that logger is not set, local files (checkpoints,
                profiler traces, etc.) are saved in ``default_root_dir`` rather than in the ``log_dir`` of any
                of the individual loggers.

            log_gpu_memory: None, 'min_max', 'all'. Might slow performance.

            log_every_n_steps: How often to log within steps (defaults to every 50 steps).

            prepare_data_per_node: If True, each LOCAL_RANK=0 will call prepare data.
                Otherwise only NODE_RANK=0, LOCAL_RANK=0 will prepare data

                .. deprecated:: v1.5
                    Deprecated in v1.5.0 and will be removed in v1.7.0
                    Please set ``prepare_data_per_node`` in LightningDataModule or LightningModule directly instead.

            process_position: Orders the progress bar when running multiple models on same machine.

                .. deprecated:: v1.5
                    ``process_position`` has been deprecated in v1.5 and will be removed in v1.7.
                    Please pass :class:`~pytorch_lightning.callbacks.progress.ProgressBar` with ``process_position``
                    directly to the Trainer's ``callbacks`` argument instead.

            progress_bar_refresh_rate: How often to refresh progress bar (in steps). Value ``0`` disables progress bar.
                Ignored when a custom progress bar is passed to :paramref:`~Trainer.callbacks`. Default: None, means
                a suitable value will be chosen based on the environment (terminal, Google COLAB, etc.).

            profiler: To profile individual steps during training and assist in identifying bottlenecks.

            overfit_batches: Overfit a fraction of training data (float) or a set number of batches (int).

            plugins: Plugins allow modification of core behavior like ddp and amp, and enable custom lightning plugins.

            precision: Double precision (64), full precision (32), half precision (16) or bfloat16 precision (bf16).
                Can be used on CPU, GPU or TPUs.

            max_epochs: Stop training once this number of epochs is reached. Disabled by default (None).
                If both max_epochs and max_steps are not specified, defaults to ``max_epochs`` = 1000.

            min_epochs: Force training for at least these many epochs. Disabled by default (None).
                If both min_epochs and min_steps are not specified, defaults to ``min_epochs`` = 1.

            max_steps: Stop training after this number of steps. Disabled by default (None).

            min_steps: Force training for at least these number of steps. Disabled by default (None).

            max_time: Stop training after this amount of time has passed. Disabled by default (None).
                The time duration can be specified in the format DD:HH:MM:SS (days, hours, minutes seconds), as a
                :class:`datetime.timedelta`, or a dictionary with keys that will be passed to
                :class:`datetime.timedelta`.

            num_nodes: Number of GPU nodes for distributed training.

            num_processes: Number of processes for distributed training with ``accelerator="ddp_cpu"``.

            num_sanity_val_steps: Sanity check runs n validation batches before starting the training routine.
                Set it to `-1` to run all batches in all validation dataloaders.

            reload_dataloaders_every_n_epochs: Set to a non-negative integer to reload dataloaders every n epochs.

            reload_dataloaders_every_epoch: Set to True to reload dataloaders every epoch.

                .. deprecated:: v1.4
                    ``reload_dataloaders_every_epoch`` has been deprecated in v1.4 and will be removed in v1.6.
                    Please use ``reload_dataloaders_every_n_epochs``.

            replace_sampler_ddp: Explicitly enables or disables sampler replacement. If not specified this
                will toggled automatically when DDP is used. By default it will add ``shuffle=True`` for
                train sampler and ``shuffle=False`` for val/test sampler. If you want to customize it,
                you can set ``replace_sampler_ddp=False`` and add your own distributed sampler.

            resume_from_checkpoint: Path/URL of the checkpoint from which training is resumed. If there is
                no checkpoint file at the path, start from scratch. If resuming from mid-epoch checkpoint,
                training will start from the beginning of the next epoch.

            sync_batchnorm: Synchronize batch norm layers between process groups/whole world.

            terminate_on_nan: If set to True, will terminate training (by raising a `ValueError`) at the
                end of each training batch, if any of the parameters or the loss are NaN or +/-inf.

            tpu_cores: How many TPU cores to train on (1 or 8) / Single TPU to train on [1]

            ipus: How many IPUs to train on.

            track_grad_norm: -1 no tracking. Otherwise tracks that p-norm. May be set to 'inf' infinity-norm.

            val_check_interval: How often to check the validation set. Use float to check within a training epoch,
                use int to check every n steps (batches).

            weights_summary: Prints a summary of the weights when training begins.

            weights_save_path: Where to save weights if specified. Will override default_root_dir
                for checkpoints only. Use this if for whatever reason you need the checkpoints
                stored in a different place than the logs written in `default_root_dir`.
                Can be remote file paths such as `s3://mybucket/path` or 'hdfs://path/'
                Defaults to `default_root_dir`.

            move_metrics_to_cpu: Whether to force internal logged metrics to be moved to cpu.
                This can save some gpu memory, but can make training slower. Use with attention.

            multiple_trainloader_mode: How to loop over the datasets when there are multiple train loaders.
                In 'max_size_cycle' mode, the trainer ends one epoch when the largest dataset is traversed,
                and smaller datasets reload when running out of their data. In 'min_size' mode, all the datasets
                reload when reaching the minimum length of datasets.

            stochastic_weight_avg: Whether to use `Stochastic Weight Averaging (SWA)
                <https://pytorch.org/blog/pytorch-1.6-now-includes-stochastic-weight-averaging/>`_.

        """
        super().__init__()
        Trainer._log_api_event("init")
        self.state = TrainerState()

        gpu_ids, tpu_cores = self._parse_devices(gpus, auto_select_gpus, tpu_cores)

        # init connectors
        self.dev_debugger = InternalDebugger(self)
        self.config_validator = ConfigValidator(self)
        self.data_connector = DataConnector(self, multiple_trainloader_mode)
        self.optimizer_connector = OptimizerConnector(self)

        self.accelerator_connector = AcceleratorConnector(
            num_processes,
            devices,
            tpu_cores,
            ipus,
            distributed_backend,
            accelerator,
            gpus,
            gpu_ids,
            num_nodes,
            sync_batchnorm,
            benchmark,
            replace_sampler_ddp,
            deterministic,
            precision,
            amp_backend,
            amp_level,
            plugins,
        )
        self.logger_connector = LoggerConnector(self, log_gpu_memory)
        self.model_connector = ModelConnector(self)
        self.callback_connector = CallbackConnector(self)
        self.debugging_connector = DebuggingConnector(self)
        self.training_tricks_connector = TrainingTricksConnector(self)
        self.checkpoint_connector = CheckpointConnector(self, resume_from_checkpoint)
        self.slurm_connector = SLURMConnector(self)
        self.tuner = Tuner(self)

        fit_loop = FitLoop(
            min_epochs=(1 if (min_epochs is None and min_steps is None and max_time is None) else min_epochs),
            max_epochs=(1000 if (max_epochs is None and max_steps is None and max_time is None) else max_epochs),
        )
        training_epoch_loop = TrainingEpochLoop(min_steps, max_steps)
        training_batch_loop = TrainingBatchLoop()
        training_validation_loop = EvaluationLoop()
        training_epoch_loop.connect(batch_loop=training_batch_loop, val_loop=training_validation_loop)
        fit_loop.connect(epoch_loop=training_epoch_loop)

        # default .fit() loop
        self.fit_loop = fit_loop

        # default .validate() loop
        self.validate_loop = EvaluationLoop()

        # default .test() loop
        self.test_loop = EvaluationLoop()

        # default .predict() loop
        self.predict_loop = PredictionLoop()

        # training state
        if weights_summary is not None and weights_summary not in ModelSummary.MODES:
            raise MisconfigurationException(
                f"`weights_summary` can be None, {', '.join(ModelSummary.MODES)}, but got {weights_summary}"
            )
        self.weights_summary = weights_summary

        # init callbacks
        # Declare attributes to be set in callback_connector on_trainer_init
        self.callback_connector.on_trainer_init(
            callbacks,
            checkpoint_callback,
            progress_bar_refresh_rate,
            process_position,
            default_root_dir,
            weights_save_path,
            stochastic_weight_avg,
            max_time,
        )

        # hook
        self.on_init_start()

        # init optimizer + lr scheduler related flags
        self.optimizer_connector.on_trainer_init()

        # init data flags
        self.data_connector.on_trainer_init(
            check_val_every_n_epoch,
            reload_dataloaders_every_n_epochs,
            reload_dataloaders_every_epoch,
            prepare_data_per_node,
        )

        # init training tricks
        self.training_tricks_connector.on_trainer_init(
            gradient_clip_val,
            gradient_clip_algorithm,
            track_grad_norm,
            accumulate_grad_batches,
            terminate_on_nan,
        )
        self._setup_on_init(num_sanity_val_steps)

        # configure tuner
        self.tuner.on_trainer_init(auto_lr_find, auto_scale_batch_size)

        # configure profiler
        self.__init_profiler(profiler)

        # init logger flags
        self.logger_connector.on_trainer_init(logger, flush_logs_every_n_steps, log_every_n_steps, move_metrics_to_cpu)

        # init debugging flags
        self.debugging_connector.on_init_start(
            limit_train_batches,
            limit_val_batches,
            limit_test_batches,
            limit_predict_batches,
            val_check_interval,
            overfit_batches,
            fast_dev_run,
        )

        # Callback system
        self.on_init_end()

    def _setup_on_init(self, num_sanity_val_steps: int) -> None:
        self._log_device_info()

        self.should_stop = False
        self.state = TrainerState()
        self.num_training_batches = 0
        self.train_dataloader = None

        if num_sanity_val_steps == -1:
            self.num_sanity_val_steps = float("inf")
        else:
            self.num_sanity_val_steps = num_sanity_val_steps

        self.num_sanity_val_batches = []
        self.num_test_batches = []
        self.num_val_batches = []
        self.test_dataloaders = None
        self.val_dataloaders = None

        # when true, print evaluation results in .validate() and .test()
        self.verbose_evaluate = True

        self.num_predict_batches = []

    def _call_and_handle_interrupt(self, trainer_fn: Callable, *args: Any, **kwargs: Any) -> Any:
        r"""
        Error handling, intended to be used only for main trainer function entry points (fit, validate, test, predict)
        as all errors should funnel through them

        Args:
            trainer_fn: one of (fit, validate, test, predict)
            *args: positional arguments to be passed to the `trainer_fn`
            **kwargs: keyword arguments to be passed to `trainer_fn`
        """
        try:
            return trainer_fn(*args, **kwargs)
<<<<<<< HEAD
        # TODO(@daniellepintz): treat KeyboardInterrupt as BaseException (delete the code below) in v1.7
=======
>>>>>>> ccc83e71
        except KeyboardInterrupt as exception:
            rank_zero_warn("Detected KeyboardInterrupt, attempting graceful shutdown...")
            # user could press Ctrl+c many times... only shutdown once
            if not self.interrupted:
                self.state.status = TrainerStatus.INTERRUPTED
                self.on_keyboard_interrupt()
                self.on_exception(exception)
        except BaseException as exception:
            self.state.status = TrainerStatus.INTERRUPTED
            if distributed_available() and self.world_size > 1:
                # try syncing remaing processes, kill otherwise
                self.training_type_plugin.reconciliate_processes(traceback.format_exc())
            self._on_exception()
            # reset bookkeeping
            self.state.stage = None
            self.on_exception(exception)
            raise

    def fit(
        self,
        model: "pl.LightningModule",
        train_dataloaders: Optional[Union[TRAIN_DATALOADERS, LightningDataModule]] = None,
        val_dataloaders: Optional[EVAL_DATALOADERS] = None,
        datamodule: Optional[LightningDataModule] = None,
        train_dataloader=None,  # TODO: remove with 1.6
    ) -> None:
        r"""
        Runs the full optimization routine.

        Args:
            model: Model to fit.

            train_dataloaders: A collection of :class:`torch.utils.data.DataLoader` or a
                :class:`~pytorch_lightning.core.datamodule.LightningDataModule` specifying training samples.
                In the case of multiple dataloaders, please see this :ref:`page <multiple-training-dataloaders>`.

            val_dataloaders: A :class:`torch.utils.data.DataLoader` or a sequence of them specifying validation samples.

            datamodule: An instance of :class:`~pytorch_lightning.core.datamodule.LightningDataModule`.
        """
        if train_dataloader is not None:
            rank_zero_deprecation(
                "`trainer.fit(train_dataloader)` is deprecated in v1.4 and will be removed in v1.6."
                " Use `trainer.fit(train_dataloaders)` instead. HINT: added 's'"
            )
            train_dataloaders = train_dataloader
        self._call_and_handle_interrupt(self._fit_impl, model, train_dataloaders, val_dataloaders, datamodule)

    def _fit_impl(
        self,
        model: "pl.LightningModule",
        train_dataloaders: Optional[Union[TRAIN_DATALOADERS, LightningDataModule]] = None,
        val_dataloaders: Optional[EVAL_DATALOADERS] = None,
        datamodule: Optional[LightningDataModule] = None,
    ) -> None:
        Trainer._log_api_event("fit")

        self.state.fn = TrainerFn.FITTING
        self.state.status = TrainerStatus.RUNNING
        self.training = True

        # if a datamodule comes in as the second arg, then fix it for the user
        if isinstance(train_dataloaders, LightningDataModule):
            datamodule = train_dataloaders
            train_dataloaders = None
        # If you supply a datamodule you can't supply train_dataloader or val_dataloaders
        if (train_dataloaders is not None or val_dataloaders is not None) and datamodule is not None:
            raise MisconfigurationException(
                "You cannot pass `train_dataloader` or `val_dataloaders` to `trainer.fit(datamodule=...)`"
            )

        # links data to the trainer
        self.data_connector.attach_data(
            model, train_dataloaders=train_dataloaders, val_dataloaders=val_dataloaders, datamodule=datamodule
        )

        self._run(model)

        assert self.state.stopped
        self.training = False

    def validate(
        self,
        model: Optional["pl.LightningModule"] = None,
        dataloaders: Optional[Union[EVAL_DATALOADERS, LightningDataModule]] = None,
        ckpt_path: Optional[str] = None,
        verbose: bool = True,
        datamodule: Optional[LightningDataModule] = None,
        val_dataloaders=None,  # TODO: remove with 1.6
    ) -> _EVALUATE_OUTPUT:
        r"""
        Perform one evaluation epoch over the validation set.

        Args:
            model: The model to validate.

            dataloaders: A :class:`torch.utils.data.DataLoader` or a sequence of them,
                or a :class:`~pytorch_lightning.core.datamodule.LightningDataModule` specifying validation samples.

            ckpt_path: Either ``best`` or path to the checkpoint you wish to validate.
                If ``None`` and the model instance was passed, use the current weights.
                Otherwise, the best model from the previous ``trainer.fit`` call will be loaded.

            verbose: If True, prints the validation results.

            datamodule: An instance of :class:`~pytorch_lightning.core.datamodule.LightningDataModule`.

        Returns:
            List of dictionaries with metrics logged during the validation phase, e.g., in model- or callback hooks
            like :meth:`~pytorch_lightning.core.lightning.LightningModule.validation_step`,
            :meth:`~pytorch_lightning.core.lightning.LightningModule.validation_epoch_end`, etc.
            The length of the list corresponds to the number of validation dataloaders used.
        """
        if val_dataloaders is not None:
            rank_zero_deprecation(
                "`trainer.validate(val_dataloaders)` is deprecated in v1.4 and will be removed in v1.6."
                " Use `trainer.validate(dataloaders)` instead."
            )
            dataloaders = val_dataloaders
        return self._call_and_handle_interrupt(self._validate_impl, model, dataloaders, ckpt_path, verbose, datamodule)

    def _validate_impl(
        self,
        model: Optional["pl.LightningModule"] = None,
        dataloaders: Optional[Union[EVAL_DATALOADERS, LightningDataModule]] = None,
        ckpt_path: Optional[str] = None,
        verbose: bool = True,
        datamodule: Optional[LightningDataModule] = None,
    ) -> _EVALUATE_OUTPUT:
        # --------------------
        # SETUP HOOK
        # --------------------
        Trainer._log_api_event("validate")
        self.verbose_evaluate = verbose

        self.state.fn = TrainerFn.VALIDATING
        self.state.status = TrainerStatus.RUNNING
        self.validating = True

        # if a datamodule comes in as the second arg, then fix it for the user
        if isinstance(dataloaders, LightningDataModule):
            datamodule = dataloaders
            dataloaders = None
        # If you supply a datamodule you can't supply val_dataloaders
        if dataloaders is not None and datamodule:
            raise MisconfigurationException("You cannot pass both `trainer.validate(dataloaders=..., datamodule=...)`")

        model_provided = model is not None
        model = model or self.lightning_module
        if model is None:
            raise MisconfigurationException(
                "`model` must be provided to `trainer.validate()` when it hasn't been passed in a previous run"
            )

        # links data to the trainer
        self.data_connector.attach_data(model, val_dataloaders=dataloaders, datamodule=datamodule)

        self.validated_ckpt_path = self.__set_ckpt_path(
            ckpt_path, model_provided=model_provided, model_connected=self.lightning_module is not None
        )

        # run validate
        results = self._run(model)

        assert self.state.stopped
        self.validating = False

        return results

    def test(
        self,
        model: Optional["pl.LightningModule"] = None,
        dataloaders: Optional[Union[EVAL_DATALOADERS, LightningDataModule]] = None,
        ckpt_path: Optional[str] = None,
        verbose: bool = True,
        datamodule: Optional[LightningDataModule] = None,
        test_dataloaders=None,  # TODO: remove with 1.6
    ) -> _EVALUATE_OUTPUT:
        r"""
        Perform one evaluation epoch over the test set.
        It's separated from fit to make sure you never run on your test set until you want to.

        Args:
            model: The model to test.

            dataloaders: A :class:`torch.utils.data.DataLoader` or a sequence of them,
                or a :class:`~pytorch_lightning.core.datamodule.LightningDataModule` specifying test samples.

            ckpt_path: Either ``best`` or path to the checkpoint you wish to test.
                If ``None`` and the model instance was passed, use the current weights.
                Otherwise, the best model from the previous ``trainer.fit`` call will be loaded.

            verbose: If True, prints the test results.

            datamodule: An instance of :class:`~pytorch_lightning.core.datamodule.LightningDataModule`.

        Returns:
            List of dictionaries with metrics logged during the test phase, e.g., in model- or callback hooks
            like :meth:`~pytorch_lightning.core.lightning.LightningModule.test_step`,
            :meth:`~pytorch_lightning.core.lightning.LightningModule.test_epoch_end`, etc.
            The length of the list corresponds to the number of test dataloaders used.
        """
        if test_dataloaders is not None:
            rank_zero_deprecation(
                "`trainer.test(test_dataloaders)` is deprecated in v1.4 and will be removed in v1.6."
                " Use `trainer.test(dataloaders)` instead."
            )
            dataloaders = test_dataloaders
        return self._call_and_handle_interrupt(self._test_impl, model, dataloaders, ckpt_path, verbose, datamodule)

    def _test_impl(
        self,
        model: Optional["pl.LightningModule"] = None,
        dataloaders: Optional[Union[EVAL_DATALOADERS, LightningDataModule]] = None,
        ckpt_path: Optional[str] = None,
        verbose: bool = True,
        datamodule: Optional[LightningDataModule] = None,
    ) -> _EVALUATE_OUTPUT:
        # --------------------
        # SETUP HOOK
        # --------------------
        Trainer._log_api_event("test")
        self.verbose_evaluate = verbose

        self.state.fn = TrainerFn.TESTING
        self.state.status = TrainerStatus.RUNNING
        self.testing = True

        # if a datamodule comes in as the second arg, then fix it for the user
        if isinstance(dataloaders, LightningDataModule):
            datamodule = dataloaders
            dataloaders = None
        # If you supply a datamodule you can't supply test_dataloaders
        if dataloaders is not None and datamodule:
            raise MisconfigurationException("You cannot pass both `trainer.test(dataloaders=..., datamodule=...)`")

        model_provided = model is not None
        model = model or self.lightning_module
        if model is None:
            raise MisconfigurationException(
                "`model` must be provided to `trainer.test()` when it hasn't been passed in a previous run"
            )

        # links data to the trainer
        self.data_connector.attach_data(model, test_dataloaders=dataloaders, datamodule=datamodule)

        self.tested_ckpt_path = self.__set_ckpt_path(
            ckpt_path, model_provided=model_provided, model_connected=self.lightning_module is not None
        )

        # run test
        results = self._run(model)

        assert self.state.stopped
        self.testing = False

        return results

    def predict(
        self,
        model: Optional["pl.LightningModule"] = None,
        dataloaders: Optional[Union[EVAL_DATALOADERS, LightningDataModule]] = None,
        datamodule: Optional[LightningDataModule] = None,
        return_predictions: Optional[bool] = None,
        ckpt_path: Optional[str] = None,
    ) -> Optional[_PREDICT_OUTPUT]:
        r"""
        Run inference on your data.
        This will call the model forward function to compute predictions. Useful to perform distributed
        and batched predictions. Logging is disabled in the predict hooks.

        Args:
            model: The model to predict with.

            dataloaders: A :class:`torch.utils.data.DataLoader` or a sequence of them,
                or a :class:`~pytorch_lightning.core.datamodule.LightningDataModule` specifying prediction samples.

            datamodule: The datamodule with a predict_dataloader method that returns one or more dataloaders.

            return_predictions: Whether to return predictions.
                ``True`` by default except when an accelerator that spawns processes is used (not supported).

            ckpt_path: Either ``best`` or path to the checkpoint you wish to predict.
                If ``None`` and the model instance was passed, use the current weights.
                Otherwise, the best model from the previous ``trainer.fit`` call will be loaded.

        Returns:
            Returns a list of dictionaries, one for each provided dataloader containing their respective predictions.
        """
        return self._call_and_handle_interrupt(
            self._predict_impl, model, dataloaders, datamodule, return_predictions, ckpt_path
        )

    def _predict_impl(
        self,
        model: Optional["pl.LightningModule"] = None,
        dataloaders: Optional[Union[EVAL_DATALOADERS, LightningDataModule]] = None,
        datamodule: Optional[LightningDataModule] = None,
        return_predictions: Optional[bool] = None,
        ckpt_path: Optional[str] = None,
    ) -> Optional[_PREDICT_OUTPUT]:
        # --------------------
        # SETUP HOOK
        # --------------------
        Trainer._log_api_event("predict")

        self.state.fn = TrainerFn.PREDICTING
        self.state.status = TrainerStatus.RUNNING
        self.predicting = True

        self.predict_loop.return_predictions = return_predictions

        # if a datamodule comes in as the second arg, then fix it for the user
        if isinstance(dataloaders, LightningDataModule):
            datamodule = dataloaders
            dataloaders = None
        if dataloaders is not None and datamodule:
            raise MisconfigurationException("You cannot pass both `trainer.predict(dataloaders=..., datamodule=...)`")

        model_provided = model is not None
        model = model or self.lightning_module
        if model is None:
            raise MisconfigurationException(
                "`model` must be provided to `trainer.predict()` when it hasn't been passed in a previous run"
            )

        # links data to the trainer
        self.data_connector.attach_data(model, predict_dataloaders=dataloaders, datamodule=datamodule)

        self.predicted_ckpt_path = self.__set_ckpt_path(
            ckpt_path, model_provided=model_provided, model_connected=self.lightning_module is not None
        )

        results = self._run(model)

        assert self.state.stopped
        self.predicting = False

        return results

    def tune(
        self,
        model: "pl.LightningModule",
        train_dataloaders: Optional[Union[TRAIN_DATALOADERS, LightningDataModule]] = None,
        val_dataloaders: Optional[EVAL_DATALOADERS] = None,
        datamodule: Optional[LightningDataModule] = None,
        scale_batch_size_kwargs: Optional[Dict[str, Any]] = None,
        lr_find_kwargs: Optional[Dict[str, Any]] = None,
        train_dataloader=None,  # TODO: remove with 1.6
    ) -> Dict[str, Optional[Union[int, _LRFinder]]]:
        r"""
        Runs routines to tune hyperparameters before training.

        Args:
            model: Model to tune.

            train_dataloaders: A collection of :class:`torch.utils.data.DataLoader` or a
                :class:`~pytorch_lightning.core.datamodule.LightningDataModule` specifying training samples.
                In the case of multiple dataloaders, please see this :ref:`page <multiple-training-dataloaders>`.

            val_dataloaders: A :class:`torch.utils.data.DataLoader` or a sequence of them specifying validation samples.

            datamodule: An instance of :class:`~pytorch_lightning.core.datamodule.LightningDataModule`.

            scale_batch_size_kwargs: Arguments for :func:`~pytorch_lightning.tuner.batch_size_scaling.scale_batch_size`

            lr_find_kwargs: Arguments for :func:`~pytorch_lightning.tuner.lr_finder.lr_find`
        """
        Trainer._log_api_event("tune")

        self.state.fn = TrainerFn.TUNING
        self.state.status = TrainerStatus.RUNNING
        self.tuning = True

        if train_dataloader is not None:
            rank_zero_deprecation(
                "`trainer.tune(train_dataloader)` is deprecated in v1.4 and will be removed in v1.6."
                " Use `trainer.tune(train_dataloaders)` instead. HINT: added 's'"
            )
            train_dataloaders = train_dataloader
        # if a datamodule comes in as the second arg, then fix it for the user
        if isinstance(train_dataloaders, LightningDataModule):
            datamodule = train_dataloaders
            train_dataloaders = None
        # If you supply a datamodule you can't supply train_dataloader or val_dataloaders
        if (train_dataloaders is not None or val_dataloaders is not None) and datamodule is not None:
            raise MisconfigurationException(
                "You cannot pass `train_dataloader` or `val_dataloaders` to `trainer.tune(datamodule=...)`"
            )

        # links data to the trainer
        self.data_connector.attach_data(
            model, train_dataloaders=train_dataloaders, val_dataloaders=val_dataloaders, datamodule=datamodule
        )

        result = self.tuner._tune(model, scale_batch_size_kwargs=scale_batch_size_kwargs, lr_find_kwargs=lr_find_kwargs)

        assert self.state.stopped
        self.tuning = False

        return result

    def _restore_modules_and_callbacks(self) -> None:
        # restore modules after setup
        if self.state.fn == TrainerFn.FITTING:
            self.checkpoint_connector.resume_start()
        self.checkpoint_connector.restore_datamodule()
        self.checkpoint_connector.restore_model()
        # restore callback states
        self.checkpoint_connector.restore_callbacks()

    def _load_checkpoint_weights(self):
        # only one process running at this point for TPUs, as spawn isn't triggered yet
        # todo: move this logic internally within the barrier.
        if not self._device_type == DeviceType.TPU:
            self.accelerator.barrier()
        rank_zero_info(f"Loading model weights from checkpoint at {self._ckpt_path}")
        self.checkpoint_connector.restore_model_weights(self._ckpt_path)

    def _run(self, model: "pl.LightningModule") -> Optional[Union[_EVALUATE_OUTPUT, _PREDICT_OUTPUT]]:
        # clean hparams
        if hasattr(model, "hparams"):
            parsing.clean_namespace(model.hparams)

        self.config_validator.verify_loop_configurations(model)

        # attach model log function to callback
        self.callback_connector.attach_model_logging_functions(model)

        # attach model to the training type plugin
        self.accelerator.connect(model)

        # hook
        self.data_connector.prepare_data()
        self.callback_connector._attach_model_callbacks()

        if self._ckpt_path and not self.accelerator.restore_checkpoint_after_pre_dispatch:
            self._load_checkpoint_weights()

        # ----------------------------
        # SET UP TRAINING
        # ----------------------------
        self.call_hook("on_before_accelerator_backend_setup")
        self.accelerator.setup_environment()
        self._call_setup_hook()  # allow user to setup lightning_module in accelerator environment

        # check if we should delay restoring checkpoint till later
        if not self.accelerator.restore_checkpoint_after_pre_dispatch:
            self._restore_modules_and_callbacks()

        self._call_configure_sharded_model()  # allow user to setup in model sharded environment
        self.accelerator.setup(self)

        # ----------------------------
        # INSPECT THE CORE LOOPS
        # ----------------------------
        fr"""
             Lightning internal flow looks like this:
        {Trainer.fit} or {Trainer.test} or {Trainer.predict}  ||
                                |                             ||
                        create accelerator                    ||
                                |                             ||
                         {self._dispatch}                     ||
                                |                             ||  LIGHTNING
                  {self.accelerator.start_training}           ||
                or {self.accelerator.start_evaluating}        ||
                or {self.accelerator.start_predicting}        ||  FLOW
                                |                             ||
                         {self.run_stage}                     ||
                                |                             ||  DIRECTION
                        {self._run_train}                     ||
                     or {self._run_evaluate}                  ||
                     or {self._run_predict}                   ||
                                |                             ||
                             results                          \/
        This is used to guide readers to the core loops: train, test, predict.
        {self._run_predict} is the simplest to understand, use `Go to Definition` to read it :)
        Search for `start_training` or `start_evaluating` or `start_predicting` in
        `pytorch_lightning/plugins/training_type_plugin` to find accelerator dispatch functions.
        """

        # ----------------------------
        # TRAIN
        # ----------------------------
        # hook
        if self.state.fn == TrainerFn.FITTING:
            self.call_hook("on_fit_start")

        # plugin will setup fitting (e.g. ddp will launch child processes)
        self._pre_dispatch()

        if self.accelerator.restore_checkpoint_after_pre_dispatch:
            if self._ckpt_path:
                self._load_checkpoint_weights()
            self._restore_modules_and_callbacks()

        # restore optimizers, etc.
        self.checkpoint_connector.restore_training_state()

        # dispatch `start_training` or `start_evaluating` or `start_predicting`
        self._dispatch()

        # plugin will finalized fitting (e.g. ddp_spawn will load trained model)
        self._post_dispatch()

        # ----------------------------
        # POST-Training CLEAN UP
        # ----------------------------
        # hook
        if self.state.fn == TrainerFn.FITTING:
            self.call_hook("on_fit_end")

        # teardown if necessary (similar calls for spawn plugins are excluded as they have
        # been included at the end of `new_process` functions)
        if not isinstance(self.training_type_plugin, DDPSpawnPlugin):
            self._call_teardown_hook()

        if self.state.status != TrainerStatus.INTERRUPTED:
            self.state.status = TrainerStatus.FINISHED
        self.state.stage = None

        return self.accelerator.results

    def _pre_dispatch(self):
        self.accelerator.pre_dispatch(self)
        self._log_hyperparams()

    def _log_hyperparams(self):
        # log hyper-parameters
        hparams_initial = None

        if self.logger is not None:
            # save exp to get started (this is where the first experiment logs are written)
            datamodule_log_hyperparams = self.datamodule._log_hyperparams if self.datamodule is not None else False

            if self.lightning_module._log_hyperparams and datamodule_log_hyperparams:
                datamodule_hparams = self.datamodule.hparams_initial
                lightning_hparams = self.lightning_module.hparams_initial

                colliding_keys = lightning_hparams.keys() & datamodule_hparams.keys()
                if colliding_keys:
                    raise MisconfigurationException(
                        f"Error while merging hparams: the keys {colliding_keys} are present "
                        "in both the LightningModule's and LightningDataModule's hparams."
                    )
                hparams_initial = {**lightning_hparams, **datamodule_hparams}
            elif self.lightning_module._log_hyperparams:
                hparams_initial = self.lightning_module.hparams_initial
            elif datamodule_log_hyperparams:
                hparams_initial = self.datamodule.hparams_initial

            if hparams_initial is not None:
                self.logger.log_hyperparams(hparams_initial)
            self.logger.log_graph(self.lightning_module)
            self.logger.save()

    def _post_dispatch(self):
        self.accelerator.post_dispatch(self)
        # these `teardown` calls are here instead of in `_call_teardown_hook` since they are internal teardowns
        # which need to happen before.
        self.accelerator.teardown()
        self.data_connector.teardown()
        self._active_loop.teardown()
        self.logger_connector.teardown()

    def _dispatch(self):
        if self.evaluating:
            self.accelerator.start_evaluating(self)
        elif self.predicting:
            self.accelerator.start_predicting(self)
        else:
            self.accelerator.start_training(self)

    def run_stage(self):
        self.accelerator.dispatch(self)
        self.__setup_profiler()

        if self.evaluating:
            return self._run_evaluate()
        if self.predicting:
            return self._run_predict()
        return self._run_train()

    def _pre_training_routine(self):
        # wait for all to join if on distributed
        self.accelerator.barrier("setup_training")

        # register auto-resubmit when on SLURM
        self.slurm_connector.register_slurm_signal_handlers()

        self.checkpoint_connector.resume_end()

        # --------------------------
        # Pre-train
        # --------------------------
        self.call_hook("on_pretrain_routine_start")

        # print model summary
        if self.is_global_zero and self.weights_summary is not None and not self.testing:
            max_depth = ModelSummary.MODES[self.weights_summary]
            summarize(self.lightning_module, max_depth=max_depth)

        self.call_hook("on_pretrain_routine_end")

    def _run_train(self) -> None:
        self._pre_training_routine()

        if not self.is_global_zero and self.progress_bar_callback is not None:
            self.progress_bar_callback.disable()

        self._run_sanity_check(self.lightning_module)

        # enable train mode
        self.model.train()
        torch.set_grad_enabled(True)

        # reload data when needed
        model = self.lightning_module

        self.reset_train_val_dataloaders(model)

        self.fit_loop.trainer = self
        self.fit_loop.run()

    def _run_evaluate(self) -> _EVALUATE_OUTPUT:
        if not self.is_global_zero and self.progress_bar_callback is not None:
            self.progress_bar_callback.disable()

        assert self.evaluating

        # reload dataloaders
        self._evaluation_loop.reload_evaluation_dataloaders()

        # reset trainer on this loop and all child loops in case user connected a custom loop
        self._evaluation_loop.trainer = self

        with self.profiler.profile(f"run_{self.state.stage}_evaluation"), torch.no_grad():
            eval_loop_results = self._evaluation_loop.run()

        # remove the tensors from the eval results
        for result in eval_loop_results:
            if isinstance(result, dict):
                for k, v in result.items():
                    if isinstance(v, torch.Tensor):
                        result[k] = v.cpu().item()

        return eval_loop_results

    def _run_predict(self) -> Optional[_PREDICT_OUTPUT]:
        self.reset_predict_dataloader(self.lightning_module)
        # reset trainer on this loop and all child loops in case user connected a custom loop
        self.predict_loop.trainer = self
        with torch.no_grad():
            return self.predict_loop.run()

    def _run_sanity_check(self, ref_model):
        using_val_step = ref_model.val_dataloader is not None and is_overridden("validation_step", ref_model)
        should_sanity_check = using_val_step and self.num_sanity_val_steps > 0 and self.limit_val_batches > 0

        # run tiny validation (if validation defined)
        # to make sure program won't crash during val
        if should_sanity_check:
            stage = self.state.stage
            self.sanity_checking = True

            self.call_hook("on_sanity_check_start")

            # reload dataloaders
            self._evaluation_loop.reload_evaluation_dataloaders()

            # run eval step
            with torch.no_grad():
                self._evaluation_loop.run()

            self.call_hook("on_sanity_check_end")

            # reset validation metrics
            self.logger_connector.reset()

            # reset the seed to what it was before sanity check
            # prevents sanity check to affect random sampling in training
            reset_seed()

            # restore the previous stage when the sanity check if finished
            self.state.stage = stage

    def __set_ckpt_path(self, ckpt_path: Optional[str], model_provided: bool, model_connected: bool) -> Optional[str]:
        if model_provided and ckpt_path is None:
            # use passed model to function without loading weights
            return

        fn = self.state.fn.value

        if model_connected and ckpt_path is None:
            rank_zero_warn(
                f"`.{fn}(ckpt_path=None)` was called without a model. "
                "The best model of the previous `fit` call will be used. "
                f"You can pass `{fn}(ckpt_path='best')` to avoid this warning "
                "or `ckpt_path=trainer.model_checkpoint.last_model_path` to use the last model."
            )
            ckpt_path = "best"

        if ckpt_path == "best":
            # if user requests the best checkpoint but we don't have it, error
            if not self.checkpoint_callback.best_model_path:
                if self.fast_dev_run:
                    raise MisconfigurationException(
                        f"You cannot execute `.{fn}()` with `fast_dev_run=True` unless you do"
                        f" `.{fn}(ckpt_path=PATH)` as no checkpoint path was generated during fitting."
                    )
                raise MisconfigurationException(
                    f'`.{fn}(ckpt_path="best")` is set but `ModelCheckpoint` is not configured to save the best model.'
                )
            # load best weights
            ckpt_path = self.checkpoint_callback.best_model_path

        if not ckpt_path:
            raise MisconfigurationException(
                f'`.{fn}()` found no path for the best weights: "{ckpt_path}". Please'
                f" specify a path for a checkpoint `.{fn}(ckpt_path=PATH)`"
            )
        return ckpt_path

    def _call_setup_hook(self) -> None:
        fn = self.state.fn._setup_fn

        self.accelerator.barrier("pre_setup")

        if self.datamodule is not None:
            self.datamodule.setup(stage=fn)
        self.call_hook("setup", stage=fn)

        self.accelerator.barrier("post_setup")

    def _call_configure_sharded_model(self) -> None:
        # Call configure sharded model hook if accelerator requests. In some cases
        # we will not call the hook; the hook has initialized the sharded model for example.

        # used on the model if the user re-create a trainer with resume_from_checkpoint
        model = self.lightning_module
        model_call_configure_sharded_model_hook = getattr(model, "call_configure_sharded_model_hook", False)
        if self.accelerator.call_configure_sharded_model_hook and not model_call_configure_sharded_model_hook:
            with self.accelerator.model_sharded_context():
                self.call_hook("configure_sharded_model")
                self.call_hook("on_configure_sharded_model")
            model.call_configure_sharded_model_hook = True
            self.accelerator.call_configure_sharded_model_hook = False

    def _call_teardown_hook(self) -> None:
        fn = self.state.fn._setup_fn

        if self.datamodule is not None:
            self.datamodule.teardown(stage=fn)

        self.data_connector.detach_data(self.lightning_module)

        self.call_hook("teardown", stage=fn)

        self.lightning_module._current_fx_name = None
        self.lightning_module._current_dataloader_idx = None
        # these could have become stale if metrics are defined in `setup`
        self.lightning_module._metric_attributes = None

        # todo: TPU 8 cores hangs in flush with TensorBoard. Might do for all loggers.
        # It might be related to xla tensors blocked when moving the cpu kill loggers.
        if self.logger is not None:
            self.logger.finalize("success")

        # summarize profile results
        self.profiler.describe()

    def call_hook(
        self, hook_name: str, *args: Any, pl_module: Optional["pl.LightningModule"] = None, **kwargs: Any
    ) -> Any:
        pl_module = self.lightning_module or pl_module
        if pl_module:
            prev_fx_name = pl_module._current_fx_name
            pl_module._current_fx_name = hook_name

        # always profile hooks
        with self.profiler.profile(hook_name):

            # first call trainer hook
            callback_fx = getattr(self, hook_name, None)
            if callable(callback_fx):
                callback_fx(*args, **kwargs)

            # next call hook in lightningModule
            output = None
            model_fx = getattr(pl_module, hook_name, None)
            if callable(model_fx):
                output = model_fx(*args, **kwargs)

            # call the accelerator hook
            if hook_name not in ("setup", "teardown") and hasattr(self.accelerator, hook_name):
                accelerator_hook = getattr(self.accelerator, hook_name)
                accelerator_output = accelerator_hook(*args, **kwargs)
                # Rely on the accelerator output if lightningModule hook returns nothing
                # Required for cases such as DataParallel where we reduce the output for the user
                # todo: move this data parallel logic into the data parallel plugin
                output = accelerator_output if output is None else output

        if pl_module:
            # restore current_fx when nested context
            pl_module._current_fx_name = prev_fx_name

        return output

    @staticmethod
    def _parse_devices(
        gpus: Optional[Union[List[int], str, int]],
        auto_select_gpus: bool,
        tpu_cores: Optional[Union[List[int], str, int]],
    ) -> Tuple[Optional[List[int]], Optional[Union[List[int], int]]]:
        if auto_select_gpus and isinstance(gpus, int):
            gpus = pick_multiple_gpus(gpus)

        # TODO (@seannaren, @kaushikb11): Include IPU parsing logic here
        gpu_ids = device_parser.parse_gpu_ids(gpus)
        tpu_cores = device_parser.parse_tpu_cores(tpu_cores)
        return gpu_ids, tpu_cores

    @staticmethod
    def _log_api_event(event: str) -> None:
        torch._C._log_api_usage_once("lightning.trainer." + event)

    def __init_profiler(self, profiler: Optional[Union[BaseProfiler, str]]) -> None:
        if isinstance(profiler, str):
            PROFILERS = {
                "simple": SimpleProfiler,
                "advanced": AdvancedProfiler,
                "pytorch": PyTorchProfiler,
                "xla": XLAProfiler,
            }
            profiler = profiler.lower()
            if profiler not in PROFILERS:
                raise MisconfigurationException(
                    "When passing string value for the `profiler` parameter of `Trainer`,"
                    f" it can only be one of {list(PROFILERS.keys())}"
                )
            profiler_class = PROFILERS[profiler]
            profiler = profiler_class()
        self.profiler: BaseProfiler = profiler or PassThroughProfiler()

    def __setup_profiler(self) -> None:
        local_rank = self.local_rank if self.world_size > 1 else None
        self.profiler._lightning_module = proxy(self.lightning_module)
        self.profiler.setup(stage=self.state.fn._setup_fn, local_rank=local_rank, log_dir=self.log_dir)

    def _log_device_info(self) -> None:
        rank_zero_info(f"GPU available: {torch.cuda.is_available()}, used: {self._device_type == DeviceType.GPU}")

        num_tpu_cores = self.tpu_cores if self.tpu_cores is not None and self._device_type == DeviceType.TPU else 0
        rank_zero_info(f"TPU available: {_TPU_AVAILABLE}, using: {num_tpu_cores} TPU cores")

        num_ipus = self.ipus if self.ipus is not None else 0
        rank_zero_info(f"IPU available: {_IPU_AVAILABLE}, using: {num_ipus} IPUs")

        if torch.cuda.is_available() and self._device_type != DeviceType.GPU:
            rank_zero_warn(
                "GPU available but not used. Set the gpus flag in your trainer `Trainer(gpus=1)` or script `--gpus=1`."
            )

        if _TPU_AVAILABLE and self._device_type != DeviceType.TPU:
            rank_zero_warn(
                "TPU available but not used. Set the `tpu_cores` flag in your trainer"
                " `Trainer(tpu_cores=8)` or script `--tpu_cores=8`."
            )

        if _IPU_AVAILABLE and self._device_type != DeviceType.IPU and not isinstance(self.accelerator, IPUAccelerator):
            rank_zero_warn(
                "IPU available but not used. Set the `ipus` flag in your trainer"
                " `Trainer(ipus=8)` or script `--ipus=8`."
            )

    def _on_exception(self):
        if not _fault_tolerant_training():
            return
        # save a checkpoint for fault tolerant training. we don't use `log_dir` to minimize the chances of failure.
        file_path = os.path.join(self.default_root_dir, ".pl_auto_save.ckpt")
        self.save_checkpoint(file_path)<|MERGE_RESOLUTION|>--- conflicted
+++ resolved
@@ -505,10 +505,7 @@
         """
         try:
             return trainer_fn(*args, **kwargs)
-<<<<<<< HEAD
         # TODO(@daniellepintz): treat KeyboardInterrupt as BaseException (delete the code below) in v1.7
-=======
->>>>>>> ccc83e71
         except KeyboardInterrupt as exception:
             rank_zero_warn("Detected KeyboardInterrupt, attempting graceful shutdown...")
             # user could press Ctrl+c many times... only shutdown once
