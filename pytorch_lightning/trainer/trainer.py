# Copyright The PyTorch Lightning team.
#
# Licensed under the Apache License, Version 2.0 (the "License");
# you may not use this file except in compliance with the License.
# You may obtain a copy of the License at
#
#     http://www.apache.org/licenses/LICENSE-2.0
#
# Unless required by applicable law or agreed to in writing, software
# distributed under the License is distributed on an "AS IS" BASIS,
# WITHOUT WARRANTIES OR CONDITIONS OF ANY KIND, either express or implied.
# See the License for the specific language governing permissions and
# limitations under the License.
"""Trainer to automate the training."""
import logging
import warnings
from itertools import count
from pathlib import Path
from traceback import print_exc
from typing import Any, Dict, Iterable, List, Optional, Union

import torch
from torch.utils.data import DataLoader

from pytorch_lightning.accelerators import Accelerator
from pytorch_lightning.callbacks import Callback
from pytorch_lightning.core.datamodule import LightningDataModule
from pytorch_lightning.core.lightning import LightningModule
from pytorch_lightning.core.memory import ModelSummary
from pytorch_lightning.core.step_result import Result
from pytorch_lightning.loggers import LightningLoggerBase
from pytorch_lightning.plugins import Plugin
from pytorch_lightning.profiler import BaseProfiler
from pytorch_lightning.trainer.callback_hook import TrainerCallbackHookMixin
from pytorch_lightning.trainer.configuration_validator import ConfigValidator
from pytorch_lightning.trainer.connectors.accelerator_connector import AcceleratorConnector
from pytorch_lightning.trainer.connectors.callback_connector import CallbackConnector
from pytorch_lightning.trainer.connectors.checkpoint_connector import CheckpointConnector
from pytorch_lightning.trainer.connectors.data_connector import DataConnector
from pytorch_lightning.trainer.connectors.debugging_connector import DebuggingConnector
from pytorch_lightning.trainer.connectors.env_vars_connector import _defaults_from_env_vars
from pytorch_lightning.trainer.connectors.logger_connector import LoggerConnector
from pytorch_lightning.trainer.connectors.model_connector import ModelConnector
from pytorch_lightning.trainer.connectors.optimizer_connector import OptimizerConnector
from pytorch_lightning.trainer.connectors.profiler_connector import ProfilerConnector
from pytorch_lightning.trainer.connectors.slurm_connector import SLURMConnector
from pytorch_lightning.trainer.connectors.training_trick_connector import TrainingTricksConnector
from pytorch_lightning.trainer.data_loading import TrainerDataLoadingMixin
from pytorch_lightning.trainer.deprecated_api import DeprecatedDistDeviceAttributes, DeprecatedTrainerAttributes
from pytorch_lightning.trainer.evaluation_loop import EvaluationLoop
from pytorch_lightning.trainer.logging import TrainerLoggingMixin
from pytorch_lightning.trainer.model_hooks import TrainerModelHooksMixin
from pytorch_lightning.trainer.optimizers import TrainerOptimizersMixin
from pytorch_lightning.trainer.predict_loop import PredictLoop
from pytorch_lightning.trainer.properties import TrainerProperties
from pytorch_lightning.trainer.states import RunningStage, TrainerState
from pytorch_lightning.trainer.training_loop import TrainLoop
from pytorch_lightning.trainer.training_tricks import TrainerTrainingTricksMixin
from pytorch_lightning.tuner.tuning import Tuner
from pytorch_lightning.utilities import DeviceType, rank_zero_warn
from pytorch_lightning.utilities.debugging import InternalDebugger
from pytorch_lightning.utilities.exceptions import MisconfigurationException
from pytorch_lightning.utilities.memory import recursive_detach
from pytorch_lightning.utilities.model_helpers import is_overridden

log = logging.getLogger(__name__)
# warnings to ignore in trainer
warnings.filterwarnings(
    'ignore', message='torch.distributed.reduce_op is deprecated, '
    'please use torch.distributed.ReduceOp instead'
)


class Trainer(
    TrainerProperties,
    TrainerCallbackHookMixin,
    TrainerModelHooksMixin,
    TrainerOptimizersMixin,
    TrainerLoggingMixin,
    TrainerTrainingTricksMixin,
    TrainerDataLoadingMixin,
    DeprecatedDistDeviceAttributes,
    DeprecatedTrainerAttributes,
):

    @_defaults_from_env_vars
    def __init__(
        self,
        logger: Union[LightningLoggerBase, Iterable[LightningLoggerBase], bool] = True,
        checkpoint_callback: bool = True,
        callbacks: Optional[Union[List[Callback], Callback]] = None,
        default_root_dir: Optional[str] = None,
        gradient_clip_val: float = 0,
        gradient_clip_algorithm: str = 'norm',
        process_position: int = 0,
        num_nodes: int = 1,
        num_processes: int = 1,
        gpus: Optional[Union[List[int], str, int]] = None,
        auto_select_gpus: bool = False,
        tpu_cores: Optional[Union[List[int], str, int]] = None,
        log_gpu_memory: Optional[str] = None,
        progress_bar_refresh_rate: Optional[int] = None,
        overfit_batches: Union[int, float] = 0.0,
        track_grad_norm: Union[int, float, str] = -1,
        check_val_every_n_epoch: int = 1,
        fast_dev_run: Union[int, bool] = False,
        accumulate_grad_batches: Union[int, Dict[int, int], List[list]] = 1,
        max_epochs: Optional[int] = None,
        min_epochs: Optional[int] = None,
        max_steps: Optional[int] = None,
        min_steps: Optional[int] = None,
        limit_train_batches: Union[int, float] = 1.0,
        limit_val_batches: Union[int, float] = 1.0,
        limit_test_batches: Union[int, float] = 1.0,
        limit_predict_batches: Union[int, float] = 1.0,
        val_check_interval: Union[int, float] = 1.0,
        flush_logs_every_n_steps: int = 100,
        log_every_n_steps: int = 50,
        accelerator: Optional[Union[str, Accelerator]] = None,
        sync_batchnorm: bool = False,
        precision: int = 32,
        weights_summary: Optional[str] = 'top',
        weights_save_path: Optional[str] = None,
        num_sanity_val_steps: int = 2,
        truncated_bptt_steps: Optional[int] = None,
        resume_from_checkpoint: Optional[Union[Path, str]] = None,
        profiler: Optional[Union[BaseProfiler, str]] = None,
        benchmark: bool = False,
        deterministic: bool = False,
        reload_dataloaders_every_epoch: bool = False,
        auto_lr_find: Union[bool, str] = False,
        replace_sampler_ddp: bool = True,
        terminate_on_nan: bool = False,
        auto_scale_batch_size: Union[str, bool] = False,
        prepare_data_per_node: bool = True,
        plugins: Optional[Union[Plugin, str, list]] = None,
        amp_backend: str = 'native',
        amp_level: str = 'O2',
        distributed_backend: Optional[str] = None,
        move_metrics_to_cpu: bool = False,
        multiple_trainloader_mode: str = 'max_size_cycle',
        stochastic_weight_avg: bool = False
    ):
        r"""
        Customize every aspect of training via flags

        Args:

            accelerator: Previously known as distributed_backend (dp, ddp, ddp2, etc...).
                Can also take in an accelerator object for custom hardware.

            accumulate_grad_batches: Accumulates grads every k batches or as set up in the dict.

            amp_backend: The mixed precision backend to use ("native" or "apex")

            amp_level: The optimization level to use (O1, O2, etc...).

            auto_lr_find: If set to True, will make trainer.tune() run a learning rate finder,
                trying to optimize initial learning for faster convergence. trainer.tune() method will
                set the suggested learning rate in self.lr or self.learning_rate in the LightningModule.
                To use a different key set a string instead of True with the key name.

            auto_scale_batch_size: If set to True, will `initially` run a batch size
                finder trying to find the largest batch size that fits into memory.
                The result will be stored in self.batch_size in the LightningModule.
                Additionally, can be set to either `power` that estimates the batch size through
                a power search or `binsearch` that estimates the batch size through a binary search.

            auto_select_gpus: If enabled and `gpus` is an integer, pick available
                gpus automatically. This is especially useful when
                GPUs are configured to be in "exclusive mode", such
                that only one process at a time can access them.

            benchmark: If true enables cudnn.benchmark.

            callbacks: Add a callback or list of callbacks.

            checkpoint_callback: If ``True``, enable checkpointing.
                It will configure a default ModelCheckpoint callback if there is no user-defined ModelCheckpoint in
                :paramref:`~pytorch_lightning.trainer.trainer.Trainer.callbacks`.

            check_val_every_n_epoch: Check val every n train epochs.

            default_root_dir: Default path for logs and weights when no logger/ckpt_callback passed.
                Default: ``os.getcwd()``.
                Can be remote file paths such as `s3://mybucket/path` or 'hdfs://path/'

            deterministic: If true enables cudnn.deterministic.

            distributed_backend: deprecated. Please use 'accelerator'

            fast_dev_run: runs n if set to ``n`` (int) else 1 if set to ``True`` batch(es)
                of train, val and test to find any bugs (ie: a sort of unit test).

            flush_logs_every_n_steps: How often to flush logs to disk (defaults to every 100 steps).

            gpus: number of gpus to train on (int) or which GPUs to train on (list or str) applied per node

            gradient_clip_val: 0 means don't clip.

            gradient_clip_algorithm: 'value' means clip_by_value, 'norm' means clip_by_norm. Default: 'norm'

            limit_train_batches: How much of training dataset to check (float = fraction, int = num_batches)

            limit_val_batches: How much of validation dataset to check (float = fraction, int = num_batches)

            limit_test_batches: How much of test dataset to check (float = fraction, int = num_batches)

            limit_predict_batches: How much of prediction dataset to check (float = fraction, int = num_batches)

            logger: Logger (or iterable collection of loggers) for experiment tracking.

            log_gpu_memory: None, 'min_max', 'all'. Might slow performance

            log_every_n_steps: How often to log within steps (defaults to every 50 steps).

            prepare_data_per_node: If True, each LOCAL_RANK=0 will call prepare data.
                Otherwise only NODE_RANK=0, LOCAL_RANK=0 will prepare data

            process_position: orders the progress bar when running multiple models on same machine.

            progress_bar_refresh_rate: How often to refresh progress bar (in steps). Value ``0`` disables progress bar.
                Ignored when a custom progress bar is passed to :paramref:`~Trainer.callbacks`. Default: None, means
                a suitable value will be chosen based on the environment (terminal, Google COLAB, etc.).

            profiler: To profile individual steps during training and assist in identifying bottlenecks.

            overfit_batches: Overfit a fraction of training data (float) or a set number of batches (int).

            plugins: Plugins allow modification of core behavior like ddp and amp, and enable custom lightning plugins.

            precision: Double precision (64), full precision (32) or half precision (16). Can be used on CPU, GPU or
                TPUs.

            max_epochs: Stop training once this number of epochs is reached. Disabled by default (None).
                If both max_epochs and max_steps are not specified, defaults to ``max_epochs`` = 1000.

            min_epochs: Force training for at least these many epochs. Disabled by default (None).
                If both min_epochs and min_steps are not specified, defaults to ``min_epochs`` = 1.

            max_steps: Stop training after this number of steps. Disabled by default (None).

            min_steps: Force training for at least these number of steps. Disabled by default (None).

            num_nodes: number of GPU nodes for distributed training.

            num_processes: number of processes for distributed training with distributed_backend="ddp_cpu"

            num_sanity_val_steps: Sanity check runs n validation batches before starting the training routine.
                Set it to `-1` to run all batches in all validation dataloaders.

            reload_dataloaders_every_epoch: Set to True to reload dataloaders every epoch.

            replace_sampler_ddp: Explicitly enables or disables sampler replacement. If not specified this
                will toggled automatically when DDP is used. By default it will add ``shuffle=True`` for
                train sampler and ``shuffle=False`` for val/test sampler. If you want to customize it,
                you can set ``replace_sampler_ddp=False`` and add your own distributed sampler.

            resume_from_checkpoint: Path/URL of the checkpoint from which training is resumed. If there is
                no checkpoint file at the path, start from scratch. If resuming from mid-epoch checkpoint,
                training will start from the beginning of the next epoch.

            sync_batchnorm: Synchronize batch norm layers between process groups/whole world.

            terminate_on_nan: If set to True, will terminate training (by raising a `ValueError`) at the
                end of each training batch, if any of the parameters or the loss are NaN or +/-inf.

            tpu_cores: How many TPU cores to train on (1 or 8) / Single TPU to train on [1]

            track_grad_norm: -1 no tracking. Otherwise tracks that p-norm. May be set to 'inf' infinity-norm.

            truncated_bptt_steps: Truncated back prop breaks performs backprop every k steps of much longer
                sequence.

            val_check_interval: How often to check the validation set. Use float to check within a training epoch,
                use int to check every n steps (batches).

            weights_summary: Prints a summary of the weights when training begins.

            weights_save_path: Where to save weights if specified. Will override default_root_dir
                for checkpoints only. Use this if for whatever reason you need the checkpoints
                stored in a different place than the logs written in `default_root_dir`.
                Can be remote file paths such as `s3://mybucket/path` or 'hdfs://path/'
                Defaults to `default_root_dir`.

            move_metrics_to_cpu: Whether to force internal logged metrics to be moved to cpu.
                This can save some gpu memory, but can make training slower. Use with attention.

            multiple_trainloader_mode: How to loop over the datasets when there are multiple train loaders.
                In 'max_size_cycle' mode, the trainer ends one epoch when the largest dataset is traversed,
                and smaller datasets reload when running out of their data. In 'min_size' mode, all the datasets
                reload when reaching the minimum length of datasets.

            stochastic_weight_avg: Whether to use `Stochastic Weight Averaging (SWA)
                <https://pytorch.org/blog/pytorch-1.6-now-includes-stochastic-weight-averaging/>_`

        """
        super().__init__()

        distributed_backend = distributed_backend or accelerator

        # init connectors
        self.dev_debugger = InternalDebugger(self)
        self.config_validator = ConfigValidator(self)
        self.data_connector = DataConnector(self)
        self.optimizer_connector = OptimizerConnector(self)

        self.accelerator_connector = AcceleratorConnector(
            num_processes, tpu_cores, distributed_backend, auto_select_gpus, gpus, num_nodes, sync_batchnorm, benchmark,
            replace_sampler_ddp, deterministic, precision, amp_backend, amp_level, plugins
        )
        self.logger_connector = LoggerConnector(self, log_gpu_memory)
        self.model_connector = ModelConnector(self)
        self.callback_connector = CallbackConnector(self)
        self.debugging_connector = DebuggingConnector(self)
        self.training_tricks_connector = TrainingTricksConnector(self)
        self.profile_connector = ProfilerConnector(self)
        self.checkpoint_connector = CheckpointConnector(self)
        self.slurm_connector = SLURMConnector(self)
        self.tuner = Tuner(self)
        self.train_loop = TrainLoop(self, multiple_trainloader_mode)
        self.evaluation_loop = EvaluationLoop(self)
        self.predict_loop = PredictLoop(self)

        # training state
        if weights_summary is not None and weights_summary not in ModelSummary.MODES:
            raise MisconfigurationException(
                f"`weights_summary` can be None, {', '.join(ModelSummary.MODES)}, but got {weights_summary}"
            )
        self.weights_summary = weights_summary
        self.shown_warnings = set()

        # init callbacks
        # Declare attributes to be set in callback_connector on_trainer_init
        self.callback_connector.on_trainer_init(
            callbacks, checkpoint_callback, progress_bar_refresh_rate, process_position, default_root_dir,
            weights_save_path, resume_from_checkpoint, stochastic_weight_avg
        )

        # hook
        self.on_init_start()

        # init optimizer + lr scheduler related flags
        self.optimizer_connector.on_trainer_init()

        # init data flags
        self.data_connector.on_trainer_init(
            check_val_every_n_epoch, reload_dataloaders_every_epoch, prepare_data_per_node
        )

        # init training tricks
        self.training_tricks_connector.on_trainer_init(
            gradient_clip_val,
            gradient_clip_algorithm,
            track_grad_norm,
            accumulate_grad_batches,
            truncated_bptt_steps,
            terminate_on_nan,
        )
        self.train_loop.on_trainer_init(
            max_epochs,
            min_epochs,
            max_steps,
            min_steps,
            num_sanity_val_steps,
        )
        self.evaluation_loop.on_trainer_init()

        # configure tuner
        self.tuner.on_trainer_init(auto_lr_find, auto_scale_batch_size)

        # configure profiler
        self.profile_connector.on_trainer_init(profiler)

        # init logger flags
        self.logger_connector.on_trainer_init(
            logger,
            flush_logs_every_n_steps,
            log_every_n_steps,
            move_metrics_to_cpu,
        )

        # init debugging flags
        self.debugging_connector.on_init_start(
            limit_train_batches,
            limit_val_batches,
            limit_test_batches,
            limit_predict_batches,
            val_check_interval,
            overfit_batches,
            fast_dev_run,
        )

        # Callback system
        self.on_init_end()

    def fit(
        self,
        model: LightningModule,
        train_dataloader: Any = None,
        val_dataloaders: Optional[Union[DataLoader, List[DataLoader]]] = None,
        datamodule: Optional[LightningDataModule] = None,
    ):
        r"""
        Runs the full optimization routine.

        Args:
            datamodule: A instance of :class:`LightningDataModule`.

            model: Model to fit.

            train_dataloader: Either a single PyTorch DataLoader or a collection of these
                (list, dict, nested lists and dicts). In the case of multiple dataloaders, please
                see this :ref:`page <multiple-training-dataloaders>`

            val_dataloaders: Either a single Pytorch Dataloader or a list of them, specifying validation samples.
                If the model has a predefined val_dataloaders method this will be skipped

        """
        # we reuse fit for other functions. When already set, it shouldn't be modified.
        if not self.state.running:
            self.state = TrainerState.FITTING
        if self._running_stage is None or self._running_stage == RunningStage.TUNING:
            self.training = True

        # set local properties on the model
        self.model_connector.copy_trainer_model_properties(model)

        # ----------------------------
        # LINK DATA
        # ----------------------------
        # setup data, etc...
        self.train_loop.setup_fit(model, train_dataloader, val_dataloaders, datamodule)

        # hook
        self.data_connector.prepare_data(model)
        self.callback_connector._attach_model_callbacks(model, self)

        # ----------------------------
        # SET UP TRAINING
        # ----------------------------
        self.call_hook("on_before_accelerator_backend_setup", model)
        self.accelerator.connect(model)
        self.accelerator.setup_environment()
        self.call_setup_hook(model)  # allow user to setup lightning_module in accelerator environment
        self.call_configure_sharded_model(model)  # allow user to setup in model sharded environment
        self.accelerator.setup(self, model)  # note: this sets up self.lightning_module

        # ----------------------------
        # INSPECT THE CORE LOOPS
        # ----------------------------
        f"""
             Lightning internal flow looks like this:
        {Trainer.fit} or {Trainer.test} or {Trainer.predict}  ||
                                |                             ||
                        create accelerator                    ||
                                |                             ||
                         {self.dispatch}                      ||
                                |                             ||  LIGHTNING
                  {self.accelerator.start_training}           ||
                or {self.accelerator.start_evaluating}        ||
                or {self.accelerator.start_predicting}        ||  FLOW
                                |                             ||
                         {self.run_stage}                     ||
                                |                             ||  DIRECTION
                        {self.run_train}                      ||
                     or {self.run_evaluation}                 ||
                     or {self.run_predict}                    ||
                                |                             ||
                             results                          \/
        This is used to guide readers to the core loops: train, test, predict.
        {self.run_predict} is the simplest to understand, use `Go to Definition` to read it :)
        Search for `start_training` or `start_evaluating` or `start_predicting` in
        `pytorch_lightning/plugins/training_type_plugin` to find accelerator dispatch functions.
        """  # noqa: W605

        # ----------------------------
        # TRAIN
        # ----------------------------
        # hook
        if self.state == TrainerState.FITTING:
            self.call_hook("on_fit_start")

        # plugin will setup fitting (e.g. ddp will launch child processes)
        self.pre_dispatch()

        # dispatch `start_training` or `start_evaluating` or `start_predicting`
        self.dispatch()

        # plugin will finalized fitting (e.g. ddp_spawn will load trained model)
        self.post_dispatch()

        # ----------------------------
        # POST-Training CLEAN UP
        # ----------------------------
        # hook
        if self.state == TrainerState.FITTING:
            self.call_hook('on_fit_end')

        # teardown
        self.call_teardown_hook(model)

        if self.state != TrainerState.INTERRUPTED:
            self.state = TrainerState.FINISHED
        self._running_stage = None

        # return 1 when finished
        # used for testing or when we need to know that training succeeded
        return self.accelerator.results or 1

    def pre_dispatch(self):
        self.accelerator.pre_dispatch(self)

        # log hyper-parameters
        if self.logger is not None:
            # save exp to get started (this is where the first experiment logs are written)
            self.logger.log_hyperparams(self.lightning_module.hparams_initial)
            self.logger.log_graph(self.lightning_module)
            self.logger.save()

    def post_dispatch(self):
        self.accelerator.post_dispatch(self)
        self.accelerator.teardown()

    def dispatch(self):
        if self.evaluating:
            self.accelerator.start_evaluating(self)
        elif self.predicting:
            self.accelerator.start_predicting(self)
        else:
            self.accelerator.start_training(self)

    def run_stage(self):
        results = None

        self.profile_connector.setup()

        if self.evaluating:
            results = self.run_evaluate()
        elif self.predicting:
            results = self.run_predict()
        else:
            self.run_train()
        return results

    def _pre_training_routine(self):
        # wait for all to join if on distributed
        self.accelerator.barrier("setup_training")

        # register auto-resubmit when on SLURM
        self.slurm_connector.register_slurm_signal_handlers()

        # --------------------------
        # Pre-train
        # --------------------------
        # on pretrain routine start
        ref_model = self.lightning_module

        self.on_pretrain_routine_start()
        ref_model.on_pretrain_routine_start()

        # print model summary
        if self.is_global_zero and self.weights_summary is not None and not self.testing:
            ref_model.summarize(mode=self.weights_summary)

        # restore training and model before hpc is called
        self.checkpoint_connector.restore_weights()

        # on pretrain routine end
        self.on_pretrain_routine_end()
        ref_model.on_pretrain_routine_end()

    def run_train(self) -> None:

        self._pre_training_routine()

        if not self.is_global_zero and self.progress_bar_callback is not None:
            self.progress_bar_callback.disable()

        self.run_sanity_check(self.lightning_module)

        self.checkpoint_connector.has_trained = False

        # enable train mode
        model = self.lightning_module
        model.train()
        torch.set_grad_enabled(True)

        # reload data when needed
        self.train_loop.reset_train_val_dataloaders(model)

        # hook
        self.train_loop.on_train_start()

        try:
            if self.train_loop.should_skip_training():
                return
            # run all epochs
            epochs = range(self.current_epoch, self.max_epochs) if self.max_epochs else count(self.current_epoch)
            for epoch in epochs:

                # hook
                self.train_loop.on_train_epoch_start(epoch)

                with self.profiler.profile("run_training_epoch"):
                    # run train epoch
                    self.train_loop.run_training_epoch()

                if self.max_steps and self.max_steps <= self.global_step:
                    self.train_loop.on_train_end()
                    return

                # early stopping
                met_min_epochs = (epoch >= self.min_epochs - 1) if self.min_epochs else True
                met_min_steps = self.global_step >= self.min_steps if self.min_steps else True

                if self.should_stop:
                    if met_min_epochs and met_min_steps:
                        self.train_loop.on_train_end()
                        return
                    else:
                        log.info(
                            'Trainer was signaled to stop but required minimum epochs'
                            f' ({self.min_epochs}) or minimum steps ({self.min_steps}) has'
                            ' not been met. Training will continue...'
                        )
<<<<<<< HEAD
=======
                        self.should_stop = False

>>>>>>> b7a22ba0
            # hook
            self.train_loop.on_train_end()

        except KeyboardInterrupt:
            rank_zero_warn('Detected KeyboardInterrupt, attempting graceful shutdown...')
            # user could press Ctrl+c many times... only shutdown once
            if not self.interrupted:
                self.state = TrainerState.INTERRUPTED
                self.on_keyboard_interrupt()
                self.accelerator.on_train_end()
                self._running_stage = None
        except:
            # give accelerators a chance to finish
            self.accelerator.on_train_end()
            # reset bookkeeping
            self._running_stage = None
            print_exc()
            raise

    def run_evaluation(self, on_epoch=False):
        if not (self.evaluating or self.sanity_checking):
            rank_zero_warn(
                f"`trainer.run_evaluation()` was called but the running stage is set to {self._running_stage}."
                " This should not happen normally. Setting it to `RunningStage.VALIDATING`", RuntimeWarning
            )
            self.validating = True

        # reset cached results
        self.logger_connector.reset()

        # prepare dataloaders
        dataloaders, max_batches = self.evaluation_loop.get_evaluation_dataloaders()

        # check if we want to skip this evaluation
        if self.evaluation_loop.should_skip_evaluation(max_batches):
            return [], []

        # enable eval mode + no grads
        self.evaluation_loop.on_evaluation_model_eval()
        # ref model
        model = self.lightning_module
        model.zero_grad()
        torch.set_grad_enabled(False)

        # hook
        self.evaluation_loop.on_evaluation_start()

        # set up the eval loop
        self.evaluation_loop.setup(model, max_batches, dataloaders)

        # hook
        self.evaluation_loop.on_evaluation_epoch_start()

        # run validation/testing
        for dataloader_idx, dataloader in enumerate(dataloaders):
            # bookkeeping
            dl_outputs = []
            dataloader = self.accelerator.process_dataloader(dataloader)
            dl_max_batches = self.evaluation_loop.max_batches[dataloader_idx]

            for batch_idx, batch in enumerate(dataloader):
                if batch is None:
                    continue

                # stop short when running on limited batches
                if batch_idx >= dl_max_batches:
                    break

                # hook
                self.evaluation_loop.on_evaluation_batch_start(batch, batch_idx, dataloader_idx)

                # lightning module methods
                with self.profiler.profile("evaluation_step_and_end"):
                    output = self.evaluation_loop.evaluation_step(batch, batch_idx, dataloader_idx)
                    output = self.evaluation_loop.evaluation_step_end(output)

                # hook + store predictions
                self.evaluation_loop.on_evaluation_batch_end(output, batch, batch_idx, dataloader_idx)

                # log batch metrics
                self.evaluation_loop.log_evaluation_step_metrics(output, batch_idx)

                # track epoch level outputs
                dl_outputs = self.track_output_for_epoch_end(dl_outputs, output)

            # store batch level output per dataloader
            self.evaluation_loop.outputs.append(dl_outputs)

        # lightning module method
        deprecated_eval_results = self.evaluation_loop.evaluation_epoch_end()

        # hook
        self.evaluation_loop.on_evaluation_epoch_end()

        # update epoch-level lr_schedulers
        if on_epoch:
            self.optimizer_connector.update_learning_rates(interval='epoch')

        # hook
        self.evaluation_loop.on_evaluation_end()

        # log epoch metrics
        eval_loop_results = self.evaluation_loop.log_epoch_metrics_on_evaluation_end()

        # save predictions to disk
        self.evaluation_loop.predictions.to_disk()

        # enable train mode again
        self.evaluation_loop.on_evaluation_model_train()

        torch.set_grad_enabled(True)

        return eval_loop_results, deprecated_eval_results

    def track_output_for_epoch_end(self, outputs, output):
        if output is not None:
            if isinstance(output, Result):
                output = output.detach()
                if self.move_metrics_to_cpu:
                    output = output.cpu()
            elif isinstance(output, dict):
                output = recursive_detach(output, to_cpu=self.move_metrics_to_cpu)
            elif isinstance(output, torch.Tensor) and output.is_cuda and self.move_metrics_to_cpu:
                output = output.cpu()
            outputs.append(output)
        return outputs

    def run_evaluate(self):
        if not self.is_global_zero and self.progress_bar_callback is not None:
            self.progress_bar_callback.disable()

        assert self.evaluating

        with self.profiler.profile(f"run_{self._running_stage}_evaluation"):
            eval_loop_results, _ = self.run_evaluation()

        if len(eval_loop_results) == 0:
            return 1

        # remove the tensors from the eval results
        for i, result in enumerate(eval_loop_results):
            if isinstance(result, dict):
                for k, v in result.items():
                    if isinstance(v, torch.Tensor):
                        result[k] = v.cpu().item()

        return eval_loop_results

    def run_predict(self):
        self.predict_loop.on_predict_start()

        # prepare dataloaders
        dataloaders, max_batches = self.predict_loop.get_predict_dataloaders()

        # check if we want to skip this evaluation
        if self.predict_loop.should_skip_predict(max_batches):
            return []

        # ref model
        model = self.lightning_module

        # enable eval mode + no grads
        self.predict_loop.on_predict_model_eval()
        model.zero_grad()
        torch.set_grad_enabled(False)

        # set up the eval loop
        self.predict_loop.setup(model, max_batches, dataloaders)

        # run validation/testing
        for dataloader_idx, dataloader in enumerate(dataloaders):
            dataloader = self.accelerator.process_dataloader(dataloader)
            dl_max_batches = self.predict_loop.max_batches[dataloader_idx]
            for batch_idx, batch in enumerate(dataloader):
                if batch is None:
                    continue

                # stop short when running on limited batches
                if batch_idx >= dl_max_batches:
                    break

                # lightning module methods
                with self.profiler.profile("predict_step"):
                    self.predict_loop.predict_step(batch, batch_idx, dataloader_idx)

        results = self.predict_loop.on_predict_epoch_end()
        self.predict_loop.on_predict_end()

        # re-enable grads
        torch.set_grad_enabled(True)

        return results

    def run_sanity_check(self, ref_model):
        using_val_step = ref_model.val_dataloader is not None and is_overridden('validation_step', ref_model)
        should_sanity_check = using_val_step and self.num_sanity_val_steps > 0 and self.limit_val_batches > 0

        # run tiny validation (if validation defined)
        # to make sure program won't crash during val
        if should_sanity_check:
            stage = self._running_stage
            self.sanity_checking = True

            # hook and callback
            self.on_sanity_check_start()

            # run eval step
            _, eval_results = self.run_evaluation()

            self.on_sanity_check_end()

            self._running_stage = stage

    def validate(
        self,
        model: Optional[LightningModule] = None,
        val_dataloaders: Optional[Union[DataLoader, List[DataLoader]]] = None,
        ckpt_path: Optional[str] = 'best',
        verbose: bool = True,
        datamodule: Optional[LightningDataModule] = None,
    ):
        r"""
        Perform one evaluation epoch over the validation set.

        Args:
            model: The model to validate.

            val_dataloaders: Either a single PyTorch DataLoader or a list of them,
                specifying validation samples.

            ckpt_path: Either ``best`` or path to the checkpoint you wish to validate.
                If ``None``, use the current weights of the model.
                When the model is given as argument, this parameter will not apply.

            verbose: If True, prints the validation results.

            datamodule: A instance of :class:`LightningDataModule`.

        Returns:
            The dictionary with final validation results returned by validation_epoch_end.
            If validation_epoch_end is not defined, the output is a list of the dictionaries
            returned by validation_step.
        """
        # --------------------
        # SETUP HOOK
        # --------------------
        self.verbose_evaluate = verbose

        self.state = TrainerState.VALIDATING
        self.validating = True

        # If you supply a datamodule you can't supply val_dataloaders
        if val_dataloaders is not None and datamodule:
            raise MisconfigurationException(
                'You cannot pass both `trainer.validate(val_dataloaders=..., datamodule=...)`'
            )

        model_provided = model is not None
        model = model or self.lightning_module

        # Attach datamodule to get setup/prepare_data added to model before the call to it below
        self.data_connector.attach_datamodule(model, datamodule)
        #  Attach dataloaders (if given)
        self.data_connector.attach_dataloaders(model, val_dataloaders=val_dataloaders)

        if not model_provided:
            self.validated_ckpt_path = self.__load_ckpt_weights(model, ckpt_path=ckpt_path)

        # run validate
        results = self.fit(model)

        assert self.state.stopped
        self.validating = False

        return results

    def test(
        self,
        model: Optional[LightningModule] = None,
        test_dataloaders: Optional[Union[DataLoader, List[DataLoader]]] = None,
        ckpt_path: Optional[str] = 'best',
        verbose: bool = True,
        datamodule: Optional[LightningDataModule] = None,
    ):
        r"""
        Perform one evaluation epoch over the test set. It's separated from
        fit to make sure you never run on your test set until you want to.

        Args:
            model: The model to test.

            test_dataloaders: Either a single PyTorch DataLoader or a list of them,
                specifying test samples.

            ckpt_path: Either ``best`` or path to the checkpoint you wish to test.
                If ``None``, use the current weights of the model.
                When the model is given as argument, this parameter will not apply.

            verbose: If True, prints the test results.

            datamodule: A instance of :class:`LightningDataModule`.

        Returns:
            Returns a list of dictionaries, one for each test dataloader containing their respective metrics.
        """
        # --------------------
        # SETUP HOOK
        # --------------------
        self.verbose_evaluate = verbose

        self.state = TrainerState.TESTING
        self.testing = True

        # If you supply a datamodule you can't supply test_dataloaders
        if test_dataloaders is not None and datamodule:
            raise MisconfigurationException('You cannot pass both `trainer.test(test_dataloaders=..., datamodule=...)`')

        model_provided = model is not None
        model = model or self.lightning_module

        # Attach datamodule to get setup/prepare_data added to model before the call to it below
        self.data_connector.attach_datamodule(model, datamodule)
        #  Attach dataloaders (if given)
        self.data_connector.attach_dataloaders(model, test_dataloaders=test_dataloaders)

        if not model_provided:
            self.tested_ckpt_path = self.__load_ckpt_weights(model, ckpt_path=ckpt_path)

        # run test
        results = self.fit(model)

        assert self.state.stopped
        self.testing = False

        return results

    def __load_ckpt_weights(
        self,
        model,
        ckpt_path: Optional[str] = None,
    ) -> Optional[str]:
        if ckpt_path is None:
            return

        fn = self.state.value

        if ckpt_path == 'best':
            # if user requests the best checkpoint but we don't have it, error
            if not self.checkpoint_callback.best_model_path:
                if self.fast_dev_run:
                    raise MisconfigurationException(
                        f'You cannot execute `.{fn}()` with `fast_dev_run=True` unless you do'
                        f' `.{fn}(ckpt_path=PATH)` as no checkpoint path was generated during fitting.'
                    )
                raise MisconfigurationException(
                    f'`.{fn}(ckpt_path="best")` is set but `ModelCheckpoint` is not configured to save the best model.'
                )
            # load best weights
            ckpt_path = self.checkpoint_callback.best_model_path

        if not ckpt_path:
            raise MisconfigurationException(
                f'`.{fn}()` found no path for the best weights: "{ckpt_path}". Please'
                f' specify a path for a checkpoint `.{fn}(ckpt_path=PATH)`'
            )

        # only one process running at this point for TPUs, as spawn isn't triggered yet
        # todo: move this logic internally within the barrier.
        if not self._device_type == DeviceType.TPU:
            self.training_type_plugin.barrier()

        self.training_type_plugin.restore_model_state_from_ckpt_path(
            ckpt_path, map_location=lambda storage, loc: storage
        )
        return ckpt_path

    def predict(
        self,
        model: Optional[LightningModule] = None,
        dataloaders: Optional[Union[DataLoader, List[DataLoader]]] = None,
        datamodule: Optional[LightningDataModule] = None,
    ):
        r"""

        Separates from fit to make sure you never run on your predictions set until you want to.

        This will call the model forward function to compute predictions.

        Args:
            model: The model to predict on.

            dataloaders: Either a single
                Pytorch Dataloader or a list of them, specifying inference samples.

            datamodule: A instance of :class:`LightningDataModule`.

        Returns:
            Returns a list of dictionaries, one for each provided dataloader containing their respective predictions.
        """

        # --------------------
        # SETUP HOOK
        # --------------------
        # If you supply a datamodule you can't supply dataloaders

        model = model or self.lightning_module

        self.state = TrainerState.PREDICTING
        self.predicting = True

        if dataloaders is not None and datamodule:
            raise MisconfigurationException(
                'You cannot pass dataloaders to trainer.predict if you supply a datamodule.'
            )

        # Attach datamodule to get setup/prepare_data added to model before the call to it below
        self.data_connector.attach_datamodule(model, datamodule)
        #  Attach dataloaders (if given)
        self.data_connector.attach_dataloaders(model, predict_dataloaders=dataloaders)

        results = self.fit(model)

        assert self.state.stopped
        self.predicting = False

        return results

    def tune(
        self,
        model: LightningModule,
        train_dataloader: Optional[DataLoader] = None,
        val_dataloaders: Optional[Union[DataLoader, List[DataLoader]]] = None,
        datamodule: Optional[LightningDataModule] = None,
    ):
        r"""
        Runs routines to tune hyperparameters before training.

        Args:
            datamodule: A instance of :class:`LightningDataModule`.

            model: Model to tune.

            train_dataloader: A Pytorch DataLoader with training samples. If the model has
                a predefined train_dataloader method this will be skipped.

            val_dataloaders: Either a single Pytorch Dataloader or a list of them, specifying validation samples.
                If the model has a predefined val_dataloaders method this will be skipped

        """
        self.state = TrainerState.TUNING
        self.tuning = True

        self.tuner.tune(model, train_dataloader, val_dataloaders, datamodule)

        assert self.state.stopped
        self.tuning = False

    def call_setup_hook(self, model: LightningModule) -> None:
        assert self.state.running, f"TrainerState: {self.state}"
        state = self._setup_state

        if self.datamodule is not None:
            called = getattr(self.datamodule, f'has_setup_{state}')
            if not called:
                self.datamodule.setup(stage=state)

        self.setup(model, stage=state)
        model.setup(stage=state)

    def call_configure_sharded_model(self, model: LightningModule) -> None:
        # Call configure sharded model hook if accelerator requests. In some cases
        # we will not call the hook; the hook has initialized the sharded model for example.

        # used on the model if the user re-create a trainer with resume_from_checkpoint
        model_call_configure_sharded_model_hook = getattr(model, "call_configure_sharded_model_hook", False)
        if self.accelerator.call_configure_sharded_model_hook and not model_call_configure_sharded_model_hook:
            with self.accelerator.model_sharded_context():
                model.configure_sharded_model()
                self.configure_sharded_model(model)
            model.call_configure_sharded_model_hook = True
            self.accelerator.call_configure_sharded_model_hook = False

    def call_teardown_hook(self, model: LightningModule) -> None:
        state = self._teardown_state

        if self.datamodule is not None:
            called = getattr(self.datamodule, f'has_teardown_{state}')
            if not called:
                self.datamodule.teardown(stage=state)

        self.profiler.teardown(stage=state)
        self.teardown(stage=state)
        model.teardown(stage=state)

    def _reset_result_and_set_hook_fx_name(self, hook_name):
        # on_before_zero_grad is called within training_step
        if "batch_start" in hook_name or "on_before_zero_grad" in hook_name:
            return True
        model_ref = self.lightning_module
        if model_ref is not None:
            # used to track current hook name called
            model_ref._results = Result()
            model_ref._current_hook_fx_name = hook_name
        return False

    def _cache_logged_metrics(self):
        model_ref = self.lightning_module
        if model_ref is not None:
            # capture logging for this hook
            self.logger_connector.cache_logged_metrics()

    def call_hook(self, hook_name, *args, **kwargs):
        # set hook_name to model + reset Result obj
        skip = self._reset_result_and_set_hook_fx_name(hook_name)

        # always profile hooks
        with self.profiler.profile(hook_name):

            # first call trainer hook
            if hasattr(self, hook_name):
                trainer_hook = getattr(self, hook_name)
                trainer_hook(*args, **kwargs)

            # next call hook in lightningModule
            output = None
            model_ref = self.lightning_module
            if is_overridden(hook_name, model_ref):
                hook_fx = getattr(model_ref, hook_name)
                output = hook_fx(*args, **kwargs)

            # if the PL module doesn't have the hook then call the accelerator
            # used to auto-reduce things for the user with Results obj
            elif hasattr(self.accelerator, hook_name):
                accelerator_hook = getattr(self.accelerator, hook_name)
                output = accelerator_hook(*args, **kwargs)

        if not skip:
            self._cache_logged_metrics()
        return output<|MERGE_RESOLUTION|>--- conflicted
+++ resolved
@@ -624,11 +624,8 @@
                             f' ({self.min_epochs}) or minimum steps ({self.min_steps}) has'
                             ' not been met. Training will continue...'
                         )
-<<<<<<< HEAD
-=======
                         self.should_stop = False
 
->>>>>>> b7a22ba0
             # hook
             self.train_loop.on_train_end()
 
