--- conflicted
+++ resolved
@@ -424,15 +424,10 @@
                 Automatic Mixed Precision (AMP), the gradients will be unscaled before logging them.
                 Default: ``-1``.
 
-<<<<<<< HEAD
             val_check_interval: How often to check the validation set. Pass a ``float`` in the range [0.0, 1.0] to check
                 after a fraction of the training epoch. Pass an ``int`` to check after a fixed number of training
                 batches.
-=======
-            val_check_interval: How often to check the validation set. Use float to check within a training epoch,
-                use int to check every n steps (batches).
                 Default: ``1.0``.
->>>>>>> 40308f76
 
             enable_model_summary: Whether to enable model summarization by default.
                 Default: ``True``.
