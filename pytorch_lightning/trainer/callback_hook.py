--- conflicted
+++ resolved
@@ -36,29 +36,17 @@
     callbacks: List[Callback] = []
     lightning_module: "pl.LightningModule"
 
-<<<<<<< HEAD
     def on_before_accelerator_backend_setup(self) -> None:
-=======
-    def on_before_accelerator_backend_setup(self, model: "pl.LightningModule") -> None:
->>>>>>> a64cc373
         """Called at the beginning of fit (train + validate), validate, test, or predict, or tune."""
         for callback in self.callbacks:
             callback.on_before_accelerator_backend_setup(self, self.lightning_module)
 
-<<<<<<< HEAD
     def on_configure_sharded_model(self) -> None:
-=======
-    def configure_sharded_model(self, model: "pl.LightningModule") -> None:
->>>>>>> a64cc373
         """Called at the beginning of fit (train + validate), validate, test, or predict, or tune."""
         for callback in self.callbacks:
             callback.on_configure_sharded_model(self, self.lightning_module)
 
-<<<<<<< HEAD
     def setup(self, stage: Optional[str]) -> None:
-=======
-    def setup(self, model: "pl.LightningModule", stage: Optional[str]) -> None:
->>>>>>> a64cc373
         """Called at the beginning of fit (train + validate), validate, test, or predict, or tune."""
         for callback in self.callbacks:
             callback.setup(self, self.lightning_module, stage=stage)
