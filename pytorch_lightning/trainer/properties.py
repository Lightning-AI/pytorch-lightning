# Copyright The PyTorch Lightning team.
#
# Licensed under the Apache License, Version 2.0 (the "License");
# you may not use this file except in compliance with the License.
# You may obtain a copy of the License at
#
#     http://www.apache.org/licenses/LICENSE-2.0
#
# Unless required by applicable law or agreed to in writing, software
# distributed under the License is distributed on an "AS IS" BASIS,
# WITHOUT WARRANTIES OR CONDITIONS OF ANY KIND, either express or implied.
# See the License for the specific language governing permissions and
# limitations under the License.
import inspect
import os
from abc import ABC
from argparse import ArgumentParser, Namespace
<<<<<<< HEAD
from typing import Any, cast, List, Optional, Type, TypeVar, Union
=======
from typing import cast, List, Optional, Type, TypeVar, Union
>>>>>>> 4faaef77

from pytorch_lightning.accelerators.accelerator import Accelerator
from pytorch_lightning.accelerators.accelerator_connector import BackendConnector
from pytorch_lightning.accelerators.legacy.accelerator import Accelerator
from pytorch_lightning.callbacks import Callback, EarlyStopping, ModelCheckpoint, ProgressBarBase
from pytorch_lightning.core.lightning import LightningModule
from pytorch_lightning.trainer.connectors.logger_connector import LoggerConnector
from pytorch_lightning.trainer.states import TrainerState
from pytorch_lightning.utilities import _HOROVOD_AVAILABLE, _TPU_AVAILABLE, DeviceType, DistributedType, rank_zero_warn
from pytorch_lightning.utilities.argparse import (
    add_argparse_args,
    from_argparse_args,
    parse_argparser,
    parse_env_variables,
)
from pytorch_lightning.utilities.cloud_io import get_filesystem

if _TPU_AVAILABLE:
    import torch_xla.core.xla_model as xm

if _HOROVOD_AVAILABLE:
    import horovod.torch as hvd

from pytorch_lightning.loggers.tensorboard import TensorBoardLogger
from pytorch_lightning.utilities.model_helpers import is_overridden


class TrainerProperties(ABC):

    precision: int
    logger_connector: LoggerConnector
    _state: TrainerState
    global_rank: int
    fast_dev_run: Union[int, bool]
    _device_type: DeviceType
    _distrib_type: DistributedType
    model: LightningModule
    data_parallel_device_ids: Optional[List[int]]
    _progress_bar_callback: ProgressBarBase
    limit_val_batches: int
    _default_root_dir: str
    _weights_save_path: str
    accelerator_backend: Accelerator
    num_nodes: int
    num_processes: int
    accelerator_connector: BackendConnector
    _lightning_optimizers = None

    @property
    def accelerator(self):
        return self.accelerator_connector.accelerator

    @property
    def accelerator_backend(self):
        # for backward compatibility
        return self.accelerator

    @property
    def distributed_backend(self):
        # for backward compatibility
        return self.accelerator_connector.distributed_backend

    @property
    def training_type_plugin(self):
        return self.accelerator.training_type_plugin

    @property
    def precision_plugin(self):
        return self.accelerator.precision_plugin

    @property
    def global_rank(self):
        return self.accelerator.training_type_plugin.global_rank

    @property
    def local_rank(self):
        # some training types define a local rank
        return getattr(self.accelerator.training_type_plugin, "local_rank", 0)

    @property
    def node_rank(self):
        # some training types define a local rank
        return getattr(self.accelerator.training_type_plugin, "node_rank", 0)

    @property
    def world_size(self):
        # some training types define a world size
        return getattr(self.accelerator.training_type_plugin, "world_size", 1)

    @property
    def _distrib_type(self):
        return self.accelerator_connector._distrib_type

    @property
    def _device_type(self):
        return self.accelerator_connector._device_type

    @property
    def num_nodes(self):
        return self.accelerator_connector.num_nodes

    @property
    def num_processes(self):
        return self.accelerator_connector.num_processes

    @property
    def root_gpu(self):
        return self.accelerator_connector.root_gpu

    @property
    def data_parallel_device_ids(self):
        return self.accelerator_connector.parallel_device_ids

    @property
    def log_dir(self):
        if self.logger is None:
            dirpath = self.default_root_dir
        else:
            dirpath = getattr(self.logger, 'log_dir' if isinstance(self.logger, TensorBoardLogger) else 'save_dir')

        if self.accelerator_backend is not None:
            dirpath = self.accelerator_backend.broadcast(dirpath)
        return dirpath

    @property
    def use_amp(self) -> bool:
        return self.precision == 16

    @property
    def callback_metrics(self):
        return self.logger_connector.callback_metrics

    @callback_metrics.setter
    def callback_metrics(self, x):
        self.logger_connector.callback_metrics = x

    @property
    def logged_metrics(self):
        return self.logger_connector.logged_metrics

    @logged_metrics.setter
    def logged_metrics(self, x):
        self.logger_connector.logged_metrics = x

    @property
    def progress_bar_metrics(self):
        return self.logger_connector.progress_bar_metrics

    @progress_bar_metrics.setter
    def progress_bar_metrics(self, x):
        self.logger_connector.progress_bar_metrics = x

    @property
    def state(self) -> TrainerState:
        return self._state

    @property
    def is_global_zero(self) -> bool:
        return self.global_rank == 0

    @property
    def slurm_job_id(self) -> Optional[int]:
        job_id = os.environ.get('SLURM_JOB_ID')
        if job_id:
            try:
                job_id = int(job_id)
            except ValueError:
                job_id = None

        # in interactive mode, don't make logs use the same job id
        in_slurm_interactive_mode = os.environ.get('SLURM_JOB_NAME') == 'bash'
        if in_slurm_interactive_mode:
            job_id = None
        return job_id

    @classmethod
    def default_attributes(cls):
        init_signature = inspect.signature(cls)

        args = {}
        for param_name in init_signature.parameters:
            value = init_signature.parameters[param_name].default
            args[param_name] = value

        return args

    @classmethod
    def get_deprecated_arg_names(cls) -> List:
        """Returns a list with deprecated Trainer arguments."""
        depr_arg_names = []
        for name, val in cls.__dict__.items():
            if name.startswith('DEPRECATED') and isinstance(val, (tuple, list)):
                depr_arg_names.extend(val)
        return depr_arg_names

    @classmethod
    def from_argparse_args(cls: Type['_T'], args: Union[Namespace, ArgumentParser], **kwargs) -> '_T':
        return from_argparse_args(cls, args, **kwargs)

    @classmethod
    def parse_argparser(cls, arg_parser: Union[ArgumentParser, Namespace]) -> Namespace:
        return parse_argparser(cls, arg_parser)

    @classmethod
    def match_env_arguments(cls) -> Namespace:
        return parse_env_variables(cls)

    @classmethod
    def add_argparse_args(cls, parent_parser: ArgumentParser) -> ArgumentParser:
        return add_argparse_args(cls, parent_parser)

    @property
    def gpus(self) -> Optional[Union[List[int], str, int]]:
        return self.accelerator_connector.gpus

    @property
    def num_gpus(self) -> int:
        return self.accelerator_connector.num_gpus

    @property
    def data_parallel(self) -> bool:
        return self._distrib_type in (
            DistributedType.DP, DistributedType.DDP, DistributedType.DDP_SPAWN, DistributedType.DDP2
        )

    @property
    def progress_bar_callback(self):
        return self._progress_bar_callback

    @property
    def progress_bar_dict(self) -> dict:
        """ Read-only for progress bar metrics. """
        ref_model = self.get_model()
        ref_model = cast(LightningModule, ref_model)

        standard_metrics = ref_model.get_progress_bar_dict()
        logged_metrics = self.progress_bar_metrics
        duplicates = list(standard_metrics.keys() & logged_metrics.keys())
        if duplicates:
            rank_zero_warn(
                f"The progress bar already tracks a metric with the name(s) '{', '.join(duplicates)}' and"
                f" `self.log('{duplicates[0]}', ..., prog_bar=True)` will overwrite this value. "
                f" If this is undesired, change the name or override `get_progress_bar_dict()`"
                f" in `LightingModule`.", UserWarning
            )
        all_metrics = dict(**standard_metrics)
        all_metrics.update(**logged_metrics)
        return all_metrics

    @property
    def disable_validation(self) -> bool:
        """ Check if validation is disabled during training. """
        return not self.enable_validation

    @property
    def enable_validation(self) -> bool:
        """ Check if we should run validation during training. """
        model_ref = self.get_model()
        val_loop_enabled = is_overridden('validation_step', model_ref) and self.limit_val_batches > 0
        return val_loop_enabled

    @property
    def default_root_dir(self) -> str:
        """
        The default location to save artifacts of loggers, checkpoints etc.
        It is used as a fallback if logger or checkpoint callback do not define specific save paths.
        """
        if get_filesystem(self._default_root_dir).protocol == "file":
            return os.path.normpath(self._default_root_dir)
        return self._default_root_dir

    @property
    def weights_save_path(self) -> str:
        """
        The default root location to save weights (checkpoints), e.g., when the
        :class:`~pytorch_lightning.callbacks.model_checkpoint.ModelCheckpoint` does not define a file path.
        """
        if get_filesystem(self._weights_save_path).protocol == "file":
            return os.path.normpath(self._weights_save_path)
        return self._weights_save_path

    @property
    def early_stopping_callback(self) -> Optional[EarlyStopping]:
        """
        The first :class:`~pytorch_lightning.callbacks.early_stopping.EarlyStopping`
        callback in the Trainer.callbacks list, or ``None`` if it doesn't exist.
        """
        callbacks = self.early_stopping_callbacks
        return callbacks[0] if len(callbacks) > 0 else None

    @property
    def early_stopping_callbacks(self) -> List[EarlyStopping]:
        """
        A list of all instances of :class:`~pytorch_lightning.callbacks.early_stopping.EarlyStopping`
        found in the Trainer.callbacks list.
        """
        return [c for c in self.callbacks if isinstance(c, EarlyStopping)]

    @property
    def checkpoint_callback(self) -> Optional[ModelCheckpoint]:
        """
        The first :class:`~pytorch_lightning.callbacks.model_checkpoint.ModelCheckpoint`
        callback in the Trainer.callbacks list, or ``None`` if it doesn't exist.
        """
        callbacks = self.checkpoint_callbacks
        return callbacks[0] if len(callbacks) > 0 else None

    @property
    def checkpoint_callbacks(self) -> List[ModelCheckpoint]:
        """
        A list of all instances of :class:`~pytorch_lightning.callbacks.model_checkpoint.ModelCheckpoint`
        found in the Trainer.callbacks list.
        """
        return [c for c in self.callbacks if isinstance(c, ModelCheckpoint)]

    def save_checkpoint(self, filepath, weights_only: bool = False):
        self.checkpoint_connector.save_checkpoint(filepath, weights_only)

    @property
    def model(self) -> Any:
        """
        The LightningModule, but possibly wrapped into DataParallel or DistributedDataParallel.
        To access the pure LightningModule, use
        :meth:`~pytorch_lightning.trainer.trainer.Trainer.lightning_module` instead.
        """
        return self.accelerator.model

    @model.setter
    def model(self, model: Any):
        """
        Setter for the model, pass-through to accelerator and plugin where the model reference is stored.
        Used by the Tuner to reset the state of Trainer and Accelerator.

        Args:
            model: The LightningModule, possibly wrapped into DataParallel or DistributedDataParallel, depending
                on the backend.
        """
        self.accelerator.model = model

    def get_model(self):
        # TODO: rename this to lightning_module (see training type plugin)
        # backward compatible
        return self.lightning_module

    @property
    def lightning_optimizers(self):
        if self._lightning_optimizers is None:
            self.convert_to_lightning_optimizers()
        return self._lightning_optimizers

    @property
    def lightning_module(self):
        return self.training_type_plugin.lightning_module

    @property
    def optimizers(self):
        return self.accelerator.optimizers

    @optimizers.setter
    def optimizers(self, new_optims):
        self.accelerator.optimizers = new_optims

    @property
    def lr_schedulers(self):
        return self.accelerator.lr_schedulers

    @lr_schedulers.setter
    def lr_schedulers(self, new_schedulers):
        self.accelerator.lr_schedulers = new_schedulers

    @property
    def optimizer_frequencies(self):
        return self.accelerator.optimizer_frequencies

    @optimizer_frequencies.setter
    def optimizer_frequencies(self, new_freqs):
        self.accelerator.optimizer_frequencies = new_freqs

    @property
    def amp_backend(self):
        return self.accelerator.amp_backend

    @property
    def precision(self):
        return self.accelerator.precision

    @property
    def scaler(self):
        return self.accelerator.scaler

    # TODO: refactor this so that it can be done in LightningOptimizer
    def __getstate__(self):
        # remove lightning_optimizers
        self._lightning_optimizers = None
        return self.__dict__

    def __setstate__(self, state):
        self.__dict__ = state

    @property
    def require_distributed_sampler(self):
        if self.accelerator_backend is not None:
            return self.accelerator_backend.require_distributed_sampler
        return self._distrib_type in (
            DistributedType.HOROVOD, DistributedType.DDP, DistributedType.DDP_SPAWN, DistributedType.DDP2
        ) or self._device_type == DeviceType.TPU

    @property
    def distributed_sampler_kwargs(self):
        if self.accelerator_backend is not None:
            return self.training_type_plugin.distributed_sampler_kwargs

        # TODO: make sure the cases below are handled by the training_type_plugin
        if self._device_type == DeviceType.TPU:
            kwargs = dict(num_replicas=xm.xrt_world_size(), rank=xm.get_ordinal())

        elif self._distrib_type == DistributedType.HOROVOD:
            kwargs = dict(num_replicas=hvd.size(), rank=hvd.rank())

        else:
            world_size = {
                "ddp": self.num_nodes * self.num_processes,
                "ddp_spawn": self.num_nodes * self.num_processes,
                "ddp2": self.num_nodes,
                "ddp_cpu": self.num_processes * self.num_nodes
            }
            assert self.distributed_backend is not None
            kwargs = dict(num_replicas=world_size[self.distributed_backend], rank=self.global_rank)

        return kwargs


# Used to represent the concrete type TrainerProperties class methods are called on.
_T = TypeVar('_T', bound=TrainerProperties)<|MERGE_RESOLUTION|>--- conflicted
+++ resolved
@@ -15,11 +15,7 @@
 import os
 from abc import ABC
 from argparse import ArgumentParser, Namespace
-<<<<<<< HEAD
 from typing import Any, cast, List, Optional, Type, TypeVar, Union
-=======
-from typing import cast, List, Optional, Type, TypeVar, Union
->>>>>>> 4faaef77
 
 from pytorch_lightning.accelerators.accelerator import Accelerator
 from pytorch_lightning.accelerators.accelerator_connector import BackendConnector
