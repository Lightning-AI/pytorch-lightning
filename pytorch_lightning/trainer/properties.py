--- conflicted
+++ resolved
@@ -66,11 +66,8 @@
     fit_loop: FitLoop
     validate_loop: EvaluationLoop
     test_loop: EvaluationLoop
-<<<<<<< HEAD
     is_restarting: bool = False
-=======
     predict_loop: PredictionLoop
->>>>>>> bca5adf6
     """
     Accelerator properties
     """
