--- conflicted
+++ resolved
@@ -322,12 +322,10 @@
             # manually capture logged metrics
             model_ref._current_fx_name = 'training_step'
             training_step_output = self.trainer.accelerator_backend.training_step(args)
-<<<<<<< HEAD
+            self.trainer.logger_connector.cache_logged_metrics()
+            
             self._check_training_step_output(training_step_output)
-=======
-            self.trainer.logger_connector.cache_logged_metrics()
-
->>>>>>> ee359071
+            
             training_step_output = self.trainer.call_hook("training_step_end", training_step_output)
 
             training_step_output_for_epoch_end, training_step_output = self._process_training_step_output(
