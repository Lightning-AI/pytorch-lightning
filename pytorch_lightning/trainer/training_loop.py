# Copyright The PyTorch Lightning team.
#
# Licensed under the Apache License, Version 2.0 (the "License");
# you may not use this file except in compliance with the License.
# You may obtain a copy of the License at
#
#     http://www.apache.org/licenses/LICENSE-2.0
#
# Unless required by applicable law or agreed to in writing, software
# distributed under the License is distributed on an "AS IS" BASIS,
# WITHOUT WARRANTIES OR CONDITIONS OF ANY KIND, either express or implied.
# See the License for the specific language governing permissions and
# limitations under the License.

from copy import copy, deepcopy

import numpy as np
import torch
import torch.distributed as torch_distrib

from pytorch_lightning.callbacks import ModelCheckpoint
from pytorch_lightning.core.lightning import LightningModule
from pytorch_lightning.core.memory import ModelSummary
from pytorch_lightning.core.step_result import EvalResult, Result
from pytorch_lightning.trainer.states import TrainerState
from pytorch_lightning.trainer.supporters import TensorRunningAccum, Accumulator
from pytorch_lightning.trainer.connectors.logger_connector import CacheInternalMetrics
from pytorch_lightning.utilities import parsing, AMPType
from pytorch_lightning.utilities.distributed import rank_zero_info, rank_zero_warn
from pytorch_lightning.utilities.exceptions import MisconfigurationException
from pytorch_lightning.utilities.memory import recursive_detach
from pytorch_lightning.utilities.model_utils import is_overridden
from pytorch_lightning.utilities.parsing import AttributeDict
from pytorch_lightning.utilities.warning_utils import WarningCache


class TrainLoop:
    def __init__(self, trainer):
        self.trainer = trainer
        self.early_stopping_accumulator = None
        self.checkpoint_accumulator = None
        self.accumulated_loss = None
        self.warning_cache = WarningCache()
        self._teardown_already_run = False
        self.running_loss = TensorRunningAccum(window_length=20)
        self.automatic_optimization = True
        self._curr_step_result = None
        self._cur_grad_norm_dict = None

    def on_trainer_init(
        self, max_epochs, min_epochs, max_steps, min_steps, num_sanity_val_steps, automatic_optimization
    ):
        self.trainer.global_step = 0
        self.trainer.current_epoch = 0
        self.trainer.interrupted = False
        self.trainer.should_stop = False
        self.trainer._state = TrainerState.INITIALIZING

        self.trainer.total_batch_idx = 0
        self.trainer.batch_idx = 0
        self.trainer.num_training_batches = 0
        self.trainer.train_dataloader = None
        self.automatic_optimization = automatic_optimization

        self.trainer.max_epochs = max_epochs
        self.trainer.min_epochs = min_epochs
        self.trainer.max_steps = max_steps
        self.trainer.min_steps = min_steps

        if num_sanity_val_steps == -1:
            self.trainer.num_sanity_val_steps = float("inf")
        else:
            self.trainer.num_sanity_val_steps = num_sanity_val_steps

    @property
    def num_optimizers(self):
        num_optimizers = len(self.get_optimizers_iterable())
        return num_optimizers

    def on_train_start(self):
        # clear cache before training
        if self.trainer.on_gpu and self.trainer.root_gpu is not None:
            # use context because of:
            # https://discuss.pytorch.org/t/out-of-memory-when-i-use-torch-cuda-empty-cache/57898
            with torch.cuda.device(f"cuda:{self.trainer.root_gpu}"):
                torch.cuda.empty_cache()

        # hook
        model_ref = self.trainer.get_model()
        model_ref._results = Result()
        self.trainer.logger_connector.cached_metrics("train").reset()
        self.trainer.call_hook('on_train_start')

    def setup_fit(self, model, train_dataloader, val_dataloaders, datamodule):
        # bind logger and other properties
        self.trainer.model_connector.copy_trainer_model_properties(model)

        # clean hparams
        if hasattr(model, "hparams"):
            parsing.clean_namespace(model.hparams)

        # links data to the trainer
        self.trainer.data_connector.attach_data(model, train_dataloader, val_dataloaders, datamodule)

        # check that model is configured correctly
        self.trainer.config_validator.verify_loop_configurations(model)

    def setup_training(self, model: LightningModule):
        """Sanity check a few things before starting actual training.

        Args:
            model: The model to run sanity test on.
        """
        # --------------------------
        # Setup??
        # --------------------------
        ref_model = model
        if self.trainer.data_parallel:
            ref_model = model.module

        # set the ranks and devices
        self.trainer.accelerator_backend.dist.rank = self.trainer.global_rank
        self.trainer.accelerator_backend.dist.device = ref_model.device

        # give model convenience properties
        ref_model.trainer = self.trainer

        # set local properties on the model
        self.trainer.model_connector.copy_trainer_model_properties(ref_model)

        # init amp. Must be done here instead of __init__ to allow ddp to work
        if self.trainer.amp_backend == AMPType.NATIVE and self.trainer.precision == 16 and not self.trainer.use_tpu:
            self.trainer.scaler = torch.cuda.amp.GradScaler()

        # log hyper-parameters
        if self.trainer.logger is not None:
            # save exp to get started (this is where the first experiment logs are written)
            self.trainer.logger.log_hyperparams(ref_model.hparams_initial)
            self.trainer.logger.log_graph(ref_model)
            self.trainer.logger.save()

        # wait for all to join if on distributed
        self.trainer.accelerator_backend.barrier("setup_training")

        # register auto-resubmit when on SLURM
        self.trainer.slurm_connector.register_slurm_signal_handlers()

        # --------------------------
        # Pre-train
        # --------------------------
        # on pretrain routine start
        self.trainer.on_pretrain_routine_start(ref_model)
        if self.trainer.is_function_implemented("on_pretrain_routine_start"):
            ref_model.on_pretrain_routine_start()

        # print model summary
        if self.trainer.is_global_zero and self.trainer.weights_summary is not None and not self.trainer.testing:
            if self.trainer.weights_summary in ModelSummary.MODES:
                ref_model.summarize(mode=self.trainer.weights_summary)
            else:
                raise MisconfigurationException("weights_summary can be None, " + ", ".join(ModelSummary.MODES))

        # track model now.
        # if cluster resets state, the model will update with the saved weights
        self.trainer.model = model

        # restore training and model before hpc is called
        self.trainer.checkpoint_connector.restore_weights(model)

        # on pretrain routine end
        self.trainer.on_pretrain_routine_end(ref_model)
        if self.trainer.is_function_implemented("on_pretrain_routine_end"):
            ref_model.on_pretrain_routine_end()

    def on_train_end(self):
        if self._teardown_already_run:
            return

        self._teardown_already_run = True

        # trigger checkpoint check. need to temporarily decrease the global step to avoid saving duplicates
        # when a checkpoint was saved at the last step
        self.trainer.global_step -= 1
        self.check_checkpoint_callback(should_save=True, is_last=True)
        self.trainer.global_step += 1

        # hook
        self.trainer.call_hook("on_train_end")

        # kill loggers
        if self.trainer.logger is not None:
            self.trainer.logger.finalize("success")

        # summarize profile results
        if self.trainer.global_rank == 0:
            self.trainer.profiler.describe()

        # give accelerators a chance to finish
        self.trainer.accelerator_backend.on_train_end()

        # clear mem
        if self.trainer.on_gpu:
            model = self.trainer.get_model()
            model.cpu()
            torch.cuda.empty_cache()

    def check_checkpoint_callback(self, should_save, is_last=False):
        # TODO bake this logic into the checkpoint callback
        if should_save:
            checkpoint_callbacks = [c for c in self.trainer.callbacks if isinstance(c, ModelCheckpoint)]
            if is_last and any(c.save_last for c in checkpoint_callbacks):
                rank_zero_info("Saving latest checkpoint...")
            model = self.trainer.get_model()
            [c.on_validation_end(self.trainer, model) for c in checkpoint_callbacks]

    def on_train_epoch_start(self, epoch):

        # update training progress in trainer
        self.trainer.current_epoch = epoch

        model = self.trainer.get_model()

        # reset train dataloader
        if self.trainer.reload_dataloaders_every_epoch:
            self.trainer.reset_train_dataloader(model)

        # set seed for distributed sampler (enables shuffling for each epoch)
        try:
            self.trainer.train_dataloader.sampler.set_epoch(epoch)
        except Exception:
            pass

        # changing gradient according accumulation_scheduler
        self.trainer.accumulation_scheduler.on_epoch_start(self.trainer, self.trainer.get_model())

        # stores accumulated grad fractions per batch
        self.accumulated_loss = TensorRunningAccum(window_length=self.trainer.accumulate_grad_batches)

        # structured result accumulators for callbacks
        self.early_stopping_accumulator = Accumulator()
        self.checkpoint_accumulator = Accumulator()

        # hook
        self.trainer.call_hook('on_epoch_start')
        self.trainer.call_hook('on_train_epoch_start')
        self.trainer.logger_connector.cached_metrics("train").update(self.trainer, "before_on_batch_start")

    def on_train_batch_end(self, batch_output, epoch_output, epoch_end_outputs, batch, batch_idx, dataloader_idx):
        # hook
        model_ref = self.trainer.get_model()
        model_ref._results = Result()
        self.trainer.call_hook('on_batch_end')
        self.trainer.call_hook('on_train_batch_end', epoch_end_outputs, batch, batch_idx, dataloader_idx)

        # figure out what to track for epoch end
        self.track_epoch_end_reduce_metrics(epoch_output, epoch_end_outputs)

        batch_pbar_metrics = model_ref._results.get_batch_pbar_metrics()
        if len(batch_pbar_metrics) > 0:
            self.trainer.logger_connector.add_progress_bar_metrics(batch_pbar_metrics)

    def reset_train_val_dataloaders(self, model):
        if not self.trainer.reload_dataloaders_every_epoch:
            self.trainer.reset_train_dataloader(model)

        if self.trainer.val_dataloaders is None and not self.trainer.reload_dataloaders_every_epoch:
            self.trainer.reset_val_dataloader(model)

    def _extend_epoch_end_outputs(self, opt_outputs):
        """
        This function extend `opt_outputs` from `epoch_end_outputs` with any extra `epoch_log_metrics`
        from 'on_batch_end' or 'on_train_batch_end' hooks.
        """
        model_ref = self.trainer.get_model()
        valid_keys = model_ref._results.epoch_log_metrics
        for opt_output in opt_outputs:
            if isinstance(opt_output, dict):
                opt_output.update(valid_keys)

                _internal = {k: v for k, v in model_ref._results["meta"]["_internal"].items() if k in valid_keys}
                meta = {k: v for k, v in model_ref._results["meta"].items() if k in valid_keys}

                opt_output["meta"]["_internal"].update(_internal)
                opt_output["meta"].update(meta)

    def track_epoch_end_reduce_metrics(self, epoch_output, epoch_end_outputs):
        # track the outputs to reduce at the end of the epoch
        for opt_idx, opt_outputs in enumerate(epoch_end_outputs):
            # with 1 step (no tbptt) don't use a sequence at epoch end
            if isinstance(opt_outputs, list) and len(opt_outputs) == 1 and not isinstance(opt_outputs[0], Result):
                opt_outputs = opt_outputs[0]
            self._extend_epoch_end_outputs(opt_outputs)
            epoch_output[opt_idx].append(opt_outputs)

    def get_optimizers_iterable(self):
        """
        Generates an iterable with (idx, optimizer) for each optimizer.
        """
        if not self.trainer.optimizer_frequencies:
            # call training_step once per optimizer
            return list(enumerate(self.trainer.optimizers))

        optimizer_freq_cumsum = np.cumsum(self.trainer.optimizer_frequencies)
        optimizers_loop_length = optimizer_freq_cumsum[-1]
        current_place_in_loop = self.trainer.total_batch_idx % optimizers_loop_length

        # find optimzier index by looking for the first {item > current_place} in the cumsum list
        opt_idx = np.argmax(optimizer_freq_cumsum > current_place_in_loop)
        return [[opt_idx, self.trainer.optimizers[opt_idx]]]

    def on_after_backward(self, training_step_output, batch_idx, untouched_loss):
        is_result_obj = isinstance(training_step_output, Result)

        if is_result_obj:
            training_step_output.detach()
        else:
            training_step_output.batch_loss = training_step_output.batch_loss.detach()

        # insert after step hook
        self.trainer.call_hook("on_after_backward")

        # when in dev debugging track the losses
        self.trainer.dev_debugger.track_train_loss_history(batch_idx, untouched_loss.detach())

    def training_step(self, split_batch, batch_idx, opt_idx, hiddens):
        # give the PL module a result for logging
        model = self.trainer.get_model()
        model._current_fx_name = 'training_step'

        with self.trainer.profiler.profile("model_forward"):
            args = self.build_train_args(split_batch, batch_idx, opt_idx, hiddens)
            training_step_output = self.trainer.accelerator_backend.training_step(args)
            training_step_output = self.trainer.call_hook("training_step_end", training_step_output)

            training_step_output_for_epoch_end, training_step_output = self._process_training_step_output(
                training_step_output, split_batch
            )
            is_result_obj = isinstance(training_step_output, Result)

            if training_step_output_for_epoch_end is None:
                return None

        # enable empty loss when using manual opt
        closure_loss = None
        untouched_loss = None

        if self.trainer.train_loop.automatic_optimization:
            # accumulate loss
            # (if accumulate_grad_batches = 1 no effect)
            if is_result_obj:
                closure_loss = training_step_output.minimize
            else:
                closure_loss = training_step_output.batch_loss

            closure_loss = closure_loss / self.trainer.accumulate_grad_batches

            # the loss will get scaled for amp. avoid any modifications to it
            untouched_loss = closure_loss.detach().clone()

        # result
        result = AttributeDict(
            closure_loss=closure_loss,
            loss=untouched_loss,
            training_step_output=training_step_output,
            training_step_output_for_epoch_end=training_step_output_for_epoch_end,
            hiddens=training_step_output.hiddens,
        )
        return result

    def _process_training_step_output(self, training_step_output, split_batch):
        training_step_output_for_epoch_end = training_step_output

        # enable validation_step return None
        if training_step_output_for_epoch_end is None:
            return None, None

        # -----------------------------------------
        # process result return (DEPRECATE in 1.0)
        # -----------------------------------------
        if isinstance(training_step_output, Result):
            training_step_output_for_epoch_end = self._process_result(training_step_output, split_batch)
            return training_step_output_for_epoch_end, training_step_output

        # -----------------------------------------
        # process hybrid (1.0)
        # -----------------------------------------
        # no need for these checks in 1.0.0
        # TODO: remove checks in 1.0.0
        is_tensor = isinstance(training_step_output_for_epoch_end, torch.Tensor)
        is_1_0_output = is_tensor or ("log" not in training_step_output and "progress_bar" not in training_step_output)
        if is_1_0_output:
            return self._process_training_step_output_1_0(training_step_output, split_batch)

        # -----------------------------------------
        # process old dict (deprecate 1.0)
        # -----------------------------------------
        training_step_output = self.trainer.process_dict_result(training_step_output, train=True)

        training_step_output = AttributeDict(
            batch_loss=training_step_output[0],
            pbar_on_batch_end=training_step_output[1],
            log_metrics=training_step_output[2],
            callback_metrics=training_step_output[3],
            hiddens=training_step_output[4],
        )
        # if the user decides to finally reduce things in epoch_end, save raw output without graphs
        if isinstance(training_step_output_for_epoch_end, torch.Tensor):
            training_step_output_for_epoch_end = training_step_output_for_epoch_end.detach()
        else:
            training_step_output_for_epoch_end = recursive_detach(training_step_output_for_epoch_end)

        return training_step_output_for_epoch_end, training_step_output

    def _process_training_step_output_1_0(self, training_step_output, split_batch):
        model_ref = self.trainer.get_model()
        result = model_ref._results

        loss = None
        hiddens = None

        # handle dict return
        if isinstance(training_step_output, dict):
            loss = training_step_output.pop("loss", None)
            hiddens = training_step_output.pop("hiddens", None)
            result["extra"] = training_step_output

            if loss is None:
                func_name = "training_step_end" if is_overridden('training_step_end', model_ref) else "training_step"
                m = f'The key `loss` should be present within {func_name} output. Existing keys: {[*training_step_output]}'
                raise MisconfigurationException(m)

            if loss is None:
                func_name = "training_step_end" if is_overridden('training_step_end', model_ref) else "training_step"
                m = f'The key `loss` should be present within {func_name} output. Existing keys: {[*training_step_output]}'
                raise MisconfigurationException(m)

        # handle scalar return
        elif isinstance(training_step_output, torch.Tensor):
            loss = training_step_output
            result["extra"] = {}

        # map to results under the hood
        result.minimize = loss
        result.hiddens = hiddens

        # track batch for manual reduction with result
        result.track_batch_size(len(split_batch))

        # track metrics without grads for epoch reduction
        training_step_output_for_epoch_end = copy(result)
        training_step_output_for_epoch_end.detach()

        # what flows back into the system
        training_step_output = result

        return training_step_output_for_epoch_end, training_step_output

    def _process_result(self, training_step_output, split_batch):
        training_step_output.track_batch_size(len(split_batch))
        m = """
        TrainResult and EvalResult were deprecated in 0.9.1 and support will drop in 1.0.0.
        Use self.log and .write from the LightningModule to log metrics and write predictions.
        training_step can now only return a scalar (for the loss) or a dictionary with anything you want.

        Option 1:
        return loss

        Option 2:
        return {'loss': loss, 'anything_else': ...}

        Option 3:
        return {'loss': loss, 'hiddens': hiddens, 'anything_else': ...}
            """
        rank_zero_warn(m)

        # don't allow EvalResult in the training_step
        if isinstance(training_step_output, EvalResult):
            raise MisconfigurationException(
                "training_step cannot return EvalResult, " "use a dict or TrainResult instead"
            )

        training_step_output_for_epoch_end = copy(training_step_output)
        training_step_output_for_epoch_end.detach()

        return training_step_output_for_epoch_end

    def optimizer_step(self, optimizer, opt_idx, batch_idx, train_step_and_backward_closure):
        with self.trainer.profiler.profile("optimizer_step"):
            # optimizer step lightningModule hook
            self.trainer.accelerator_backend.optimizer_step(
                optimizer, batch_idx, opt_idx, train_step_and_backward_closure
            )

    def on_before_zero_grad(self, optimizer):
        model = self.trainer.get_model()
        model.on_before_zero_grad(optimizer)

    def optimizer_zero_grad(self, batch_idx, optimizer, opt_idx):
        self.trainer.accelerator_backend.optimizer_zero_grad(batch_idx, optimizer, opt_idx)

    def track_and_norm_grad(self, optimizer):
        # track gradient norms
        grad_norm_dic = self._track_gradient_norm()

        # clip gradients
        self.trainer.accelerator_backend.clip_gradients(optimizer)
        self._cur_grad_norm_dict = grad_norm_dic

    def _track_gradient_norm(self):
        grad_norm_dict = {}
        if (self.trainer.global_step + 1) % self.trainer.log_every_n_steps == 0:
            if float(self.trainer.track_grad_norm) > 0:
                model = self.trainer.get_model()
                grad_norm_dict = model.grad_norm(self.trainer.track_grad_norm)
        return grad_norm_dict

    def log_training_step_metrics(self, opt_closure_result, batch_callback_metrics, batch_log_metrics):
        # track callback metrics
        callback_metrics = opt_closure_result.training_step_output.callback_metrics

        # decide which metrics to log (results vs dict return)
        using_results_obj = isinstance(opt_closure_result.training_step_output, Result)
        if using_results_obj:
            metrics_to_log = opt_closure_result.training_step_output.get_batch_log_metrics(
                include_forked_originals=False
            )
            step_pbar_metrics = opt_closure_result.training_step_output.get_batch_pbar_metrics(
                include_forked_originals=False
            )
            forked_metrics = opt_closure_result.training_step_output.get_forked_metrics()
            callback_metrics.update(forked_metrics)
        else:
            metrics_to_log = opt_closure_result.training_step_output.log_metrics
            step_pbar_metrics = opt_closure_result.training_step_output.pbar_on_batch_end

        # track batch log metrics
        batch_log_metrics.append(metrics_to_log)

        # add initially computed step metrics.
        cache_internal_batch_pbar_metrics = self.trainer.logger_connector.cached_metrics("train").get_as_dict(
            "before_on_batch_start", "batch_pbar_metrics")
        if len(cache_internal_batch_pbar_metrics) > 0:
            self.trainer.logger_connector.add_progress_bar_metrics(cache_internal_batch_pbar_metrics)
            self.trainer.logger_connector.callback_metrics.update(cache_internal_batch_pbar_metrics)

        # track progress bar metrics
        if len(step_pbar_metrics) > 0:
            self.trainer.logger_connector.add_progress_bar_metrics(step_pbar_metrics)
            self.trainer.logger_connector.callback_metrics.update(step_pbar_metrics)

        batch_callback_metrics.append(callback_metrics)

    def process_hiddens(self, opt_closure_result):
        hiddens = opt_closure_result.hiddens
        if isinstance(opt_closure_result.training_step_output, Result):
            opt_closure_result.training_step_output_for_epoch_end.drop_hiddens()
        return hiddens

    def tbptt_split_batch(self, batch):
        splits = [batch]
        if self.trainer.truncated_bptt_steps is not None:
            model_ref = self.trainer.get_model()
            with self.trainer.profiler.profile("tbptt_split_batch"):
                splits = model_ref.tbptt_split_batch(batch, self.trainer.truncated_bptt_steps)
        return splits

    def run_training_epoch(self):

        # get model
        model = self.trainer.get_model()

        # modify dataloader if needed (ddp, etc...)
        train_dataloader = self.trainer.accelerator_backend.process_dataloader(self.trainer.train_dataloader)

        # track epoch output
        epoch_output = [[] for _ in range(self.num_optimizers)]

        # enable profiling for the dataloader
        train_dataloader = self.trainer.data_connector.get_profiled_train_dataloader(train_dataloader)
        dataloader_idx = 0
        should_check_val = False
        for batch_idx, (batch, is_last_batch) in train_dataloader:
            self.trainer.batch_idx = batch_idx

            # ------------------------------------
            # TRAINING_STEP + TRAINING_STEP_END
            # ------------------------------------
            batch_output = self.run_training_batch(batch, batch_idx, dataloader_idx)

            # when returning -1 from train_step, we end epoch early
            if batch_output.signal == -1:
                break

            # only track outputs when user implements training_epoch_end
            # otherwise we will build up unnecessary memory
            epoch_end_outputs = self.process_train_step_outputs(
                batch_output.training_step_output_for_epoch_end,
                self.early_stopping_accumulator,
                self.checkpoint_accumulator,
            )

            # hook
            # TODO: add outputs to batches
            self.on_train_batch_end(batch_output, epoch_output, epoch_end_outputs, batch, batch_idx, dataloader_idx)

            # -----------------------------------------
            # SAVE METRICS TO LOGGERS
            # -----------------------------------------
            self.trainer.logger_connector.log_train_step_metrics(batch_output)

            # -----------------------------------------
            # VALIDATE IF NEEDED + CHECKPOINT CALLBACK
            # -----------------------------------------
            should_check_val = self.should_check_val_fx(batch_idx, is_last_batch)
            if should_check_val:
                self.trainer.run_evaluation(test_mode=False)

            # -----------------------------------------
            # SAVE LOGGERS (ie: Tensorboard, etc...)
            # -----------------------------------------
            self.save_loggers_on_train_batch_end()

            # update LR schedulers
            monitor_metrics = deepcopy(self.trainer.logger_connector.callback_metrics)
            monitor_metrics.update(batch_output.batch_log_metrics)
            self.update_train_loop_lr_schedulers(monitor_metrics=monitor_metrics)

            # max steps reached, end training
            if self.trainer.max_steps is not None and self.trainer.max_steps == self.trainer.global_step + 1:
                accumulation_done = self._accumulated_batches_reached()
                # Ensure accumulation across batches has completed before breaking loop
                if accumulation_done:
                    break

            # end epoch early
            # stop when the flag is changed or we've gone past the amount
            # requested in the batches
            if self.trainer.should_stop:
                break

            self.trainer.total_batch_idx += 1

            # stop epoch if we limited the number of training batches
            if batch_idx + 1 >= self.trainer.num_training_batches:
                break

            # progress global step according to grads progress
            self.increment_accumulated_grad_global_step()

        # hook
        self.trainer.logger_connector.on_train_epoch_end(epoch_output)

        # epoch end hook
        self.run_on_epoch_end_hook(epoch_output)

        # log epoch metrics
        self.trainer.logger_connector.log_train_epoch_end_metrics(
            epoch_output,
            self.checkpoint_accumulator,
            self.early_stopping_accumulator,
            self.num_optimizers
        )

        # when no val loop is present or fast-dev-run still need to call checkpoints
        self.check_checkpoint_callback(not (should_check_val or is_overridden('validation_step', model)))

        # increment the global step once
        # progress global step according to grads progress
        self.increment_accumulated_grad_global_step()

    def _update_logger_connector_progress_bar_metrics(self):
        model = self.trainer.get_model()

        # set batch_pbar_metrics cached from "on_train_start" to "on_train_epoch_start"
        cache_internal_batch_pbar_metrics = self.trainer.logger_connector.cached_metrics("train").get_as_dict(
            "before_on_batch_start", "batch_pbar_metrics")
        if len(cache_internal_batch_pbar_metrics) > 0:
            self.trainer.logger_connector.add_progress_bar_metrics(cache_internal_batch_pbar_metrics)

        # set epoch_pbar_metrics cached from "on_train_start" to "on_train_epoch_start"
        cache_internal_epoch_pbar_metrics = self.trainer.logger_connector.cached_metrics("train").get_as_dict(
            "before_on_batch_start", "epoch_pbar_metrics")
        if len(cache_internal_epoch_pbar_metrics) > 0:
            self.trainer.logger_connector.add_progress_bar_metrics(cache_internal_epoch_pbar_metrics)

        # set batch_pbar_metrics cached from "on_batch_start" to "on_train_batch_start"
        batch_pbar_metrics = model._results.batch_pbar_metrics
        if len(batch_pbar_metrics) > 0:
            self.trainer.logger_connector.add_progress_bar_metrics(batch_pbar_metrics)

    def run_training_batch(self, batch, batch_idx, dataloader_idx):

        # reset results
        model = self.trainer.get_model()
        model._results = Result()

        # track grad norms
        grad_norm_dic = {}

        # track all metrics for callbacks
        batch_callback_metrics = []

        # bookkeeping
        using_results_obj = False
        self.trainer.hiddens = None

        # track all outputs across time and num of optimizers
        batch_outputs = [[] for _ in range(len(self.get_optimizers_iterable()))]

        if batch is None:
            return AttributeDict(signal=0, grad_norm_dic=grad_norm_dic)

        # hook
        response = self.trainer.call_hook("on_batch_start")
        if response == -1:
            return AttributeDict(signal=-1, grad_norm_dic=grad_norm_dic)

        # hook
        response = self.trainer.call_hook("on_train_batch_start", batch, batch_idx, dataloader_idx)
        if response == -1:
            return AttributeDict(signal=-1, grad_norm_dic=grad_norm_dic)

<<<<<<< HEAD
        # update progress bar metrics with pbar called within callback
        self._update_logger_connector_progress_bar_metrics()

        # track metrics to log
        batch_log_metrics = {}
        batch_log_metrics.update(model._results.batch_log_metrics)
        batch_log_metrics = [batch_log_metrics]
=======
        # checks if backward or backward + optimizer step (via closure)
        accumulation_done = self._accumulated_batches_reached()
        is_final_batch = self._num_training_batches_reached()
>>>>>>> 9823f97a

        # lightning module hook
        splits = self.tbptt_split_batch(batch)

        for split_idx, split_batch in enumerate(splits):
            self.trainer.split_idx = split_idx

            # in manual optimization we loop over all optimizers at once
            optimizers = self.get_optimizers_iterable()
            if not self.automatic_optimization:
                optimizers = [optimizers[0]]

            # loop over optimizers
            for opt_idx, optimizer in optimizers:
                # make sure only the gradients of the current optimizer's parameters are calculated
                # in the training step to prevent dangling gradients in multiple-optimizer setup.
                if self.automatic_optimization and len(self.trainer.optimizers) > 1:
                    model = self.trainer.get_model()
                    model.toggle_optimizer(optimizer, opt_idx)

                # -------------------
                # calculate loss (train step + train step end)
                # -------------------
                opt_closure_result = self.training_step_and_backward(
                    split_batch,
                    batch_idx,
                    opt_idx,
                    optimizer,
                    self.trainer.hiddens
                )

                if opt_closure_result is None:
                    results = self.trainer.get_model()._results
                    batch_log_metrics.append(results.get_batch_log_metrics(include_forked_originals=False))
                    batch_log_metrics.append(self.trainer.metrics_to_scalars(results.epoch_log_metrics))
                    continue

                using_results_obj = isinstance(opt_closure_result.training_step_output, Result)

                # ------------------------------
                # BACKWARD PASS
                # ------------------------------
                # gradient update with accumulated gradients

                else:

                    if self.automatic_optimization:

                        def train_step_and_backward_closure():
                            result = self.training_step_and_backward(
                                split_batch,
                                batch_idx,
                                opt_idx,
                                optimizer,
                                self.trainer.hiddens
                            )
                            return None if result is None else result.loss

                        # optimizer step
                        self.optimizer_step(optimizer, opt_idx, batch_idx, train_step_and_backward_closure)

                    else:
                        self._curr_step_result = self.training_step(split_batch, batch_idx, opt_idx, self.trainer.hiddens)

                    if self._curr_step_result is None:
                        # user decided to skip optimization
                        continue

                    batch_outputs = self._process_closure_result(
                        batch_callback_metrics=batch_callback_metrics,
                        batch_log_metrics=batch_log_metrics,
                        batch_outputs=batch_outputs,
                        opt_idx=opt_idx,
                    )

                    grad_norm_dic = self._cur_grad_norm_dict
                    self._cur_grad_norm_dict = None

                    # hook
                    self.on_before_zero_grad(optimizer)

                    # clear gradients
                    self.optimizer_zero_grad(batch_idx, optimizer, opt_idx)

                    accumulated_loss = self.accumulated_loss.mean()

                    if accumulated_loss is not None:
                        # calculate running loss for display
                        self.running_loss.append(self.accumulated_loss.mean() * self.trainer.accumulate_grad_batches)

                    # reset for next set of accumulated grads
                    self.accumulated_loss.reset()

        # collapse all metrics into one dict
        batch_log_metrics = {k: v for d in batch_log_metrics for k, v in d.items()}

        # track all metrics for callbacks
        self.trainer.logger_connector.callback_metrics.update(batch_log_metrics)
        self.trainer.logger_connector.callback_metrics.update(
            {k: v for d in batch_callback_metrics for k, v in d.items() if v is not None}
        )

        result = AttributeDict(
            signal=0,
            grad_norm_dic=grad_norm_dic,
            batch_log_metrics=batch_log_metrics,
            training_step_output_for_epoch_end=batch_outputs,
        )
        return result

    def _process_closure_result(
        self, batch_callback_metrics: list, batch_log_metrics: list, batch_outputs: list, opt_idx: int
    ) -> list:
        opt_closure_result = self._curr_step_result

        if opt_closure_result is not None:

            # log metrics
            self.log_training_step_metrics(opt_closure_result, batch_callback_metrics, batch_log_metrics)

            # track hiddens
            self.trainer.hiddens = self.process_hiddens(opt_closure_result)

            # check if loss or model weights are nan
            if self.trainer.terminate_on_nan:
                self.trainer.detect_nan_tensors(opt_closure_result.loss)

            # track all the outputs across all steps
            batch_opt_idx = opt_idx if len(batch_outputs) > 1 else 0
            batch_outputs[batch_opt_idx].append(opt_closure_result.training_step_output_for_epoch_end)

            if self.automatic_optimization:
                # track total loss for logging (avoid mem leaks)
                self.accumulated_loss.append(opt_closure_result.loss)

        self._curr_step_result = None

        return batch_outputs

    def training_step_and_backward(self, split_batch, batch_idx, opt_idx, optimizer, hiddens):
        """
        wrap the forward step in a closure so second order methods work
        """
        # lightning module hook
        result = self.training_step(split_batch, batch_idx, opt_idx, hiddens)
        self._curr_step_result = result

        if result is None:
            self.warning_cache.warn("training_step returned None if it was on purpose, ignore this warning...")
            return None

        if self.trainer.train_loop.automatic_optimization:
            # backward pass
            with self.trainer.profiler.profile("model_backward"):
                self.backward(result, optimizer, opt_idx)

            # hook
            self.on_after_backward(result.training_step_output, batch_idx, result.loss)

            # check if loss or model weights are nan
            if self.trainer.terminate_on_nan:
                self.trainer.detect_nan_tensors(result.loss)

        return result

    def backward(self, result, optimizer, opt_idx, *args, **kwargs):
        self.trainer.dev_debugger.track_event("backward_call")

        # backward can be called manually in the training loop
        if isinstance(result, torch.Tensor):
            self.trainer.accelerator_backend.backward(result, optimizer, opt_idx, *args, **kwargs)
        else:
            result.closure_loss = self.trainer.accelerator_backend.backward(
                result.closure_loss, optimizer, opt_idx, *args, **kwargs
            )

    def update_train_loop_lr_schedulers(self, monitor_metrics=None):
        num_accumulated_batches_reached = self._accumulated_batches_reached()
        num_training_batches_reached = self._num_training_batches_reached()

        if num_accumulated_batches_reached or num_training_batches_reached:
            # update lr
            self.trainer.optimizer_connector.update_learning_rates(interval="step", monitor_metrics=monitor_metrics)

    def run_on_epoch_end_hook(self, epoch_output):
        # reset result + internal metris to catch epoch end logging
        model_ref = self.trainer.get_model()
        model_ref._results = Result()
        self.trainer.call_hook('on_epoch_end')
        self.trainer.call_hook('on_train_epoch_end', epoch_output)
        self.trainer.logger_connector.cached_metrics("train").update(self.trainer, "after_on_batch_end")

    def increment_accumulated_grad_global_step(self):
        num_accumulated_batches_reached = self._accumulated_batches_reached()
        num_training_batches_reached = self._num_training_batches_reached()

        # progress global step according to grads progress
        if num_accumulated_batches_reached or num_training_batches_reached:
            self.trainer.global_step += 1

    def _accumulated_batches_reached(self):
        return (self.trainer.batch_idx + 1) % self.trainer.accumulate_grad_batches == 0

    def _num_training_batches_reached(self):
        return (self.trainer.batch_idx + 1) == self.trainer.num_training_batches

    def should_check_val_fx(self, batch_idx, is_last_batch):
        # decide if we should run validation
        is_val_check_batch = (batch_idx + 1) % self.trainer.val_check_batch == 0
        is_val_check_epoch = (self.trainer.current_epoch + 1) % self.trainer.check_val_every_n_epoch == 0
        can_check_val = self.trainer.enable_validation and is_val_check_epoch
        should_check_val = is_val_check_batch or self.trainer.should_stop
        is_last_batch_for_infinite_dataset = is_last_batch and self.trainer.val_check_batch == float("inf")
        should_check_val = can_check_val and (should_check_val or is_last_batch_for_infinite_dataset)

        return should_check_val

    def build_train_args(self, batch, batch_idx, opt_idx, hiddens):
        # enable not needing to add opt_idx to training_step
        args = [batch, batch_idx]

        if len(self.trainer.optimizers) > 1:
            if self.trainer.has_arg("training_step", "optimizer_idx"):
                args.append(opt_idx)
            else:
                num_opts = len(self.trainer.optimizers)
                raise ValueError(
                    f"Your LightningModule defines {num_opts} optimizers but "
                    f'training_step is missing the "optimizer_idx" argument.'
                )

        # pass hiddens if using tbptt
        if self.trainer.truncated_bptt_steps is not None:
            args.append(hiddens)

        return args

    def save_loggers_on_train_batch_end(self):
        # when loggers should save to disk
        should_save_log = (
            self.trainer.global_step + 1
        ) % self.trainer.flush_logs_every_n_steps == 0 or self.trainer.should_stop
        if should_save_log or self.trainer.fast_dev_run:
            if self.trainer.is_global_zero and self.trainer.logger is not None:
                self.trainer.logger.save()

    def process_train_step_outputs(self, all_train_step_outputs, early_stopping_accumulator, checkpoint_accumulator):
        """
        Figure out what needs to be tracked/logged at the end of the epoch
        """

        # the training step outputs a list per optimizer. The list contains the outputs at each time step
        # when no TBPTT is used, then the list has 1 item per batch
        # when TBPTT IS used, then the list has n items (1 per time step)
        epoch_end_outputs = []
        for optimizer_idx_outputs in all_train_step_outputs:
            # extract one representative sample from each time step (1 if no tbptt) and 0th optimizer
            if len(optimizer_idx_outputs) == 0:
                continue

            sample_output = optimizer_idx_outputs[-1]

            # pull out callback info if available (ie: Results object)
            if isinstance(sample_output, dict) and "early_stop_on" in sample_output:
                early_stopping_accumulator.accumulate(sample_output["early_stop_on"])

            if isinstance(sample_output, dict) and "checkpoint_on" in sample_output:
                checkpoint_accumulator.accumulate(sample_output["checkpoint_on"])

            # decide if we need to reduce at the end of the epoch automatically
            auto_reduce_tng_result = isinstance(sample_output, Result) and sample_output.should_reduce_on_epoch_end

            # only track when a) it needs to be autoreduced OR b) the user wants to manually reduce on epoch end
            if is_overridden("training_epoch_end", model=self.trainer.get_model()) or auto_reduce_tng_result:
                epoch_end_outputs.append(optimizer_idx_outputs)

        return epoch_end_outputs<|MERGE_RESOLUTION|>--- conflicted
+++ resolved
@@ -720,7 +720,6 @@
         if response == -1:
             return AttributeDict(signal=-1, grad_norm_dic=grad_norm_dic)
 
-<<<<<<< HEAD
         # update progress bar metrics with pbar called within callback
         self._update_logger_connector_progress_bar_metrics()
 
@@ -728,11 +727,10 @@
         batch_log_metrics = {}
         batch_log_metrics.update(model._results.batch_log_metrics)
         batch_log_metrics = [batch_log_metrics]
-=======
+
         # checks if backward or backward + optimizer step (via closure)
         accumulation_done = self._accumulated_batches_reached()
         is_final_batch = self._num_training_batches_reached()
->>>>>>> 9823f97a
 
         # lightning module hook
         splits = self.tbptt_split_batch(batch)
