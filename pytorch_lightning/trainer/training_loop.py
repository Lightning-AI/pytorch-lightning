# Copyright The PyTorch Lightning team.
#
# Licensed under the Apache License, Version 2.0 (the "License");
# you may not use this file except in compliance with the License.
# You may obtain a copy of the License at
#
#     http://www.apache.org/licenses/LICENSE-2.0
#
# Unless required by applicable law or agreed to in writing, software
# distributed under the License is distributed on an "AS IS" BASIS,
# WITHOUT WARRANTIES OR CONDITIONS OF ANY KIND, either express or implied.
# See the License for the specific language governing permissions and
# limitations under the License.

import subprocess
from copy import copy, deepcopy

import numpy as np
import torch
import torch.distributed as torch_distrib

from pytorch_lightning.callbacks import ModelCheckpoint
from pytorch_lightning.core.lightning import LightningModule
from pytorch_lightning.core.memory import ModelSummary
from pytorch_lightning.core.step_result import EvalResult, Result
from pytorch_lightning.trainer.states import TrainerState
from pytorch_lightning.trainer.supporters import TensorRunningAccum, Accumulator
from pytorch_lightning.utilities import parsing, AMPType
from pytorch_lightning.utilities.distributed import rank_zero_info, rank_zero_warn
from pytorch_lightning.utilities.exceptions import MisconfigurationException
from pytorch_lightning.utilities.memory import recursive_detach
from pytorch_lightning.utilities.model_utils import is_overridden
from pytorch_lightning.utilities.parsing import AttributeDict
from pytorch_lightning.utilities.warning_utils import WarningCache


class TrainLoop:

    def __init__(self, trainer):
        self.trainer = trainer
        self.early_stopping_accumulator = None
        self.checkpoint_accumulator = None
        self.accumulated_loss = None
        self.warning_cache = WarningCache()
        self._teardown_already_run = False
        self.running_loss = TensorRunningAccum(window_length=20)
        self.manually_called_optimizers = set()

    def on_trainer_init(self, max_epochs, min_epochs, max_steps, min_steps, num_sanity_val_steps):
        self.trainer.global_step = 0
        self.trainer.current_epoch = 0
        self.trainer.interrupted = False
        self.trainer.should_stop = False
        self.trainer._state = TrainerState.INITIALIZING

        self.trainer.total_batch_idx = 0
        self.trainer.batch_idx = 0
        self.trainer.num_training_batches = 0
        self.trainer.train_dataloader = None

        self.trainer.max_epochs = max_epochs
        self.trainer.min_epochs = min_epochs
        self.trainer.max_steps = max_steps
        self.trainer.min_steps = min_steps

        if num_sanity_val_steps == -1:
            self.trainer.num_sanity_val_steps = float('inf')
        else:
            self.trainer.num_sanity_val_steps = num_sanity_val_steps

    @property
    def num_optimizers(self):
        num_optimizers = len(self.get_optimizers_iterable())
        return num_optimizers

    def on_train_start(self):
        # clear cache before training
        if self.trainer.on_gpu and self.trainer.root_gpu is not None:
            # use context because of:
            # https://discuss.pytorch.org/t/out-of-memory-when-i-use-torch-cuda-empty-cache/57898
            with torch.cuda.device(f'cuda:{self.trainer.root_gpu}'):
                torch.cuda.empty_cache()

        # hook
        self.trainer.call_hook('on_train_start')

    def setup_fit(self, model, train_dataloader, val_dataloaders, datamodule):
        # bind logger and other properties
        self.trainer.model_connector.copy_trainer_model_properties(model)

        # clean hparams
        if hasattr(model, 'hparams'):
            parsing.clean_namespace(model.hparams)

        # links data to the trainer
        self.trainer.data_connector.attach_data(model, train_dataloader, val_dataloaders, datamodule)

        # check that model is configured correctly
        self.trainer.config_validator.verify_loop_configurations(model)

    def setup_training(self, model: LightningModule):
        """Sanity check a few things before starting actual training.

        Args:
            model: The model to run sanity test on.
        """
        # --------------------------
        # Setup??
        # --------------------------
        ref_model = model
        if self.trainer.data_parallel:
            ref_model = model.module

        # set the ranks and devices
        self.trainer.accelerator_backend.dist.rank = self.trainer.global_rank
        self.trainer.accelerator_backend.dist.device = ref_model.device

        # give model convenience properties
        ref_model.trainer = self.trainer

        # set local properties on the model
        self.trainer.model_connector.copy_trainer_model_properties(ref_model)

        # init amp. Must be done here instead of __init__ to allow ddp to work
        if self.trainer.amp_backend == AMPType.NATIVE and self.trainer.precision == 16 and not self.trainer.use_tpu:
            self.trainer.scaler = torch.cuda.amp.GradScaler()

        # log hyper-parameters
        if self.trainer.logger is not None:
            # save exp to get started (this is where the first experiment logs are written)
            self.trainer.logger.log_hyperparams(ref_model.hparams)
            self.trainer.logger.log_graph(ref_model)
            self.trainer.logger.save()

        # wait for all to join if on distributed
        self.trainer.accelerator_backend.barrier('setup_training')

        # register auto-resubmit when on SLURM
        self.trainer.slurm_connector.register_slurm_signal_handlers()

        # --------------------------
        # Pre-train
        # --------------------------
        # on pretrain routine start
        self.trainer.on_pretrain_routine_start(ref_model)
        if self.trainer.is_function_implemented('on_pretrain_routine_start'):
            ref_model.on_pretrain_routine_start()

        # print model summary
        if self.trainer.is_global_zero and self.trainer.weights_summary is not None and not self.trainer.testing:
            if self.trainer.weights_summary in ModelSummary.MODES:
                ref_model.summarize(mode=self.trainer.weights_summary)
            else:
                raise MisconfigurationException("weights_summary can be None, " + ", ".join(ModelSummary.MODES))

        # track model now.
        # if cluster resets state, the model will update with the saved weights
        self.trainer.model = model

        # restore training and model before hpc is called
        self.trainer.checkpoint_connector.restore_weights(model)

        # on pretrain routine end
        self.trainer.on_pretrain_routine_end(ref_model)
        if self.trainer.is_function_implemented('on_pretrain_routine_end'):
            ref_model.on_pretrain_routine_end()

    def on_train_end(self):
        if self._teardown_already_run:
            return

        self._teardown_already_run = True

        # trigger checkpoint check. need to temporarily decrease the global step to avoid saving duplicates
        # when a checkpoint was saved at the last step
        self.trainer.global_step -= 1
        self.check_checkpoint_callback(should_save=True, is_last=True)
        self.trainer.global_step += 1

        # hook
        self.trainer.call_hook('on_train_end')

        # kill loggers
        if self.trainer.logger is not None:
            self.trainer.logger.finalize("success")

        # summarize profile results
        if self.trainer.global_rank == 0:
            self.trainer.profiler.describe()

        # give accelerators a chance to finish
        self.trainer.accelerator_backend.on_train_end()

        # clear mem
        if self.trainer.on_gpu:
            model = self.trainer.get_model()
            model.cpu()
            torch.cuda.empty_cache()

    def check_checkpoint_callback(self, should_save, is_last=False):
        # TODO bake this logic into the checkpoint callback
        if should_save:
            checkpoint_callbacks = [c for c in self.trainer.callbacks if isinstance(c, ModelCheckpoint)]
            if is_last and any(c.save_last for c in checkpoint_callbacks):
                rank_zero_info('Saving latest checkpoint...')
            model = self.trainer.get_model()
            [c.on_validation_end(self.trainer, model) for c in checkpoint_callbacks]

    def on_train_epoch_start(self, epoch):

        # update training progress in trainer
        self.trainer.current_epoch = epoch

        model = self.trainer.get_model()

        # reset train dataloader
        if self.trainer.reload_dataloaders_every_epoch:
            self.trainer.reset_train_dataloader(model)

        # set seed for distributed sampler (enables shuffling for each epoch)
        try:
            self.trainer.train_dataloader.sampler.set_epoch(epoch)
        except Exception:
            pass

        # changing gradient according accumulation_scheduler
        self.trainer.accumulation_scheduler.on_epoch_start(self.trainer, self.trainer.get_model())

        # stores accumulated grad fractions per batch
        self.accumulated_loss = TensorRunningAccum(
            window_length=self.trainer.accumulate_grad_batches
        )

        # structured result accumulators for callbacks
        self.early_stopping_accumulator = Accumulator()
        self.checkpoint_accumulator = Accumulator()

        # hook
        self.trainer.call_hook('on_epoch_start')
        self.trainer.call_hook('on_train_epoch_start')

    def on_train_batch_end(self, epoch_output, epoch_end_outputs, batch, batch_idx, dataloader_idx):
        # figure out what to track for epoch end
        self.track_epoch_end_reduce_metrics(epoch_output, epoch_end_outputs)

        # hook
        self.trainer.call_hook('on_batch_end')
        self.trainer.call_hook('on_train_batch_end', epoch_end_outputs, batch, batch_idx, dataloader_idx)

    def reset_train_val_dataloaders(self, model):
        if not self.trainer.reload_dataloaders_every_epoch:
            self.trainer.reset_train_dataloader(model)

        if self.trainer.val_dataloaders is None and not self.trainer.reload_dataloaders_every_epoch:
            self.trainer.reset_val_dataloader(model)

    def track_epoch_end_reduce_metrics(self, epoch_output, epoch_end_outputs):
        # track the outputs to reduce at the end of the epoch
        for opt_idx, opt_outputs in enumerate(epoch_end_outputs):
            # with 1 step (no tbptt) don't use a sequence at epoch end
            if isinstance(opt_outputs, list) and len(opt_outputs) == 1 and not isinstance(opt_outputs[0], Result):
                opt_outputs = opt_outputs[0]
            epoch_output[opt_idx].append(opt_outputs)

    def get_optimizers_iterable(self):
        """
        Generates an iterable with (idx, optimizer) for each optimizer.
        """
        if not self.trainer.optimizer_frequencies:
            # call training_step once per optimizer
            return list(enumerate(self.trainer.optimizers))

        optimizer_freq_cumsum = np.cumsum(self.trainer.optimizer_frequencies)
        optimizers_loop_length = optimizer_freq_cumsum[-1]
        current_place_in_loop = self.trainer.total_batch_idx % optimizers_loop_length

        # find optimzier index by looking for the first {item > current_place} in the cumsum list
        opt_idx = np.argmax(optimizer_freq_cumsum > current_place_in_loop)
        return [(opt_idx, self.trainer.optimizers[opt_idx])]

<<<<<<< HEAD
    def backward(self, result, optimizer, *args, **kwargs):
        # backward pass
        with self.trainer.profiler.profile('model_backward'):
            # manually called
            if isinstance(result, torch.Tensor):
                self.manually_called_optimizers.add(optimizer.__hash__)
                self.trainer.accelerator_backend.backward(result, optimizer, *args, **kwargs)
            else:
                result.closure_loss = self.trainer.accelerator_backend.backward(result.closure_loss, optimizer)

=======
>>>>>>> d1bbb449
    def on_after_backward(self, training_step_output, batch_idx, untouched_loss):
        is_result_obj = isinstance(training_step_output, Result)

        if is_result_obj:
            training_step_output.detach()
        else:
            training_step_output.batch_loss = training_step_output.batch_loss.detach()

        # insert after step hook
        self.trainer.call_hook('on_after_backward')

        # when in dev debugging track the losses
        self.trainer.dev_debugger.track_train_loss_history(batch_idx, untouched_loss.detach())

    def training_step(self, split_batch, batch_idx, opt_idx, hiddens):
        # give the PL module a result for logging
        model = self.trainer.get_model()
        model._results = Result()
        model._current_fx_name = 'training_step'

        with self.trainer.profiler.profile('model_forward'):
            args = self.build_train_args(split_batch, batch_idx, opt_idx, hiddens)
            training_step_output = self.trainer.accelerator_backend.training_step(args)
            training_step_output = self.trainer.call_hook('training_step_end', training_step_output)

            training_step_output_for_epoch_end, training_step_output = self._process_training_step_output(
                training_step_output,
                split_batch
            )
            is_result_obj = isinstance(training_step_output, Result)

            if training_step_output_for_epoch_end is None:
                return None

        # accumulate loss
        # (if accumulate_grad_batches = 1 no effect)
        if is_result_obj:
            closure_loss = training_step_output.minimize
        else:
            closure_loss = training_step_output.batch_loss

        closure_loss = closure_loss / self.trainer.accumulate_grad_batches

        # the loss will get scaled for amp. avoid any modifications to it
        untouched_loss = closure_loss.detach().clone()

        # result
        result = AttributeDict(
            closure_loss=closure_loss,
            loss=untouched_loss,
            training_step_output=training_step_output,
            training_step_output_for_epoch_end=training_step_output_for_epoch_end,
            hiddens=training_step_output.hiddens,
        )
        return result

    def _process_training_step_output(self, training_step_output, split_batch):
        training_step_output_for_epoch_end = training_step_output

        # enable validation_step return None
        if training_step_output_for_epoch_end is None:
            return None, None

        # -----------------------------------------
        # process result return (DEPRECATE in 1.0)
        # -----------------------------------------
        if isinstance(training_step_output, Result):
            training_step_output_for_epoch_end = self._process_result(training_step_output, split_batch)
            return training_step_output_for_epoch_end, training_step_output

        # -----------------------------------------
        # process hybrid (1.0)
        # -----------------------------------------
        # no need for these checks in 1.0.0
        # TODO: remove checks in 1.0.0
        is_tensor = isinstance(training_step_output_for_epoch_end, torch.Tensor)
        is_1_0_output = is_tensor or ('log' not in training_step_output and 'progress_bar' not in training_step_output)
        if is_1_0_output:
            return self._process_training_step_output_1_0(training_step_output, split_batch)

        # -----------------------------------------
        # process old dict (deprecate 1.0)
        # -----------------------------------------
        training_step_output = self.trainer.process_dict_result(training_step_output, train=True)

        training_step_output = AttributeDict(
            batch_loss=training_step_output[0],
            pbar_on_batch_end=training_step_output[1],
            log_metrics=training_step_output[2],
            callback_metrics=training_step_output[3],
            hiddens=training_step_output[4],
        )
        # if the user decides to finally reduce things in epoch_end, save raw output without graphs
        if isinstance(training_step_output_for_epoch_end, torch.Tensor):
            training_step_output_for_epoch_end = training_step_output_for_epoch_end.detach()
        else:
            training_step_output_for_epoch_end = recursive_detach(training_step_output_for_epoch_end)

        return training_step_output_for_epoch_end, training_step_output

    def _process_training_step_output_1_0(self, training_step_output, split_batch):
        result = self.trainer.get_model()._results

        loss = None
        hiddens = None

        # handle dict return
        if isinstance(training_step_output, dict):
            loss = training_step_output.pop('loss', None)
            hiddens = training_step_output.pop('hiddens', None)
            result['extra'] = training_step_output

        # handle scalar return
        elif isinstance(training_step_output, torch.Tensor):
            loss = training_step_output
            result['extra'] = {}

        # map to results under the hood
        result.minimize = loss
        result.hiddens = hiddens

        # track batch for manual reduction with result
        result.track_batch_size(len(split_batch))

        # track metrics without grads for epoch reduction
        training_step_output_for_epoch_end = copy(result)
        training_step_output_for_epoch_end.detach()

        # what flows back into the system
        training_step_output = result

        return training_step_output_for_epoch_end, training_step_output

    def _process_result(self, training_step_output, split_batch):
        training_step_output.track_batch_size(len(split_batch))
        m = """
        TrainResult and EvalResult were deprecated in 0.9.1 and support will drop in 1.0.0.
        Use self.log and .write from the LightningModule to log metrics and write predictions.
        training_step can now only return a scalar (for the loss) or a dictionary with anything you want.

        Option 1:
        return loss

        Option 2:
        return {'loss': loss, 'anything_else': ...}

        Option 3:
        return {'loss': loss, 'hiddens': hiddens, 'anything_else': ...}
            """
        rank_zero_warn(m)

        # don't allow EvalResult in the training_step
        if isinstance(training_step_output, EvalResult):
            raise MisconfigurationException('training_step cannot return EvalResult, '
                                            'use a dict or TrainResult instead')

        training_step_output_for_epoch_end = copy(training_step_output)
        training_step_output_for_epoch_end.detach()

        return training_step_output_for_epoch_end

    def optimizer_step(self, optimizer, opt_idx, batch_idx, train_step_and_backward_closure):
        with self.trainer.profiler.profile('optimizer_step'):
            # optimizer step lightningModule hook
            self.trainer.accelerator_backend.optimizer_step(optimizer, batch_idx, opt_idx,
                                                            train_step_and_backward_closure)

    def on_before_zero_grad(self, optimizer):
        model = self.trainer.get_model()
        model.on_before_zero_grad(optimizer)

    def optimizer_zero_grad(self, batch_idx, optimizer, opt_idx):
        self.trainer.accelerator_backend.optimizer_zero_grad(batch_idx, optimizer, opt_idx)

    def on_before_backward(self, batch_idx, optimizer):
        # track gradient norms
        grad_norm_dic = self._track_gradient_norm()

        # clip gradients
        self.trainer.accelerator_backend.clip_gradients(optimizer)
        return grad_norm_dic

    def _track_gradient_norm(self):
        grad_norm_dict = {}
        if (self.trainer.global_step + 1) % self.trainer.log_every_n_steps == 0:
            if float(self.trainer.track_grad_norm) > 0:
                model = self.trainer.get_model()
                grad_norm_dict = model.grad_norm(self.trainer.track_grad_norm)
        return grad_norm_dict

    def log_training_step_metrics(self, opt_closure_result, batch_callback_metrics, batch_log_metrics):
        # track callback metrics
        callback_metrics = opt_closure_result.training_step_output.callback_metrics
        batch_callback_metrics.append(callback_metrics)

        # decide which metrics to log (results vs dict return)
        using_results_obj = isinstance(opt_closure_result.training_step_output, Result)
        if using_results_obj:
            metrics_to_log = opt_closure_result.training_step_output.batch_log_metrics
            step_pbar_metrics = opt_closure_result.training_step_output.batch_pbar_metrics
        else:
            metrics_to_log = opt_closure_result.training_step_output.log_metrics
            step_pbar_metrics = opt_closure_result.training_step_output.pbar_on_batch_end

        # track batch log metrics
        batch_log_metrics.append(metrics_to_log)

        # track progress bar metrics
        if len(step_pbar_metrics) > 0:
            self.trainer.logger_connector.add_progress_bar_metrics(step_pbar_metrics)
            self.trainer.logger_connector.callback_metrics.update(step_pbar_metrics)

    def process_hiddens(self, opt_closure_result):
        hiddens = opt_closure_result.hiddens
        if isinstance(opt_closure_result.training_step_output, Result):
            opt_closure_result.training_step_output_for_epoch_end.drop_hiddens()
        return hiddens

    def tbptt_split_batch(self, batch):
        splits = [batch]
        if self.trainer.truncated_bptt_steps is not None:
            model_ref = self.trainer.get_model()
            with self.trainer.profiler.profile('tbptt_split_batch'):
                splits = model_ref.tbptt_split_batch(batch, self.trainer.truncated_bptt_steps)
        return splits

    def run_training_epoch(self):

        # get model
        model = self.trainer.get_model()

        # modify dataloader if needed (ddp, etc...)
        train_dataloader = self.trainer.accelerator_backend.process_dataloader(self.trainer.train_dataloader)

        # track epoch output
        epoch_output = [[] for _ in range(self.num_optimizers)]

        # enable profiling for the dataloader
        train_dataloader = self.trainer.data_connector.get_profiled_train_dataloader(train_dataloader)
        dataloader_idx = 0
        should_check_val = False
        for batch_idx, (batch, is_last_batch) in train_dataloader:
            self.trainer.batch_idx = batch_idx

            # ------------------------------------
            # TRAINING_STEP + TRAINING_STEP_END
            # ------------------------------------
            batch_output = self.run_training_batch(batch, batch_idx, dataloader_idx)

            # when returning -1 from train_step, we end epoch early
            if batch_output.signal == -1:
                break

            # only track outputs when user implements training_epoch_end
            # otherwise we will build up unnecessary memory
            epoch_end_outputs = self.process_train_step_outputs(
                batch_output.training_step_output_for_epoch_end,
                self.early_stopping_accumulator,
                self.checkpoint_accumulator
            )

            # hook
            # TODO: add outputs to batches
            self.on_train_batch_end(epoch_output, epoch_end_outputs, batch, batch_idx, dataloader_idx)

            # -----------------------------------------
            # SAVE METRICS TO LOGGERS
            # -----------------------------------------
            self.trainer.logger_connector.log_train_step_metrics(batch_output)

            # -----------------------------------------
            # VALIDATE IF NEEDED + CHECKPOINT CALLBACK
            # -----------------------------------------
            should_check_val = self.should_check_val_fx(batch_idx, is_last_batch)
            if should_check_val:
                self.trainer.run_evaluation(test_mode=False)

            # -----------------------------------------
            # SAVE LOGGERS (ie: Tensorboard, etc...)
            # -----------------------------------------
            self.save_loggers_on_train_batch_end()

            # update LR schedulers
            monitor_metrics = deepcopy(self.trainer.logger_connector.callback_metrics)
            monitor_metrics.update(batch_output.batch_log_metrics)
            self.update_train_loop_lr_schedulers(monitor_metrics=monitor_metrics)

            # max steps reached, end training
            if self.trainer.max_steps is not None and self.trainer.max_steps == self.trainer.global_step + 1:
                break

            # end epoch early
            # stop when the flag is changed or we've gone past the amount
            # requested in the batches
            if self.trainer.should_stop:
                break

            self.trainer.total_batch_idx += 1

            # stop epoch if we limited the number of training batches
            if batch_idx + 1 >= self.trainer.num_training_batches:
                break

            # progress global step according to grads progress
            self.increment_accumulated_grad_global_step()

        # log epoch metrics
        self.trainer.logger_connector.log_train_epoch_end_metrics(
            epoch_output,
            self.checkpoint_accumulator,
            self.early_stopping_accumulator,
            self.num_optimizers
        )

        # hook
        self.trainer.logger_connector.on_train_epoch_end(epoch_output)

        # when no val loop is present or fast-dev-run still need to call checkpoints
        self.check_checkpoint_callback(not (should_check_val or is_overridden('validation_step', model)))

        # epoch end hook
        self.run_on_epoch_end_hook(epoch_output)

        # increment the global step once
        # progress global step according to grads progress
        self.increment_accumulated_grad_global_step()

    def run_training_batch(self, batch, batch_idx, dataloader_idx):
        # track grad norms
        grad_norm_dic = {}

        # track all metrics for callbacks
        batch_callback_metrics = []

        # track metrics to log
        batch_log_metrics = []

        # bookkeeping
        using_results_obj = False
        self.trainer.hiddens = None

        # track all outputs across time and num of optimizers
        batch_outputs = [[] for _ in range(len(self.get_optimizers_iterable()))]

        if batch is None:
            return AttributeDict(signal=0, grad_norm_dic=grad_norm_dic)

        # hook
        response = self.trainer.call_hook('on_batch_start')
        if response == -1:
            return AttributeDict(signal=-1, grad_norm_dic=grad_norm_dic)

        # hook
        response = self.trainer.call_hook('on_train_batch_start', batch, batch_idx, dataloader_idx)
        if response == -1:
            return AttributeDict(signal=-1, grad_norm_dic=grad_norm_dic)

        # lightning module hook
        splits = self.tbptt_split_batch(batch)

        for split_idx, split_batch in enumerate(splits):
            self.trainer.split_idx = split_idx

            self.manually_called_optimizers.clear()
            all_optimizers_called = False

            # loop over optimizers
            for opt_idx, optimizer in self.get_optimizers_iterable():
                if all_optimizers_called:
                    break

                # make sure only the gradients of the current optimizer's parameters are calculated
                # in the training step to prevent dangling gradients in multiple-optimizer setup.
                if len(self.trainer.optimizers) > 1:
                    model = self.trainer.get_model()
                    model.toggle_optimizer(optimizer, opt_idx)

                # -------------------
                # calculate loss (train step + train step end)
                # -------------------
                opt_closure_result = self.training_step_and_backward(
                    split_batch,
                    batch_idx,
                    opt_idx,
                    optimizer,
                    self.trainer.hiddens
                )

                # when the optimizers where called at least once we skip the backward stuff
                manually_optimized = optimizer.__hash__ in self.manually_called_optimizers
                all_optimizers_called = len(self.manually_called_optimizers) == len(self.trainer.optimizers)

                # when user returns nothing, skip
                if opt_closure_result is None:
                    continue

                using_results_obj = isinstance(opt_closure_result.training_step_output, Result)

                # log metrics
                self.log_training_step_metrics(opt_closure_result, batch_callback_metrics, batch_log_metrics)

                # track hiddens
                self.trainer.hiddens = self.process_hiddens(opt_closure_result)

                # check if loss or model weights are nan
                if self.trainer.terminate_on_nan:
                    self.trainer.detect_nan_tensors(opt_closure_result.loss)

                # track total loss for logging (avoid mem leaks)
                self.accumulated_loss.append(opt_closure_result.loss)

                # track all the outputs across all steps
                batch_opt_idx = opt_idx if len(batch_outputs) > 1 else 0
                batch_outputs[batch_opt_idx].append(opt_closure_result.training_step_output_for_epoch_end)

                # ------------------------------
                # BACKWARD PASS
                # ------------------------------
                # gradient update with accumulated gradients
                accumulation_done = (self.trainer.batch_idx + 1) % self.trainer.accumulate_grad_batches == 0
                is_final_batch = (self.trainer.batch_idx + 1) == self.trainer.num_training_batches
                if (not manually_optimized) and (accumulation_done or is_final_batch):
                    # hook
                    grad_norm_dic = self.on_before_backward(batch_idx, optimizer)

                    # wrap forward + backward pass in closure for 2nd order optimizers
                    train_step_and_backward_closure = lambda: self.training_step_and_backward(
                        split_batch, batch_idx, opt_idx, optimizer, self.trainer.hiddens,
                    ).loss

                    # optimizer step
                    self.optimizer_step(optimizer, opt_idx, batch_idx, train_step_and_backward_closure)

                    # hook
                    self.on_before_zero_grad(optimizer)

                    # clear gradients
                    self.optimizer_zero_grad(batch_idx, optimizer, opt_idx)

                    # calculate running loss for display
                    self.running_loss.append(
                        self.accumulated_loss.mean() * self.trainer.accumulate_grad_batches
                    )

                    # reset for next set of accumulated grads
                    self.accumulated_loss.reset()

        # collapse all metrics into one dict
        batch_log_metrics = {k: v for d in batch_log_metrics for k, v in d.items()}

        # track all metrics for callbacks
        self.trainer.logger_connector.callback_metrics.update(batch_log_metrics)
        self.trainer.logger_connector.callback_metrics.update(
            {k: v for d in batch_callback_metrics for k, v in d.items() if v is not None}
        )

        result = AttributeDict(
            signal=0,
            grad_norm_dic=grad_norm_dic,
            batch_log_metrics=batch_log_metrics,
            training_step_output_for_epoch_end=batch_outputs
        )
        return result

    def training_step_and_backward(self, split_batch, batch_idx, opt_idx, optimizer, hiddens):
        """
        wrap the forward step in a closure so second order methods work
        """
        # lightning module hook
        result = self.training_step(split_batch, batch_idx, opt_idx, hiddens)

        if result is None:
            self.warning_cache.warn('training_step returned None if it was on purpose, ignore this warning...')
            return None

        # backward pass
<<<<<<< HEAD
        self.backward(result, optimizer)
=======
        with self.trainer.profiler.profile('model_backward'):
            self.backward(result, optimizer)
>>>>>>> d1bbb449

        # hook
        self.on_after_backward(result.training_step_output, batch_idx, result.loss)

        return result

    def backward(self, result, optimizer, *args, **kwargs):
        result.closure_loss = self.trainer.accelerator_backend.backward(
            result.closure_loss,
            optimizer,
            *args,
            **kwargs
        )

    def update_train_loop_lr_schedulers(self, monitor_metrics=None):
        num_accumulated_batches_reached = (self.trainer.batch_idx + 1) % self.trainer.accumulate_grad_batches == 0
        num_training_batches_reached = (self.trainer.batch_idx + 1) == self.trainer.num_training_batches

        if num_accumulated_batches_reached or num_training_batches_reached:
            # update lr
            self.trainer.optimizer_connector.update_learning_rates(interval='step', monitor_metrics=monitor_metrics)

    def run_on_epoch_end_hook(self, epoch_output):
        self.trainer.call_hook('on_epoch_end')
        self.trainer.call_hook('on_train_epoch_end', epoch_output)

    def increment_accumulated_grad_global_step(self):
        num_accumulated_batches_reached = (self.trainer.batch_idx + 1) % self.trainer.accumulate_grad_batches == 0
        num_training_batches_reached = (self.trainer.batch_idx + 1) == self.trainer.num_training_batches

        # progress global step according to grads progress
        if num_accumulated_batches_reached or num_training_batches_reached:
            self.trainer.global_step += 1

    def should_check_val_fx(self, batch_idx, is_last_batch):
        # decide if we should run validation
        is_val_check_batch = (batch_idx + 1) % self.trainer.val_check_batch == 0
        is_val_check_epoch = (self.trainer.current_epoch + 1) % self.trainer.check_val_every_n_epoch == 0
        can_check_val = self.trainer.enable_validation and is_val_check_epoch
        should_check_val = is_val_check_batch or self.trainer.should_stop
        is_last_batch_for_infinite_dataset = is_last_batch and self.trainer.val_check_batch == float('inf')
        should_check_val = can_check_val and (should_check_val or is_last_batch_for_infinite_dataset)

        return should_check_val

    def build_train_args(self, batch, batch_idx, opt_idx, hiddens):
        # enable not needing to add opt_idx to training_step
        args = [batch, batch_idx]

        if len(self.trainer.optimizers) > 1:
            if self.trainer.has_arg('training_step', 'optimizer_idx'):
                args.append(opt_idx)
            else:
                num_opts = len(self.trainer.optimizers)
                raise ValueError(
                    f'Your LightningModule defines {num_opts} optimizers but '
                    f'training_step is missing the "optimizer_idx" argument.'
                )

        # pass hiddens if using tbptt
        if self.trainer.truncated_bptt_steps is not None:
            args.append(hiddens)

        return args

    def save_loggers_on_train_batch_end(self):
        # when loggers should save to disk
        should_save_log = (
            (self.trainer.global_step + 1) % self.trainer.flush_logs_every_n_steps == 0 or self.trainer.should_stop
        )
        if should_save_log or self.trainer.fast_dev_run:
            if self.trainer.is_global_zero and self.trainer.logger is not None:
                self.trainer.logger.save()

    def process_train_step_outputs(self, all_train_step_outputs, early_stopping_accumulator, checkpoint_accumulator):
        """
        Figure out what needs to be tracked/logged at the end of the epoch
        """

        # the training step outputs a list per optimizer. The list contains the outputs at each time step
        # when no TBPTT is used, then the list has 1 item per batch
        # when TBPTT IS used, then the list has n items (1 per time step)
        epoch_end_outputs = []
        for optimizer_idx_outputs in all_train_step_outputs:
            # extract one representative sample from each time step (1 if no tbptt) and 0th optimizer
            if len(optimizer_idx_outputs) == 0:
                continue

            sample_output = optimizer_idx_outputs[-1]

            # pull out callback info if available (ie: Results object)
            if isinstance(sample_output, dict) and 'early_stop_on' in sample_output:
                early_stopping_accumulator.accumulate(sample_output['early_stop_on'])

            if isinstance(sample_output, dict) and 'checkpoint_on' in sample_output:
                checkpoint_accumulator.accumulate(sample_output['checkpoint_on'])

            # decide if we need to reduce at the end of the epoch automatically
            auto_reduce_tng_result = isinstance(sample_output, Result) and sample_output.should_reduce_on_epoch_end

            # only track when a) it needs to be autoreduced OR b) the user wants to manually reduce on epoch end
            if is_overridden('training_epoch_end', model=self.trainer.get_model()) or auto_reduce_tng_result:
                epoch_end_outputs.append(optimizer_idx_outputs)

        return epoch_end_outputs<|MERGE_RESOLUTION|>--- conflicted
+++ resolved
@@ -278,19 +278,6 @@
         opt_idx = np.argmax(optimizer_freq_cumsum > current_place_in_loop)
         return [(opt_idx, self.trainer.optimizers[opt_idx])]
 
-<<<<<<< HEAD
-    def backward(self, result, optimizer, *args, **kwargs):
-        # backward pass
-        with self.trainer.profiler.profile('model_backward'):
-            # manually called
-            if isinstance(result, torch.Tensor):
-                self.manually_called_optimizers.add(optimizer.__hash__)
-                self.trainer.accelerator_backend.backward(result, optimizer, *args, **kwargs)
-            else:
-                result.closure_loss = self.trainer.accelerator_backend.backward(result.closure_loss, optimizer)
-
-=======
->>>>>>> d1bbb449
     def on_after_backward(self, training_step_output, batch_idx, untouched_loss):
         is_result_obj = isinstance(training_step_output, Result)
 
@@ -767,12 +754,7 @@
             return None
 
         # backward pass
-<<<<<<< HEAD
         self.backward(result, optimizer)
-=======
-        with self.trainer.profiler.profile('model_backward'):
-            self.backward(result, optimizer)
->>>>>>> d1bbb449
 
         # hook
         self.on_after_backward(result.training_step_output, batch_idx, result.loss)
@@ -780,12 +762,16 @@
         return result
 
     def backward(self, result, optimizer, *args, **kwargs):
-        result.closure_loss = self.trainer.accelerator_backend.backward(
-            result.closure_loss,
-            optimizer,
-            *args,
-            **kwargs
-        )
+        if isinstance(result, torch.Tensor):
+            self.manually_called_optimizers.add(optimizer.__hash__)
+            self.trainer.accelerator_backend.backward(result, optimizer, *args, **kwargs)
+        else:
+            result.closure_loss = self.trainer.accelerator_backend.backward(
+                result.closure_loss,
+                optimizer,
+                *args,
+                **kwargs
+            )
 
     def update_train_loop_lr_schedulers(self, monitor_metrics=None):
         num_accumulated_batches_reached = (self.trainer.batch_idx + 1) % self.trainer.accumulate_grad_batches == 0
