--- conflicted
+++ resolved
@@ -307,13 +307,8 @@
             # run all epochs
             for epoch in range(self.current_epoch, self.max_epochs):
                 # reset train dataloader
-<<<<<<< HEAD
                 if self.reload_train_dataloader_every_epoch:
-                    self.reset_train_dataloader(self.get_model())
-=======
-                if self.reload_dataloaders_every_epoch:
                     self.reset_train_dataloader(model)
->>>>>>> 9a45c12a
                 # set seed for distributed sampler (enables shuffling for each epoch)
                 if self.use_ddp \
                         and hasattr(self.train_dataloader.sampler, 'set_epoch'):
