# Copyright The PyTorch Lightning team.
#
# Licensed under the Apache License, Version 2.0 (the "License");
# you may not use this file except in compliance with the License.
# You may obtain a copy of the License at
#
#     http://www.apache.org/licenses/LICENSE-2.0
#
# Unless required by applicable law or agreed to in writing, software
# distributed under the License is distributed on an "AS IS" BASIS,
# WITHOUT WARRANTIES OR CONDITIONS OF ANY KIND, either express or implied.
# See the License for the specific language governing permissions and
# limitations under the License.
from contextlib import contextmanager
from copy import copy, deepcopy

import numpy as np
import torch
import torch.distributed as torch_distrib

from pytorch_lightning.callbacks import ModelCheckpoint
from pytorch_lightning.core.lightning import LightningModule
from pytorch_lightning.core.memory import ModelSummary
from pytorch_lightning.core.step_result import EvalResult, Result
from pytorch_lightning.trainer.states import TrainerState
from pytorch_lightning.trainer.supporters import TensorRunningAccum, Accumulator
from pytorch_lightning.utilities import parsing, AMPType
from pytorch_lightning.utilities.distributed import rank_zero_info, rank_zero_warn
from pytorch_lightning.utilities.exceptions import MisconfigurationException
from pytorch_lightning.utilities.memory import recursive_detach
from pytorch_lightning.utilities.model_utils import is_overridden
from pytorch_lightning.utilities.parsing import AttributeDict
from pytorch_lightning.utilities.warning_utils import WarningCache


class TrainLoop:
    def __init__(self, trainer):
        self.trainer = trainer
        self.early_stopping_accumulator = None
        self.checkpoint_accumulator = None
        self.accumulated_loss = None
        self.warning_cache = WarningCache()
        self._teardown_already_run = False
        self.running_loss = TensorRunningAccum(window_length=20)
        self.automatic_optimization = True
        self._curr_step_result = None
        self._cur_grad_norm_dict = None

    def on_trainer_init(
        self, max_epochs, min_epochs, max_steps, min_steps, num_sanity_val_steps, automatic_optimization
    ):
        self.trainer.global_step = 0
        self.trainer.current_epoch = 0
        self.trainer.interrupted = False
        self.trainer.should_stop = False
        self.trainer._state = TrainerState.INITIALIZING

        self.trainer.total_batch_idx = 0
        self.trainer.batch_idx = 0
        self.trainer.num_training_batches = 0
        self.trainer.train_dataloader = None
        self.automatic_optimization = automatic_optimization

        self.trainer.max_epochs = max_epochs
        self.trainer.min_epochs = min_epochs
        self.trainer.max_steps = max_steps
        self.trainer.min_steps = min_steps

        if num_sanity_val_steps == -1:
            self.trainer.num_sanity_val_steps = float("inf")
        else:
            self.trainer.num_sanity_val_steps = num_sanity_val_steps

    @property
    def num_optimizers(self):
        num_optimizers = len(self.get_optimizers_iterable())
        return num_optimizers

    def should_skip_training(self):
        if self.trainer.current_epoch >= self.trainer.max_epochs:
            return True

        if self.trainer.limit_train_batches == 0:
            return True

        return False

    def on_train_start(self):
        # clear cache before training
        if self.trainer.on_gpu and self.trainer.root_gpu is not None:
            # use context because of:
            # https://discuss.pytorch.org/t/out-of-memory-when-i-use-torch-cuda-empty-cache/57898
            with torch.cuda.device(f"cuda:{self.trainer.root_gpu}"):
                torch.cuda.empty_cache()

        # hook
        self.trainer.call_hook('on_train_start')

    def setup_fit(self, model, train_dataloader, val_dataloaders, datamodule):
        # bind logger and other properties
        self.trainer.model_connector.copy_trainer_model_properties(model)

        # clean hparams
        if hasattr(model, "hparams"):
            parsing.clean_namespace(model.hparams)

        # links data to the trainer
        self.trainer.data_connector.attach_data(model, train_dataloader, val_dataloaders, datamodule)

        # check that model is configured correctly
        self.trainer.config_validator.verify_loop_configurations(model)

    def setup_training(self, model: LightningModule):
        """Sanity check a few things before starting actual training.

        Args:
            model: The model to run sanity test on.
        """
        # --------------------------
        # Setup??
        # --------------------------
        ref_model = model
        if self.trainer.data_parallel:
            ref_model = model.module

        # set the ranks and devices
        self.trainer.accelerator_backend.dist.rank = self.trainer.global_rank
        self.trainer.accelerator_backend.dist.device = ref_model.device

        # give model convenience properties
        ref_model.trainer = self.trainer

        # set local properties on the model
        self.trainer.model_connector.copy_trainer_model_properties(ref_model)

        # init amp. Must be done here instead of __init__ to allow ddp to work
        if self.trainer.amp_backend == AMPType.NATIVE and self.trainer.precision == 16 and not self.trainer.use_tpu:
            self.trainer.scaler = torch.cuda.amp.GradScaler()

        # log hyper-parameters
        if self.trainer.logger is not None:
            # save exp to get started (this is where the first experiment logs are written)
            self.trainer.logger.log_hyperparams(ref_model.hparams_initial)
            self.trainer.logger.log_graph(ref_model)
            self.trainer.logger.save()

        # wait for all to join if on distributed
        self.trainer.accelerator_backend.barrier("setup_training")

        # register auto-resubmit when on SLURM
        self.trainer.slurm_connector.register_slurm_signal_handlers()

        # --------------------------
        # Pre-train
        # --------------------------
        # on pretrain routine start
        self.trainer.on_pretrain_routine_start(ref_model)
        if self.trainer.is_function_implemented("on_pretrain_routine_start"):
            ref_model.on_pretrain_routine_start()

        # print model summary
        if self.trainer.is_global_zero and self.trainer.weights_summary is not None and not self.trainer.testing:
            if self.trainer.weights_summary in ModelSummary.MODES:
                ref_model.summarize(mode=self.trainer.weights_summary)
            else:
                raise MisconfigurationException("weights_summary can be None, " + ", ".join(ModelSummary.MODES))

        # track model now.
        # if cluster resets state, the model will update with the saved weights
        self.trainer.model = model

        # restore training and model before hpc is called
        self.trainer.checkpoint_connector.restore_weights(model)

        # on pretrain routine end
        self.trainer.on_pretrain_routine_end(ref_model)
        if self.trainer.is_function_implemented("on_pretrain_routine_end"):
            ref_model.on_pretrain_routine_end()

    def on_train_end(self):
        if self._teardown_already_run:
            return

        self._teardown_already_run = True

        # trigger checkpoint check. need to temporarily decrease the global step to avoid saving duplicates
        # when a checkpoint was saved at the last step
        self.trainer.global_step -= 1
        self.check_checkpoint_callback(should_save=True, is_last=True)
        self.trainer.global_step += 1

        # hook
        self.trainer.call_hook("on_train_end")

        # kill loggers
        if self.trainer.logger is not None:
            self.trainer.logger.finalize("success")

        # summarize profile results
        if self.trainer.global_rank == 0:
            self.trainer.profiler.describe()

        # give accelerators a chance to finish
        self.trainer.accelerator_backend.on_train_end()

        # clear mem
        if self.trainer.on_gpu:
            model = self.trainer.get_model()
            model.cpu()
            torch.cuda.empty_cache()

    def check_checkpoint_callback(self, should_save, is_last=False):
        # TODO bake this logic into the checkpoint callback
        if should_save and self.trainer.checkpoint_connector.has_trained:
            checkpoint_callbacks = [c for c in self.trainer.callbacks if isinstance(c, ModelCheckpoint)]
            if is_last and any(c.save_last for c in checkpoint_callbacks):
                rank_zero_info("Saving latest checkpoint...")
            model = self.trainer.get_model()
            [c.on_validation_end(self.trainer, model) for c in checkpoint_callbacks]

    def on_train_epoch_start(self, epoch):

        # update training progress in trainer
        self.trainer.current_epoch = epoch

        model = self.trainer.get_model()

        # reset train dataloader
        if self.trainer.reload_dataloaders_every_epoch:
            self.trainer.reset_train_dataloader(model)

        # set seed for distributed sampler (enables shuffling for each epoch)
        try:
            self.trainer.train_dataloader.sampler.set_epoch(epoch)
        except Exception:
            pass

        # changing gradient according accumulation_scheduler
        self.trainer.accumulation_scheduler.on_epoch_start(self.trainer, self.trainer.get_model())

        # stores accumulated grad fractions per batch
        self.accumulated_loss = TensorRunningAccum(window_length=self.trainer.accumulate_grad_batches)

        # structured result accumulators for callbacks
        self.early_stopping_accumulator = Accumulator()
        self.checkpoint_accumulator = Accumulator()

        # hook
        self.trainer.call_hook('on_epoch_start')
        self.trainer.call_hook('on_train_epoch_start')

    def on_train_batch_end(self, batch_output, epoch_output, epoch_end_outputs, batch, batch_idx, dataloader_idx):
        # hook
        self.trainer.call_hook('on_batch_end')
        self.trainer.call_hook('on_train_batch_end', epoch_end_outputs, batch, batch_idx, dataloader_idx)

        # figure out what to track for epoch end
        self.track_epoch_end_reduce_metrics(epoch_output, epoch_end_outputs)

        # reset batch logger internals
        self.trainer.logger_connector.on_train_batch_end()

    def reset_train_val_dataloaders(self, model):
        if not self.trainer.reload_dataloaders_every_epoch:
            self.trainer.reset_train_dataloader(model)

        if self.trainer.val_dataloaders is None and not self.trainer.reload_dataloaders_every_epoch:
            self.trainer.reset_val_dataloader(model)

    def track_epoch_end_reduce_metrics(self, epoch_output, epoch_end_outputs):
        # track the outputs to reduce at the end of the epoch
        for opt_idx, opt_outputs in enumerate(epoch_end_outputs):
            # with 1 step (no tbptt) don't use a sequence at epoch end
            if isinstance(opt_outputs, list) and len(opt_outputs) == 1 and not isinstance(opt_outputs[0], Result):
                opt_outputs = opt_outputs[0]
            epoch_output[opt_idx].append(opt_outputs)

    def get_optimizers_iterable(self):
        """
        Generates an iterable with (idx, optimizer) for each optimizer.
        """
        if not self.trainer.optimizer_frequencies:
            # call training_step once per optimizer
            return list(enumerate(self.trainer.optimizers))

        optimizer_freq_cumsum = np.cumsum(self.trainer.optimizer_frequencies)
        optimizers_loop_length = optimizer_freq_cumsum[-1]
        current_place_in_loop = self.trainer.total_batch_idx % optimizers_loop_length

        # find optimzier index by looking for the first {item > current_place} in the cumsum list
        opt_idx = np.argmax(optimizer_freq_cumsum > current_place_in_loop)
        return [[opt_idx, self.trainer.optimizers[opt_idx]]]

    def on_after_backward(self, training_step_output, batch_idx, untouched_loss):
        is_result_obj = isinstance(training_step_output, Result)

        if is_result_obj:
            training_step_output.detach()
        else:
            training_step_output.batch_loss = training_step_output.batch_loss.detach()

        # insert after step hook
        self.trainer.call_hook("on_after_backward")

        # when in dev debugging track the losses
        self.trainer.dev_debugger.track_train_loss_history(batch_idx, untouched_loss.detach())

    def training_step(self, split_batch, batch_idx, opt_idx, hiddens):
        # give the PL module a result for logging
        model_ref = self.trainer.get_model()

        with self.trainer.profiler.profile("model_forward"):
            args = self.build_train_args(split_batch, batch_idx, opt_idx, hiddens)

            # manually capture logged metrics
            model_ref._current_fx_name = 'training_step'
            training_step_output = self.trainer.accelerator_backend.training_step(args)
            self.trainer.logger_connector.cache_logged_metrics()

            training_step_output = self.trainer.call_hook("training_step_end", training_step_output)

            training_step_output_for_epoch_end, training_step_output = self._process_training_step_output(
                training_step_output, split_batch
            )
            is_result_obj = isinstance(training_step_output, Result)

            if training_step_output_for_epoch_end is None:
                return None

        # enable empty loss when using manual opt
        closure_loss = None
        untouched_loss = None

        if self.trainer.train_loop.automatic_optimization:
            # accumulate loss
            # (if accumulate_grad_batches = 1 no effect)
            if is_result_obj:
                closure_loss = training_step_output.minimize
            else:
                closure_loss = training_step_output.batch_loss

            closure_loss = closure_loss / self.trainer.accumulate_grad_batches

            # the loss will get scaled for amp. avoid any modifications to it
            untouched_loss = closure_loss.detach().clone()

        # result
        result = AttributeDict(
            closure_loss=closure_loss,
            loss=untouched_loss,
            training_step_output=training_step_output,
            training_step_output_for_epoch_end=training_step_output_for_epoch_end,
            hiddens=training_step_output.hiddens,
        )
        return result

    def _process_training_step_output(self, training_step_output, split_batch):
        training_step_output_for_epoch_end = training_step_output

        # enable validation_step return None
        if training_step_output_for_epoch_end is None:
            return None, None

        # -----------------------------------------
        # process result return (DEPRECATE in 1.0)
        # -----------------------------------------
        if isinstance(training_step_output, Result):
            training_step_output_for_epoch_end = self._process_result(training_step_output, split_batch)
            return training_step_output_for_epoch_end, training_step_output

        # -----------------------------------------
        # process hybrid (1.0)
        # -----------------------------------------
        # no need for these checks in 1.0.0
        # TODO: remove checks in 1.0.0
        is_tensor = isinstance(training_step_output_for_epoch_end, torch.Tensor)
        is_1_0_output = is_tensor or ("log" not in training_step_output and "progress_bar" not in training_step_output)
        if is_1_0_output:
            return self._process_training_step_output_1_0(training_step_output, split_batch)

        # -----------------------------------------
        # process old dict (deprecate 1.0)
        # -----------------------------------------
        training_step_output = self.trainer.process_dict_result(training_step_output, train=True)

        training_step_output = AttributeDict(
            batch_loss=training_step_output[0],
            pbar_on_batch_end=training_step_output[1],
            log_metrics=training_step_output[2],
            callback_metrics=training_step_output[3],
            hiddens=training_step_output[4],
        )
        # if the user decides to finally reduce things in epoch_end, save raw output without graphs
        if isinstance(training_step_output_for_epoch_end, torch.Tensor):
            training_step_output_for_epoch_end = training_step_output_for_epoch_end.detach()
        else:
            training_step_output_for_epoch_end = recursive_detach(training_step_output_for_epoch_end)

        return training_step_output_for_epoch_end, training_step_output

    def _process_training_step_output_1_0(self, training_step_output, split_batch):
        model_ref = self.trainer.get_model()
        result = model_ref._results

        loss = None
        hiddens = None

        # handle dict return
        if isinstance(training_step_output, dict):
            loss = training_step_output.pop("loss", None)
            hiddens = training_step_output.pop("hiddens", None)
            result["extra"] = training_step_output

        # handle scalar return
        elif isinstance(training_step_output, torch.Tensor):
            loss = training_step_output
            result["extra"] = {}

        # map to results under the hood
        result.minimize = loss
        result.hiddens = hiddens

        # track batch for manual reduction with result
        result.track_batch_size(len(split_batch))

        # track metrics without grads for epoch reduction
        training_step_output_for_epoch_end = copy(result)
        training_step_output_for_epoch_end.detach()

        # what flows back into the system
        training_step_output = result

        return training_step_output_for_epoch_end, training_step_output

    def _process_result(self, training_step_output, split_batch):
        training_step_output.track_batch_size(len(split_batch))
        m = """
        TrainResult and EvalResult were deprecated in 0.9.1 and support will drop in 1.0.0.
        Use self.log and .write from the LightningModule to log metrics and write predictions.
        training_step can now only return a scalar (for the loss) or a dictionary with anything you want.

        Option 1:
        return loss

        Option 2:
        return {'loss': loss, 'anything_else': ...}

        Option 3:
        return {'loss': loss, 'hiddens': hiddens, 'anything_else': ...}
            """
        rank_zero_warn(m)

        # don't allow EvalResult in the training_step
        if isinstance(training_step_output, EvalResult):
            raise MisconfigurationException(
                "training_step cannot return EvalResult, " "use a dict or TrainResult instead"
            )

        training_step_output_for_epoch_end = copy(training_step_output)
        training_step_output_for_epoch_end.detach()

        return training_step_output_for_epoch_end

    def optimizer_step(self, optimizer, opt_idx, batch_idx, train_step_and_backward_closure):
        with self.trainer.profiler.profile("optimizer_step"):
            # optimizer step lightningModule hook
            self.trainer.accelerator_backend.optimizer_step(
                optimizer, batch_idx, opt_idx, train_step_and_backward_closure
            )

    def on_before_zero_grad(self, optimizer):
        self.trainer.call_hook('on_before_zero_grad', optimizer)

    def optimizer_zero_grad(self, batch_idx, optimizer, opt_idx):
        self.trainer.accelerator_backend.optimizer_zero_grad(batch_idx, optimizer, opt_idx)

    def track_and_norm_grad(self, optimizer):
        # track gradient norms
        grad_norm_dic = self._track_gradient_norm()

        # clip gradients
        self.trainer.accelerator_backend.clip_gradients(optimizer)
        self._cur_grad_norm_dict = grad_norm_dic

    def _track_gradient_norm(self):
        grad_norm_dict = {}
        if (self.trainer.global_step + 1) % self.trainer.log_every_n_steps == 0:
            if float(self.trainer.track_grad_norm) > 0:
                model = self.trainer.get_model()
                grad_norm_dict = model.grad_norm(self.trainer.track_grad_norm)
        return grad_norm_dict

    def process_hiddens(self, opt_closure_result):
        hiddens = opt_closure_result.hiddens
        if isinstance(opt_closure_result.training_step_output, Result):
            opt_closure_result.training_step_output_for_epoch_end.drop_hiddens()
        return hiddens

    def tbptt_split_batch(self, batch):
        splits = [batch]
        if self.trainer.truncated_bptt_steps is not None:
            model_ref = self.trainer.get_model()
            with self.trainer.profiler.profile("tbptt_split_batch"):
                splits = model_ref.tbptt_split_batch(batch, self.trainer.truncated_bptt_steps)
        return splits

    def run_training_epoch(self):
        # get model
        model = self.trainer.get_model()

        # modify dataloader if needed (ddp, etc...)
        train_dataloader = self.trainer.accelerator_backend.process_dataloader(self.trainer.train_dataloader)

        # track epoch output
        epoch_output = [[] for _ in range(self.num_optimizers)]

        # enable profiling for the dataloader
        train_dataloader = self.trainer.data_connector.get_profiled_train_dataloader(train_dataloader)
        dataloader_idx = 0
        should_check_val = False
        for batch_idx, (batch, is_last_batch) in train_dataloader:

            self.trainer.batch_idx = batch_idx

            # ------------------------------------
            # TRAINING_STEP + TRAINING_STEP_END
            # ------------------------------------
            batch_output = self.run_training_batch(batch, batch_idx, dataloader_idx)

            # when returning -1 from train_step, we end epoch early
            if batch_output.signal == -1:
                break

            # only track outputs when user implements training_epoch_end
            # otherwise we will build up unnecessary memory
            epoch_end_outputs = self.process_train_step_outputs(
                batch_output.training_step_output_for_epoch_end,
                self.early_stopping_accumulator,
                self.checkpoint_accumulator,
            )

            # hook
            # TODO: add outputs to batches
            self.on_train_batch_end(batch_output, epoch_output, epoch_end_outputs, batch, batch_idx, dataloader_idx)

            # -----------------------------------------
            # SAVE METRICS TO LOGGERS
            # -----------------------------------------
            self.trainer.logger_connector.log_train_step_metrics(batch_output)

            # -----------------------------------------
            # VALIDATE IF NEEDED + CHECKPOINT CALLBACK
            # -----------------------------------------
            should_check_val = self.should_check_val_fx(batch_idx, is_last_batch)
            if should_check_val:
                self.trainer.run_evaluation(test_mode=False)
                # reset stage to train
                self.trainer.logger_connector.set_stage("train")

            # -----------------------------------------
            # SAVE LOGGERS (ie: Tensorboard, etc...)
            # -----------------------------------------
            self.save_loggers_on_train_batch_end()

            # update LR schedulers
            monitor_metrics = deepcopy(self.trainer.logger_connector.callback_metrics)
            self.update_train_loop_lr_schedulers(monitor_metrics=monitor_metrics)
            self.trainer.checkpoint_connector.has_trained = True

            # max steps reached, end training
            if self.trainer.max_steps is not None and self.trainer.max_steps == self.trainer.global_step + 1:
                accumulation_done = self._accumulated_batches_reached()
                # Ensure accumulation across batches has completed before breaking loop
                if accumulation_done:
                    break

            # end epoch early
            # stop when the flag is changed or we've gone past the amount
            # requested in the batches
            if self.trainer.should_stop:
                break

            self.trainer.total_batch_idx += 1

            # stop epoch if we limited the number of training batches
            if (batch_idx + 1) >= self.trainer.num_training_batches:
                break

            # progress global step according to grads progress
            self.increment_accumulated_grad_global_step()

<<<<<<< HEAD
            self.trainer.checkpoint_connector.has_trained = True

        # epoch end hook
        self.run_on_epoch_end_hook(epoch_output)

=======
>>>>>>> 360b3d88
        # log epoch metrics
        self.trainer.logger_connector.log_train_epoch_end_metrics(
            epoch_output,
            self.checkpoint_accumulator,
            self.early_stopping_accumulator,
            self.num_optimizers
        )

        # when no val loop is present or fast-dev-run still need to call checkpoints
        self.check_checkpoint_callback(not (should_check_val or is_overridden('validation_step', model)))

        # increment the global step once
        # progress global step according to grads progress
        self.increment_accumulated_grad_global_step()

    def run_training_batch(self, batch, batch_idx, dataloader_idx):

        # track grad norms
        grad_norm_dic = {}

        # bookkeeping
        using_results_obj = False
        self.trainer.hiddens = None

        # track all outputs across time and num of optimizers
        batch_outputs = [[] for _ in range(len(self.get_optimizers_iterable()))]

        if batch is None:
            return AttributeDict(signal=0, grad_norm_dic=grad_norm_dic)

        # hook
        response = self.trainer.call_hook("on_batch_start")
        if response == -1:
            return AttributeDict(signal=-1, grad_norm_dic=grad_norm_dic)

        # hook
        response = self.trainer.call_hook("on_train_batch_start", batch, batch_idx, dataloader_idx)
        if response == -1:
            return AttributeDict(signal=-1, grad_norm_dic=grad_norm_dic)

        # lightning module hook
        splits = self.tbptt_split_batch(batch)

        for split_idx, split_batch in enumerate(splits):

            # create an iterable for optimizers and loop over them
            for opt_idx, optimizer in self.prepare_optimizers():

                # toggle model params + set info to logger_connector
                self.run_train_split_start(split_idx, split_batch, opt_idx, optimizer)

<<<<<<< HEAD
                if should_accumulate:
=======
                if self.should_accumulate():
>>>>>>> 360b3d88
                    # For gradient accumulation

                    # -------------------
                    # calculate loss (train step + train step end)
                    # -------------------

                    # perform dpp sync only when performing optimizer_step
                    with self.block_ddp_sync_behaviour():
                        self.training_step_and_backward(split_batch, batch_idx, opt_idx, optimizer, self.trainer.hiddens)

                    batch_outputs = self._process_closure_result(
                        batch_outputs=batch_outputs,
                        opt_idx=opt_idx,
                    )

                # ------------------------------
                # BACKWARD PASS
                # ------------------------------
                # gradient update with accumulated gradients

                else:
                    if self.automatic_optimization:

                        def train_step_and_backward_closure():
                            result = self.training_step_and_backward(
                                split_batch,
                                batch_idx,
                                opt_idx,
                                optimizer,
                                self.trainer.hiddens
                            )
                            return None if result is None else result.loss

                        # optimizer step
                        self.optimizer_step(optimizer, opt_idx, batch_idx, train_step_and_backward_closure)

                    else:
                        self._curr_step_result = self.training_step(split_batch, batch_idx, opt_idx,
                                                                    self.trainer.hiddens)

                    if self._curr_step_result is None:
                        continue

                    batch_outputs = self._process_closure_result(
                        batch_outputs=batch_outputs,
                        opt_idx=opt_idx,
                    )

                    # todo: Properly aggregate grad_norm accros opt_idx and split_idx
                    grad_norm_dic = self._cur_grad_norm_dict
                    self._cur_grad_norm_dict = None

                    # hook
                    self.on_before_zero_grad(optimizer)

                    # clear gradients
                    self.optimizer_zero_grad(batch_idx, optimizer, opt_idx)

                    # update running loss + reset accumulated loss
                    self.update_running_loss()
<<<<<<< HEAD
=======

        # collapse all metrics into one dict
        batch_log_metrics = {k: v for d in batch_log_metrics for k, v in d.items()}

        # track all metrics for callbacks
        self.trainer.logger_connector.callback_metrics.update(batch_log_metrics)
        self.trainer.logger_connector.callback_metrics.update(
            {k: v for d in batch_callback_metrics for k, v in d.items() if v is not None}
        )
>>>>>>> 360b3d88

        result = AttributeDict(
            signal=0,
            grad_norm_dic=grad_norm_dic,
            training_step_output_for_epoch_end=batch_outputs,
        )
        return result

    @contextmanager
    def block_ddp_sync_behaviour(self):
        if isinstance(self.trainer.model, torch.nn.parallel.DistributedDataParallel):
            yield self.trainer.model.no_sync()
        else:
            yield

    def _process_closure_result(
        self, batch_outputs: list, opt_idx: int
    ) -> list:
        opt_closure_result = self._curr_step_result

        if opt_closure_result is not None:

            # log metrics
            self.trainer.logger_connector.log_training_step_metrics(opt_closure_result)

            # track hiddens
            self.trainer.hiddens = self.process_hiddens(opt_closure_result)

            # check if loss or model weights are nan
            if self.trainer.terminate_on_nan:
                self.trainer.detect_nan_tensors(opt_closure_result.loss)

            # track all the outputs across all steps
            batch_opt_idx = opt_idx if len(batch_outputs) > 1 else 0
            batch_outputs[batch_opt_idx].append(opt_closure_result.training_step_output_for_epoch_end)

            if self.automatic_optimization:
                # track total loss for logging (avoid mem leaks)
                self.accumulated_loss.append(opt_closure_result.loss)

        self._curr_step_result = None

        return batch_outputs

    def training_step_and_backward(self, split_batch, batch_idx, opt_idx, optimizer, hiddens):
        """
        wrap the forward step in a closure so second order methods work
        """
        model_ref = self.trainer.get_model()

        # lightning module hook
        result = self.training_step(split_batch, batch_idx, opt_idx, hiddens)
        self._curr_step_result = result

        if result is None:
            self.warning_cache.warn("training_step returned None if it was on purpose, ignore this warning...")
            return None

        if self.trainer.train_loop.automatic_optimization:
            # backward pass
            with self.trainer.profiler.profile("model_backward"):
                self.backward(result, optimizer, opt_idx)

            # hook - call this hook only
            # when gradients have finished to accumulate
            if not self.should_accumulate():
                self.on_after_backward(result.training_step_output, batch_idx, result.loss)

            # check if loss or model weights are nan
            if self.trainer.terminate_on_nan:
                self.trainer.detect_nan_tensors(result.loss)

        return result

    def backward(self, result, optimizer, opt_idx, *args, **kwargs):
        self.trainer.dev_debugger.track_event("backward_call")

        # backward can be called manually in the training loop
        if isinstance(result, torch.Tensor):
            self.trainer.accelerator_backend.backward(result, optimizer, opt_idx, *args, **kwargs)
        else:
            result.closure_loss = self.trainer.accelerator_backend.backward(
                result.closure_loss, optimizer, opt_idx, *args, **kwargs
            )

        if not self.should_accumulate():
            # track gradients
            self.track_and_norm_grad(optimizer=optimizer)

    def update_train_loop_lr_schedulers(self, monitor_metrics=None):
        num_accumulated_batches_reached = self._accumulated_batches_reached()
        num_training_batches_reached = self._num_training_batches_reached()

        if num_accumulated_batches_reached or num_training_batches_reached:
            # update lr
            self.trainer.optimizer_connector.update_learning_rates(interval="step", monitor_metrics=monitor_metrics)

    def run_on_epoch_end_hook(self, epoch_output):
        # bookkeeping
        self.trainer.logger_connector.on_train_epoch_end()

        self.trainer.call_hook('on_epoch_end')
        self.trainer.call_hook('on_train_epoch_end', epoch_output)

    def increment_accumulated_grad_global_step(self):
        num_accumulated_batches_reached = self._accumulated_batches_reached()
        num_training_batches_reached = self._num_training_batches_reached()

        # progress global step according to grads progress
        if num_accumulated_batches_reached or num_training_batches_reached:
            self.trainer.global_step += 1

    def _accumulated_batches_reached(self):
        return (self.trainer.batch_idx + 1) % self.trainer.accumulate_grad_batches == 0

    def _num_training_batches_reached(self):
        return (self.trainer.batch_idx + 1) == self.trainer.num_training_batches

    def should_accumulate(self):
        # checks if backward or backward + optimizer step (via closure)
        accumulation_done = self._accumulated_batches_reached()
        is_final_batch = self._num_training_batches_reached()
        return not (accumulation_done or is_final_batch)

    def should_check_val_fx(self, batch_idx, is_last_batch):
        # decide if we should run validation
        is_val_check_batch = (batch_idx + 1) % self.trainer.val_check_batch == 0
        is_val_check_epoch = (self.trainer.current_epoch + 1) % self.trainer.check_val_every_n_epoch == 0
        can_check_val = self.trainer.enable_validation and is_val_check_epoch
        should_check_val = is_val_check_batch or self.trainer.should_stop
        is_last_batch_for_infinite_dataset = is_last_batch and self.trainer.val_check_batch == float("inf")
        should_check_val = can_check_val and (should_check_val or is_last_batch_for_infinite_dataset)

        return should_check_val

    def build_train_args(self, batch, batch_idx, opt_idx, hiddens):
        # enable not needing to add opt_idx to training_step
        args = [batch, batch_idx]

        if len(self.trainer.optimizers) > 1:
            if self.trainer.has_arg("training_step", "optimizer_idx"):
                args.append(opt_idx)
            else:
                num_opts = len(self.trainer.optimizers)
                raise ValueError(
                    f"Your LightningModule defines {num_opts} optimizers but "
                    f'training_step is missing the "optimizer_idx" argument.'
                )

        # pass hiddens if using tbptt
        if self.trainer.truncated_bptt_steps is not None:
            args.append(hiddens)

        return args

    def save_loggers_on_train_batch_end(self):
        # when loggers should save to disk
        should_flush_logs = self.trainer.logger_connector.should_flush_logs
        if should_flush_logs or self.trainer.fast_dev_run:
            if self.trainer.is_global_zero and self.trainer.logger is not None:
                self.trainer.logger.save()

    def process_train_step_outputs(self, all_train_step_outputs, early_stopping_accumulator, checkpoint_accumulator):
        """
        Figure out what needs to be tracked/logged at the end of the epoch
        """

        # the training step outputs a list per optimizer. The list contains the outputs at each time step
        # when no TBPTT is used, then the list has 1 item per batch
        # when TBPTT IS used, then the list has n items (1 per time step)
        epoch_end_outputs = []
        for optimizer_idx_outputs in all_train_step_outputs:
            # extract one representative sample from each time step (1 if no tbptt) and 0th optimizer
            if len(optimizer_idx_outputs) == 0:
                continue

            sample_output = optimizer_idx_outputs[-1]

            # pull out callback info if available (ie: Results object)
            if isinstance(sample_output, dict) and "early_stop_on" in sample_output:
                early_stopping_accumulator.accumulate(sample_output["early_stop_on"])

            if isinstance(sample_output, dict) and "checkpoint_on" in sample_output:
                checkpoint_accumulator.accumulate(sample_output["checkpoint_on"])

            # decide if we need to reduce at the end of the epoch automatically
            auto_reduce_tng_result = isinstance(sample_output, Result) and sample_output.should_reduce_on_epoch_end

            # only track when a) it needs to be autoreduced OR b) the user wants to manually reduce on epoch end
            if is_overridden("training_epoch_end", model=self.trainer.get_model()) or auto_reduce_tng_result:
                epoch_end_outputs.append(optimizer_idx_outputs)

        return epoch_end_outputs

    def prepare_optimizers(self):
        # in manual optimization we loop over all optimizers at once
        optimizers = self.get_optimizers_iterable()
        if not self.automatic_optimization:
            optimizers = [optimizers[0]]
        return optimizers

    def run_train_split_start(self, split_idx, split_batch, opt_idx, optimizer):
        # set split_idx to trainer for tracking
        self.trainer.split_idx = split_idx

        # make sure only the gradients of the current optimizer's parameters are calculated
        # in the training step to prevent dangling gradients in multiple-optimizer setup.
        if self.automatic_optimization and len(self.trainer.optimizers) > 1:
            model = self.trainer.get_model()
            model.toggle_optimizer(optimizer, opt_idx)

        # use to track metrics internally
        self.trainer.logger_connector.on_batch_start(split_idx, opt_idx, split_batch)

    def update_running_loss(self):
        accumulated_loss = self.accumulated_loss.mean()

        if accumulated_loss is not None:
            # calculate running loss for display
            self.running_loss.append(self.accumulated_loss.mean() * self.trainer.accumulate_grad_batches)

        # reset for next set of accumulated grads
        self.accumulated_loss.reset()<|MERGE_RESOLUTION|>--- conflicted
+++ resolved
@@ -589,14 +589,9 @@
             # progress global step according to grads progress
             self.increment_accumulated_grad_global_step()
 
-<<<<<<< HEAD
-            self.trainer.checkpoint_connector.has_trained = True
-
         # epoch end hook
         self.run_on_epoch_end_hook(epoch_output)
 
-=======
->>>>>>> 360b3d88
         # log epoch metrics
         self.trainer.logger_connector.log_train_epoch_end_metrics(
             epoch_output,
@@ -648,11 +643,7 @@
                 # toggle model params + set info to logger_connector
                 self.run_train_split_start(split_idx, split_batch, opt_idx, optimizer)
 
-<<<<<<< HEAD
-                if should_accumulate:
-=======
                 if self.should_accumulate():
->>>>>>> 360b3d88
                     # For gradient accumulation
 
                     # -------------------
@@ -713,18 +704,6 @@
 
                     # update running loss + reset accumulated loss
                     self.update_running_loss()
-<<<<<<< HEAD
-=======
-
-        # collapse all metrics into one dict
-        batch_log_metrics = {k: v for d in batch_log_metrics for k, v in d.items()}
-
-        # track all metrics for callbacks
-        self.trainer.logger_connector.callback_metrics.update(batch_log_metrics)
-        self.trainer.logger_connector.callback_metrics.update(
-            {k: v for d in batch_callback_metrics for k, v in d.items() if v is not None}
-        )
->>>>>>> 360b3d88
 
         result = AttributeDict(
             signal=0,
