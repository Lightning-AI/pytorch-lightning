--- conflicted
+++ resolved
@@ -519,16 +519,6 @@
                 self.trainer.training = True
                 val_loop_called = True
 
-<<<<<<< HEAD
-                # reset stage to train
-                self.trainer._running_stage = RunningStage.TRAINING
-
-                # update val epoch schedulers
-                self.trainer.optimizer_connector.update_learning_rates(interval='val')
-                self.trainer.current_val_epoch += 1
-
-=======
->>>>>>> 8dabc30b
             # -----------------------------------------
             # SAVE LOGGERS (ie: Tensorboard, etc...)
             # -----------------------------------------
@@ -584,14 +574,7 @@
         if should_check_val:
             self.trainer.validating = True
             self.trainer.run_evaluation(on_epoch=True)
-<<<<<<< HEAD
-            self.trainer.current_val_epoch += 1
-
-            # reset stage to train
-            self.trainer._running_stage = RunningStage.TRAINING
-=======
             self.trainer.training = True
->>>>>>> 8dabc30b
 
         # increment the global step once
         # progress global step according to grads progress
