# Copyright The PyTorch Lightning team.
#
# Licensed under the Apache License, Version 2.0 (the "License");
# you may not use this file except in compliance with the License.
# You may obtain a copy of the License at
#
#     http://www.apache.org/licenses/LICENSE-2.0
#
# Unless required by applicable law or agreed to in writing, software
# distributed under the License is distributed on an "AS IS" BASIS,
# WITHOUT WARRANTIES OR CONDITIONS OF ANY KIND, either express or implied.
# See the License for the specific language governing permissions and
# limitations under the License.

from contextlib import contextmanager, suppress
from copy import copy, deepcopy

import numpy as np
import torch

from pytorch_lightning.callbacks import ModelCheckpoint
from pytorch_lightning.core.lightning import LightningModule
from pytorch_lightning.core.memory import ModelSummary
from pytorch_lightning.core.step_result import EvalResult, Result
from pytorch_lightning.trainer.states import TrainerState
from pytorch_lightning.trainer.supporters import Accumulator, TensorRunningAccum
from pytorch_lightning.utilities import _TPU_AVAILABLE, AMPType, parsing
from pytorch_lightning.utilities.distributed import rank_zero_info, rank_zero_warn
from pytorch_lightning.utilities.exceptions import MisconfigurationException
from pytorch_lightning.utilities.memory import recursive_detach
from pytorch_lightning.utilities.model_helpers import is_overridden
from pytorch_lightning.utilities.parsing import AttributeDict
from pytorch_lightning.utilities.warnings import WarningCache


class TrainLoop:
    def __init__(self, trainer, multiple_trainloader_mode):
        self.trainer = trainer
        self.early_stopping_accumulator = None
        self.checkpoint_accumulator = None
        self.accumulated_loss = None
        self.warning_cache = WarningCache()
        self._teardown_already_run = False
        self.running_loss = TensorRunningAccum(window_length=20)
        self.automatic_optimization = True
        self._curr_step_result = None
        self._cur_grad_norm_dict = None
        self._multiple_trainloader_mode = multiple_trainloader_mode
        self.trainer._multiple_trainloader_mode = multiple_trainloader_mode

    def on_trainer_init(
        self,
        max_epochs,
        min_epochs,
        max_steps,
        min_steps,
        num_sanity_val_steps,
        automatic_optimization,
        weights_summary,
    ):
        self.trainer.global_step = 0
        self.trainer.current_epoch = 0
        self.trainer.interrupted = False
        self.trainer.should_stop = False
        self.trainer._state = TrainerState.INITIALIZING

        self.trainer.total_batch_idx = 0
        self.trainer.batch_idx = 0
        self.trainer.num_training_batches = 0
        self.trainer.train_dataloader = None
        self.automatic_optimization = automatic_optimization

        self.trainer.max_epochs = max_epochs
        self.trainer.min_epochs = min_epochs
        self.trainer.max_steps = max_steps
        self.trainer.min_steps = min_steps

        if num_sanity_val_steps == -1:
            self.trainer.num_sanity_val_steps = float("inf")
        else:
            self.trainer.num_sanity_val_steps = num_sanity_val_steps

        self.trainer.weights_summary = weights_summary
        if weights_summary is not None and weights_summary not in ModelSummary.MODES:
            raise MisconfigurationException(
                f"`weights_summary` can be None, {', '.join(ModelSummary.MODES)}, got {weights_summary}"
            )

    @property
    def num_optimizers(self):
        num_optimizers = len(self.get_optimizers_iterable())
        return num_optimizers

    def should_skip_training(self):
        if self.trainer.current_epoch >= self.trainer.max_epochs:
            return True

        if self.trainer.limit_train_batches == 0:
            return True

        return False

    def on_train_start(self):
        # clear cache before training
        if self.trainer.on_gpu and self.trainer.root_gpu is not None:
            # use context because of:
            # https://discuss.pytorch.org/t/out-of-memory-when-i-use-torch-cuda-empty-cache/57898
            with torch.cuda.device(f"cuda:{self.trainer.root_gpu}"):
                torch.cuda.empty_cache()

        # hook
        self.trainer.call_hook("on_train_start")

    def setup_fit(self, model, train_dataloader, val_dataloaders, datamodule):
        # bind logger and other properties
        self.trainer.model_connector.copy_trainer_model_properties(model)

        # clean hparams
        if hasattr(model, "hparams"):
            parsing.clean_namespace(model.hparams)

        # links data to the trainer
        self.trainer.data_connector.attach_data(model, train_dataloader, val_dataloaders, datamodule)

        # check that model is configured correctly
        self.trainer.config_validator.verify_loop_configurations(model)

        # attach model log function to callback
        self.trainer.callback_connector.attach_model_logging_functions(model)

    def setup_training(self, model: LightningModule):
        """Sanity check a few things before starting actual training.

        Args:
            model: The model to run sanity test on.
        """
        # --------------------------
        # Setup??
        # --------------------------
        ref_model = model
        if self.trainer.data_parallel:
            ref_model = model.module

        # set the ranks and devices
        self.trainer.accelerator_backend.dist.rank = self.trainer.global_rank
        self.trainer.accelerator_backend.dist.device = ref_model.device

        # give model convenience properties
        ref_model.trainer = self.trainer

        # set local properties on the model
        self.trainer.model_connector.copy_trainer_model_properties(ref_model)

        # init amp. Must be done here instead of __init__ to allow ddp to work
        if self.trainer.amp_backend == AMPType.NATIVE and self.trainer.precision == 16 and not self.trainer.use_tpu:
            self.trainer.scaler = self.trainer.precision_connector.backend.scaler

        # log hyper-parameters
        if self.trainer.logger is not None:
            # save exp to get started (this is where the first experiment logs are written)
            self.trainer.logger.log_hyperparams(ref_model.hparams_initial)
            self.trainer.logger.log_graph(ref_model)
            self.trainer.logger.save()

        # wait for all to join if on distributed
        self.trainer.accelerator_backend.barrier("setup_training")

        # register auto-resubmit when on SLURM
        self.trainer.slurm_connector.register_slurm_signal_handlers()

        # --------------------------
        # Pre-train
        # --------------------------
        # on pretrain routine start
        self.trainer.on_pretrain_routine_start(ref_model)
        if self.trainer.is_function_implemented("on_pretrain_routine_start"):
            ref_model.on_pretrain_routine_start()

        # print model summary
<<<<<<< HEAD
        if self.trainer.is_global_zero and self.trainer.weights_summary is not None and not self.trainer.evaluating:
            if self.trainer.weights_summary in ModelSummary.MODES:
                ref_model.summarize(mode=self.trainer.weights_summary)
            else:
                raise MisconfigurationException("weights_summary can be None, " + ", ".join(ModelSummary.MODES))
=======
        if self.trainer.is_global_zero and not self.trainer.testing:
            ref_model.summarize(mode=self.trainer.weights_summary)
>>>>>>> 93de5c8a

        # track model now.
        # if cluster resets state, the model will update with the saved weights
        self.trainer.model = model

        # restore training state and model weights before hpc is called
        self.trainer.checkpoint_connector.restore_weights(model)

        # on pretrain routine end
        self.trainer.on_pretrain_routine_end(ref_model)
        if self.trainer.is_function_implemented("on_pretrain_routine_end"):
            ref_model.on_pretrain_routine_end()

    def on_train_end(self):
        if self._teardown_already_run:
            return

        self._teardown_already_run = True

        # trigger checkpoint check. need to temporarily decrease the global step to avoid saving duplicates
        # when a checkpoint was saved at the last step
        self.trainer.global_step -= 1
        self.check_checkpoint_callback(should_save=True, is_last=True)
        self.trainer.global_step += 1

        # hook
        self.trainer.call_hook("on_train_end")

        # kill loggers
        if self.trainer.logger is not None:
            self.trainer.logger.finalize("success")

        # summarize profile results
        if self.trainer.global_rank == 0:
            self.trainer.profiler.describe()

        # give accelerators a chance to finish
        self.trainer.accelerator_backend.on_train_end()

        # clear mem
        if self.trainer.on_gpu:
            model = self.trainer.get_model()
            model.cpu()
            torch.cuda.empty_cache()

    def check_checkpoint_callback(self, should_save, is_last=False):
        # TODO bake this logic into the checkpoint callback
        if should_save and self.trainer.checkpoint_connector.has_trained:
            checkpoint_callbacks = [c for c in self.trainer.callbacks if isinstance(c, ModelCheckpoint)]

            if is_last and any(c.save_last for c in checkpoint_callbacks):
                rank_zero_info("Saving latest checkpoint...")

            model = self.trainer.get_model()

            for callback in checkpoint_callbacks:
                callback.on_validation_end(self.trainer, model)

    def on_train_epoch_start(self, epoch):

        # update training progress in trainer
        self.trainer.current_epoch = epoch

        model = self.trainer.get_model()

        # reset train dataloader
        if self.trainer.reload_dataloaders_every_epoch:
            self.trainer.reset_train_dataloader(model)

        # todo: specify the possible exception
        with suppress(Exception):
            # set seed for distributed sampler (enables shuffling for each epoch)
            self.trainer.train_dataloader.sampler.set_epoch(epoch)

        # changing gradient according accumulation_scheduler
        self.trainer.accumulation_scheduler.on_epoch_start(self.trainer, self.trainer.get_model())

        # stores accumulated grad fractions per batch
        self.accumulated_loss = TensorRunningAccum(window_length=self.trainer.accumulate_grad_batches)

        # structured result accumulators for callbacks
        self.early_stopping_accumulator = Accumulator()
        self.checkpoint_accumulator = Accumulator()

        # hook
        self.trainer.call_hook("on_epoch_start")
        self.trainer.call_hook("on_train_epoch_start")

    def on_train_batch_end(self, epoch_output, epoch_end_outputs, batch, batch_idx, dataloader_idx):
        # hook
        self.trainer.call_hook('on_batch_end')
        self.trainer.call_hook('on_train_batch_end', epoch_end_outputs, batch, batch_idx, dataloader_idx)

        # figure out what to track for epoch end
        self.track_epoch_end_reduce_metrics(epoch_output, epoch_end_outputs)

        # reset batch logger internals
        self.trainer.logger_connector.on_train_batch_end()

    def reset_train_val_dataloaders(self, model):
        if not self.trainer.reload_dataloaders_every_epoch:
            self.trainer.reset_train_dataloader(model)

        if self.trainer.val_dataloaders is None and not self.trainer.reload_dataloaders_every_epoch:
            self.trainer.reset_val_dataloader(model)

    def track_epoch_end_reduce_metrics(self, epoch_output, epoch_end_outputs):
        # track the outputs to reduce at the end of the epoch
        for opt_idx, opt_outputs in enumerate(epoch_end_outputs):
            # with 1 step (no tbptt) don't use a sequence at epoch end
            if isinstance(opt_outputs, list) and len(opt_outputs) == 1 and not isinstance(opt_outputs[0], Result):
                opt_outputs = opt_outputs[0]
            epoch_output[opt_idx].append(opt_outputs)

    def get_optimizers_iterable(self):
        """
        Generates an iterable with (idx, optimizer) for each optimizer.
        """
        if not self.trainer.optimizer_frequencies:
            # call training_step once per optimizer
            return list(enumerate(self.trainer.optimizers))

        optimizer_freq_cumsum = np.cumsum(self.trainer.optimizer_frequencies)
        optimizers_loop_length = optimizer_freq_cumsum[-1]
        current_place_in_loop = self.trainer.total_batch_idx % optimizers_loop_length

        # find optimzier index by looking for the first {item > current_place} in the cumsum list
        opt_idx = np.argmax(optimizer_freq_cumsum > current_place_in_loop)
        return [[opt_idx, self.trainer.optimizers[opt_idx]]]

    def on_after_backward(self, training_step_output, batch_idx, untouched_loss):
        is_result_obj = isinstance(training_step_output, Result)

        if is_result_obj:
            training_step_output.detach()
        else:
            training_step_output.batch_loss = training_step_output.batch_loss.detach()

        # insert after step hook
        self.trainer.call_hook("on_after_backward")

        # when in dev debugging track the losses
        self.trainer.dev_debugger.track_train_loss_history(batch_idx, untouched_loss.detach())

    def _check_training_step_output(self, training_step_output):
        if isinstance(training_step_output, torch.Tensor) and not self.automatic_optimization:
            if training_step_output.grad_fn is None:
                # TODO: Find why - RuntimeError: Expected to mark a variable ready only once ...
                raise MisconfigurationException("In manual optimization, `training_step` should not return a Tensor")

    def training_step(self, split_batch, batch_idx, opt_idx, hiddens):
        # give the PL module a result for logging
        model_ref = self.trainer.get_model()

        with self.trainer.profiler.profile("model_forward"):
            args = self.build_train_args(split_batch, batch_idx, opt_idx, hiddens)

            # manually capture logged metrics
            model_ref._current_fx_name = 'training_step'
            model_ref._results = Result()
            training_step_output = self.trainer.accelerator_backend.training_step(args)
            self.trainer.logger_connector.cache_logged_metrics()

            self._check_training_step_output(training_step_output)

            training_step_output = self.trainer.call_hook("training_step_end", training_step_output)

            training_step_output_for_epoch_end, training_step_output = self._process_training_step_output(
                training_step_output, split_batch
            )
            is_result_obj = isinstance(training_step_output, Result)

            if training_step_output_for_epoch_end is None:
                return None

        # enable empty loss when using manual opt
        closure_loss = None
        untouched_loss = None

        if self.trainer.train_loop.automatic_optimization:
            # accumulate loss
            # (if accumulate_grad_batches = 1 no effect)
            if is_result_obj:
                closure_loss = training_step_output.minimize
            else:
                closure_loss = training_step_output.batch_loss

            closure_loss = closure_loss / self.trainer.accumulate_grad_batches

            # the loss will get scaled for amp. avoid any modifications to it
            untouched_loss = closure_loss.detach().clone()

        # result
        result = AttributeDict(
            closure_loss=closure_loss,
            loss=untouched_loss,
            training_step_output=training_step_output,
            training_step_output_for_epoch_end=training_step_output_for_epoch_end,
            hiddens=training_step_output.hiddens,
        )
        return result

    def _process_training_step_output(self, training_step_output, split_batch):
        training_step_output_for_epoch_end = training_step_output

        # enable validation_step return None
        if training_step_output_for_epoch_end is None:
            return None, None

        # -----------------------------------------
        # process result return (DEPRECATE in 1.0)
        # -----------------------------------------
        if isinstance(training_step_output, Result):
            training_step_output_for_epoch_end = self._process_result(training_step_output, split_batch)
            return training_step_output_for_epoch_end, training_step_output

        # -----------------------------------------
        # process hybrid (1.0)
        # -----------------------------------------
        # no need for these checks in 1.0.0
        # TODO: remove checks in 1.0.0
        is_tensor = isinstance(training_step_output_for_epoch_end, torch.Tensor)
        is_1_0_output = is_tensor or ("log" not in training_step_output and "progress_bar" not in training_step_output)
        if is_1_0_output:
            return self._process_training_step_output_1_0(training_step_output, split_batch)

        # -----------------------------------------
        # process old dict (deprecate 1.0)
        # -----------------------------------------
        training_step_output = self.trainer.process_dict_result(training_step_output, train=True)

        training_step_output = AttributeDict(
            batch_loss=training_step_output[0],
            pbar_on_batch_end=training_step_output[1],
            log_metrics=training_step_output[2],
            callback_metrics=training_step_output[3],
            hiddens=training_step_output[4],
        )
        # if the user decides to finally reduce things in epoch_end, save raw output without graphs
        if isinstance(training_step_output_for_epoch_end, torch.Tensor):
            training_step_output_for_epoch_end = training_step_output_for_epoch_end.detach()
        else:
            training_step_output_for_epoch_end = recursive_detach(training_step_output_for_epoch_end)

        return training_step_output_for_epoch_end, training_step_output

    def _process_training_step_output_1_0(self, training_step_output, split_batch):
        result = self.trainer.get_model()._results

        loss = None
        hiddens = None

        # handle dict return
        if isinstance(training_step_output, dict):
            loss = training_step_output.pop("loss", None)
            hiddens = training_step_output.pop("hiddens", None)
            result["extra"] = training_step_output

        # handle scalar return
        elif isinstance(training_step_output, torch.Tensor):
            loss = training_step_output
            result["extra"] = {}

        # map to results under the hood
        result.minimize = loss
        result.hiddens = hiddens

        # track batch for manual reduction with result
        result.track_batch_size(len(split_batch))

        # track metrics without grads for epoch reduction
        training_step_output_for_epoch_end = copy(result)
        training_step_output_for_epoch_end.detach()
        if self.trainer.move_metrics_to_cpu:
            training_step_output_for_epoch_end.cpu()

        # what flows back into the system
        training_step_output = result

        return training_step_output_for_epoch_end, training_step_output

    def _process_result(self, training_step_output, split_batch):
        training_step_output.track_batch_size(len(split_batch))
        m = """
        TrainResult and EvalResult were deprecated in 0.9.1 and support will drop in 1.0.0.
        Use self.log and .write from the LightningModule to log metrics and write predictions.
        training_step can now only return a scalar (for the loss) or a dictionary with anything you want.

        Option 1:
        return loss

        Option 2:
        return {'loss': loss, 'anything_else': ...}

        Option 3:
        return {'loss': loss, 'hiddens': hiddens, 'anything_else': ...}
            """
        rank_zero_warn(m)

        # don't allow EvalResult in the training_step
        if isinstance(training_step_output, EvalResult):
            raise MisconfigurationException(
                "training_step cannot return EvalResult, " "use a dict or TrainResult instead"
            )

        training_step_output_for_epoch_end = copy(training_step_output)
        training_step_output_for_epoch_end.detach()

        return training_step_output_for_epoch_end

    def optimizer_step(self, optimizer, opt_idx, batch_idx, train_step_and_backward_closure):
        model_ref = self.trainer.get_model()

        is_lbfgs = isinstance(optimizer, torch.optim.LBFGS)
        using_native_amp = self.trainer.amp_backend == AMPType.NATIVE

        # native amp + lbfgs is a no go right now
        if using_native_amp and is_lbfgs:
            raise MisconfigurationException(
                'native PyTorch amp and lbfgs are not compatible.'
                ' To request, please file a Github issue in PyTorch and tag @mcarilli')

        # model hook
        model_ref.optimizer_step(
            self.trainer.current_epoch,
            batch_idx,
            optimizer,
            opt_idx,
            train_step_and_backward_closure,
            on_tpu=self.trainer.use_tpu and _TPU_AVAILABLE,
            using_native_amp=using_native_amp,
            using_lbfgs=is_lbfgs,
        )

    def on_before_zero_grad(self, optimizer):
        self.trainer.call_hook('on_before_zero_grad', optimizer)

    def track_and_norm_grad(self, optimizer):
        # track gradient norms
        grad_norm_dic = self._track_gradient_norm()

        # clip gradients
        self.trainer.accelerator_backend.clip_gradients(optimizer)
        self._cur_grad_norm_dict = grad_norm_dic

    def _track_gradient_norm(self):
        grad_norm_dict = {}
        if (self.trainer.global_step + 1) % self.trainer.log_every_n_steps == 0:
            if float(self.trainer.track_grad_norm) > 0:
                model = self.trainer.get_model()
                grad_norm_dict = model.grad_norm(self.trainer.track_grad_norm)
        return grad_norm_dict

    def process_hiddens(self, opt_closure_result):
        hiddens = opt_closure_result.hiddens
        if isinstance(opt_closure_result.training_step_output, Result):
            opt_closure_result.training_step_output_for_epoch_end.drop_hiddens()
        return hiddens

    def tbptt_split_batch(self, batch):
        splits = [batch]
        if self.trainer.truncated_bptt_steps is not None:
            model_ref = self.trainer.get_model()
            with self.trainer.profiler.profile("tbptt_split_batch"):
                splits = model_ref.tbptt_split_batch(batch, self.trainer.truncated_bptt_steps)
        return splits

    def run_training_epoch(self):

        # get model
        model = self.trainer.get_model()

        # modify dataloader if needed (ddp, etc...)
        train_dataloader = self.trainer.accelerator_backend.process_dataloader(self.trainer.train_dataloader)

        # track epoch output
        epoch_output = [[] for _ in range(self.num_optimizers)]

        train_dataloader = self.trainer.data_connector.get_profiled_train_dataloader(train_dataloader)
        dataloader_idx = 0
        should_check_val = False

        for batch_idx, (batch, is_last_batch) in train_dataloader:

            self.trainer.batch_idx = batch_idx

            # ------------------------------------
            # TRAINING_STEP + TRAINING_STEP_END
            # ------------------------------------
            with self.trainer.profiler.profile("run_training_batch"):
                batch_output = self.run_training_batch(batch, batch_idx, dataloader_idx)

            # when returning -1 from train_step, we end epoch early
            if batch_output.signal == -1:
                break

            # only track outputs when user implements training_epoch_end
            # otherwise we will build up unnecessary memory
            epoch_end_outputs = self.process_train_step_outputs(
                batch_output.training_step_output_for_epoch_end,
                self.early_stopping_accumulator,
                self.checkpoint_accumulator,
            )

            # hook
            # TODO: add outputs to batches
            self.on_train_batch_end(epoch_output, epoch_end_outputs, batch, batch_idx, dataloader_idx)

            # -----------------------------------------
            # SAVE METRICS TO LOGGERS
            # -----------------------------------------
            self.trainer.logger_connector.log_train_step_metrics(batch_output)

            # -----------------------------------------
            # VALIDATE IF NEEDED + CHECKPOINT CALLBACK
            # -----------------------------------------
            should_check_val = self.should_check_val_fx(batch_idx, is_last_batch)
            if should_check_val:
                self.trainer.run_evaluation(test_mode=False)
                # reset stage to train
                self.trainer.logger_connector.set_stage("train")

            # -----------------------------------------
            # SAVE LOGGERS (ie: Tensorboard, etc...)
            # -----------------------------------------
            self.save_loggers_on_train_batch_end()

            # update LR schedulers
            monitor_metrics = deepcopy(self.trainer.logger_connector.callback_metrics)
            self.update_train_loop_lr_schedulers(monitor_metrics=monitor_metrics)
            self.trainer.checkpoint_connector.has_trained = True

            # max steps reached, end training
            if self.trainer.max_steps is not None and self.trainer.max_steps == self.trainer.global_step + 1:
                accumulation_done = self._accumulated_batches_reached()
                # Ensure accumulation across batches has completed before breaking loop
                if accumulation_done:
                    break

            # end epoch early
            # stop when the flag is changed or we've gone past the amount
            # requested in the batches
            if self.trainer.should_stop:
                break

            self.trainer.total_batch_idx += 1

            # stop epoch if we limited the number of training batches
            if (batch_idx + 1) >= self.trainer.num_training_batches:
                break

            # progress global step according to grads progress
            self.increment_accumulated_grad_global_step()

        # epoch end hook
        self.run_on_epoch_end_hook(epoch_output)

        # log epoch metrics
        self.trainer.logger_connector.log_train_epoch_end_metrics(
            epoch_output,
            self.checkpoint_accumulator,
            self.early_stopping_accumulator,
            self.num_optimizers
        )

        # when no val loop is present or fast-dev-run still need to call checkpoints
        self.check_checkpoint_callback(not (should_check_val or is_overridden('validation_step', model)))

        # increment the global step once
        # progress global step according to grads progress
        self.increment_accumulated_grad_global_step()

    def run_training_batch(self, batch, batch_idx, dataloader_idx):
        # track grad norms
        grad_norm_dic = {}

        # bookkeeping
        self.trainer.hiddens = None

        # track all outputs across time and num of optimizers
        batch_outputs = [[] for _ in range(len(self.get_optimizers_iterable()))]

        if batch is None:
            return AttributeDict(signal=0, grad_norm_dic=grad_norm_dic)

        # hook
        response = self.trainer.call_hook("on_batch_start")
        if response == -1:
            return AttributeDict(signal=-1, grad_norm_dic=grad_norm_dic)

        # hook
        response = self.trainer.call_hook("on_train_batch_start", batch, batch_idx, dataloader_idx)
        if response == -1:
            return AttributeDict(signal=-1, grad_norm_dic=grad_norm_dic)

        # lightning module hook
        splits = self.tbptt_split_batch(batch)

        for split_idx, split_batch in enumerate(splits):

            # create an iterable for optimizers and loop over them
            for opt_idx, optimizer in self.prepare_optimizers():

                # toggle model params + set info to logger_connector
                self.run_train_split_start(split_idx, split_batch, opt_idx, optimizer)

                if self.should_accumulate():
                    # For gradient accumulation

                    # -------------------
                    # calculate loss (train step + train step end)
                    # -------------------

                    # automatic_optimization=True: perform dpp sync only when performing optimizer_step
                    # automatic_optimization=False: don't block synchronization here
                    with self.block_ddp_sync_behaviour():
                        self.training_step_and_backward(
                            split_batch,
                            batch_idx,
                            opt_idx,
                            optimizer,
                            self.trainer.hiddens)

                    batch_outputs = self._process_closure_result(
                        batch_outputs=batch_outputs,
                        opt_idx=opt_idx,
                    )

                # ------------------------------
                # BACKWARD PASS
                # ------------------------------
                # gradient update with accumulated gradients

                else:
                    if self.automatic_optimization:

                        def train_step_and_backward_closure():
                            result = self.training_step_and_backward(
                                split_batch,
                                batch_idx,
                                opt_idx,
                                optimizer,
                                self.trainer.hiddens
                            )
                            return None if result is None else result.loss

                        # optimizer step
                        self.optimizer_step(optimizer, opt_idx, batch_idx, train_step_and_backward_closure)

                    else:
                        self._curr_step_result = self.training_step(
                            split_batch,
                            batch_idx,
                            opt_idx,
                            self.trainer.hiddens
                        )

                    if self._curr_step_result is None:
                        # user decided to skip optimization
                        # make sure to zero grad.
                        continue

                    batch_outputs = self._process_closure_result(
                        batch_outputs=batch_outputs,
                        opt_idx=opt_idx,
                    )

                    # todo: Properly aggregate grad_norm accros opt_idx and split_idx
                    grad_norm_dic = self._cur_grad_norm_dict
                    self._cur_grad_norm_dict = None

                    # update running loss + reset accumulated loss
                    self.update_running_loss()

        result = AttributeDict(
            signal=0,
            grad_norm_dic=grad_norm_dic,
            training_step_output_for_epoch_end=batch_outputs,
        )
        return result

    @contextmanager
    def block_ddp_sync_behaviour(self):
        """
        automatic_optimization = True
        Blocks ddp sync gradients behaviour on backwards pass.
        This is useful for skipping sync when accumulating gradients, reducing communication overhead

        automatic_optimization = False
        do not block ddp gradient sync when using manual optimization
        as gradients are needed within the training step

        Returns: context manager with sync behaviour off

        """
        if self.trainer.accelerator_backend is not None and self.automatic_optimization:
            yield self.trainer.accelerator_backend.block_ddp_plugin_sync_behaviour()
        else:
            yield None

    def _process_closure_result(
        self, batch_outputs: list, opt_idx: int
    ) -> list:
        opt_closure_result = self._curr_step_result

        if opt_closure_result is not None:

            # cache metrics
            self.trainer.logger_connector.cache_training_step_metrics(opt_closure_result)

            # track hiddens
            self.trainer.hiddens = self.process_hiddens(opt_closure_result)

            # check if loss or model weights are nan
            if self.trainer.terminate_on_nan:
                self.trainer.detect_nan_tensors(opt_closure_result.loss)

            # track all the outputs across all steps
            batch_opt_idx = opt_idx if len(batch_outputs) > 1 else 0
            batch_outputs[batch_opt_idx].append(opt_closure_result.training_step_output_for_epoch_end)

            if self.automatic_optimization:
                # track total loss for logging (avoid mem leaks)
                self.accumulated_loss.append(opt_closure_result.loss)

        self._curr_step_result = None

        return batch_outputs

    def training_step_and_backward(self, split_batch, batch_idx, opt_idx, optimizer, hiddens):
        """
        wrap the forward step in a closure so second order methods work
        """
        with self.trainer.profiler.profile("training_step_and_backward"):
            # lightning module hook
            result = self.training_step(split_batch, batch_idx, opt_idx, hiddens)
            self._curr_step_result = result

            if result is None:
                self.warning_cache.warn("training_step returned None if it was on purpose, ignore this warning...")
                return None

            if self.trainer.train_loop.automatic_optimization:
                # backward pass
                with self.trainer.profiler.profile("model_backward"):
                    self.backward(result, optimizer, opt_idx)

                # hook - call this hook only
                # when gradients have finished to accumulate
                if not self.should_accumulate():
                    self.on_after_backward(result.training_step_output, batch_idx, result.loss)

                # check if loss or model weights are nan
                if self.trainer.terminate_on_nan:
                    self.trainer.detect_nan_tensors(result.loss)

        return result

    def backward(self, result, optimizer, opt_idx, *args, **kwargs):
        self.trainer.dev_debugger.track_event("backward_call")

        # backward can be called manually in the training loop
        if isinstance(result, torch.Tensor):
            self.trainer.accelerator_backend.backward(result, optimizer, opt_idx, *args, **kwargs)
        else:
            result.closure_loss = self.trainer.accelerator_backend.backward(
                result.closure_loss, optimizer, opt_idx, *args, **kwargs
            )

        if not self.should_accumulate():
            # track gradients
            self.track_and_norm_grad(optimizer=optimizer)

    def update_train_loop_lr_schedulers(self, monitor_metrics=None):
        num_accumulated_batches_reached = self._accumulated_batches_reached()
        num_training_batches_reached = self._num_training_batches_reached()

        if num_accumulated_batches_reached or num_training_batches_reached:
            # update lr
            self.trainer.optimizer_connector.update_learning_rates(interval="step", monitor_metrics=monitor_metrics)

    def run_on_epoch_end_hook(self, epoch_output):
        # inform logger the batch loop has finished
        self.trainer.logger_connector.on_train_epoch_end()

        self.trainer.call_hook('on_epoch_end')
        self.trainer.call_hook('on_train_epoch_end', epoch_output)

    def increment_accumulated_grad_global_step(self):
        num_accumulated_batches_reached = self._accumulated_batches_reached()
        num_training_batches_reached = self._num_training_batches_reached()

        # progress global step according to grads progress
        if num_accumulated_batches_reached or num_training_batches_reached:
            self.trainer.global_step += 1

    def _accumulated_batches_reached(self):
        return (self.trainer.batch_idx + 1) % self.trainer.accumulate_grad_batches == 0

    def _num_training_batches_reached(self):
        return (self.trainer.batch_idx + 1) == self.trainer.num_training_batches

    def should_accumulate(self):
        # checks if backward or backward + optimizer step (via closure)
        accumulation_done = self._accumulated_batches_reached()
        is_final_batch = self._num_training_batches_reached()
        return not (accumulation_done or is_final_batch)

    def should_check_val_fx(self, batch_idx, is_last_batch):
        # decide if we should run validation
        is_val_check_batch = (batch_idx + 1) % self.trainer.val_check_batch == 0
        is_val_check_epoch = (self.trainer.current_epoch + 1) % self.trainer.check_val_every_n_epoch == 0
        can_check_val = self.trainer.enable_validation and is_val_check_epoch
        should_check_val = is_val_check_batch or self.trainer.should_stop
        is_last_batch_for_infinite_dataset = is_last_batch and self.trainer.val_check_batch == float("inf")
        should_check_val = can_check_val and (should_check_val or is_last_batch_for_infinite_dataset)

        return should_check_val

    def build_train_args(self, batch, batch_idx, opt_idx, hiddens):
        # enable not needing to add opt_idx to training_step
        args = [batch, batch_idx]

        if len(self.trainer.optimizers) > 1:
            if self.trainer.has_arg("training_step", "optimizer_idx"):
                args.append(opt_idx)
            else:
                num_opts = len(self.trainer.optimizers)
                raise ValueError(
                    f"Your LightningModule defines {num_opts} optimizers but "
                    f'training_step is missing the "optimizer_idx" argument.'
                )

        # pass hiddens if using tbptt
        if self.trainer.truncated_bptt_steps is not None:
            args.append(hiddens)

        return args

    def save_loggers_on_train_batch_end(self):
        # when loggers should save to disk
        should_flush_logs = self.trainer.logger_connector.should_flush_logs
        if should_flush_logs and self.trainer.is_global_zero and self.trainer.logger is not None:
            self.trainer.logger.save()

    def process_train_step_outputs(self, all_train_step_outputs, early_stopping_accumulator, checkpoint_accumulator):
        """
        Figure out what needs to be tracked/logged at the end of the epoch
        """

        # the training step outputs a list per optimizer. The list contains the outputs at each time step
        # when no TBPTT is used, then the list has 1 item per batch
        # when TBPTT IS used, then the list has n items (1 per time step)
        epoch_end_outputs = []
        for optimizer_idx_outputs in all_train_step_outputs:
            # extract one representative sample from each time step (1 if no tbptt) and 0th optimizer
            if len(optimizer_idx_outputs) == 0:
                continue

            sample_output = optimizer_idx_outputs[-1]

            # pull out callback info if available (ie: Results object)
            if isinstance(sample_output, dict) and "early_stop_on" in sample_output:
                early_stopping_accumulator.accumulate(sample_output["early_stop_on"])

            if isinstance(sample_output, dict) and "checkpoint_on" in sample_output:
                checkpoint_accumulator.accumulate(sample_output["checkpoint_on"])

            # decide if we need to reduce at the end of the epoch automatically
            auto_reduce_tng_result = isinstance(sample_output, Result) and sample_output.should_reduce_on_epoch_end

            # only track when a) it needs to be autoreduced OR b) the user wants to manually reduce on epoch end
            if is_overridden("training_epoch_end", model=self.trainer.get_model()) or auto_reduce_tng_result:
                epoch_end_outputs.append(optimizer_idx_outputs)

        return epoch_end_outputs

    def prepare_optimizers(self):
        # in manual optimization we loop over all optimizers at once
        optimizers = self.get_optimizers_iterable()
        if not self.automatic_optimization:
            optimizers = [optimizers[0]]
        return optimizers

    def run_train_split_start(self, split_idx, split_batch, opt_idx, optimizer):
        # set split_idx to trainer for tracking
        self.trainer.split_idx = split_idx

        # make sure only the gradients of the current optimizer's parameters are calculated
        # in the training step to prevent dangling gradients in multiple-optimizer setup.
        if self.automatic_optimization and len(self.trainer.optimizers) > 1:
            model = self.trainer.get_model()
            model.toggle_optimizer(optimizer, opt_idx)

        # use to track metrics internally
        self.trainer.logger_connector.on_train_split_start(split_idx, opt_idx, split_batch)

    def update_running_loss(self):
        accumulated_loss = self.accumulated_loss.mean()

        if accumulated_loss is not None:
            # calculate running loss for display
            self.running_loss.append(self.accumulated_loss.mean() * self.trainer.accumulate_grad_batches)

        # reset for next set of accumulated grads
        self.accumulated_loss.reset()<|MERGE_RESOLUTION|>--- conflicted
+++ resolved
@@ -177,16 +177,11 @@
             ref_model.on_pretrain_routine_start()
 
         # print model summary
-<<<<<<< HEAD
         if self.trainer.is_global_zero and self.trainer.weights_summary is not None and not self.trainer.evaluating:
             if self.trainer.weights_summary in ModelSummary.MODES:
                 ref_model.summarize(mode=self.trainer.weights_summary)
             else:
                 raise MisconfigurationException("weights_summary can be None, " + ", ".join(ModelSummary.MODES))
-=======
-        if self.trainer.is_global_zero and not self.trainer.testing:
-            ref_model.summarize(mode=self.trainer.weights_summary)
->>>>>>> 93de5c8a
 
         # track model now.
         # if cluster resets state, the model will update with the saved weights
