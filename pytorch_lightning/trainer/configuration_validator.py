# Copyright The PyTorch Lightning team.
#
# Licensed under the Apache License, Version 2.0 (the "License");
# you may not use this file except in compliance with the License.
# You may obtain a copy of the License at
#
#     http://www.apache.org/licenses/LICENSE-2.0
#
# Unless required by applicable law or agreed to in writing, software
# distributed under the License is distributed on an "AS IS" BASIS,
# WITHOUT WARRANTIES OR CONDITIONS OF ANY KIND, either express or implied.
# See the License for the specific language governing permissions and
# limitations under the License.
import pytorch_lightning as pl
from pytorch_lightning.trainer.states import TrainerFn
from pytorch_lightning.utilities.exceptions import MisconfigurationException
from pytorch_lightning.utilities.model_helpers import is_overridden
from pytorch_lightning.utilities.signature_utils import is_param_in_hook_signature
from pytorch_lightning.utilities.warnings import rank_zero_deprecation, rank_zero_warn


class ConfigValidator:
    def __init__(self, trainer: "pl.Trainer") -> None:
        self.trainer = trainer

    def verify_loop_configurations(self, model: "pl.LightningModule") -> None:
        r"""
        Checks that the model is configured correctly before the run is started.

        Args:
            model: The model to check the configuration.

        """
        if self.trainer.state.fn in (TrainerFn.FITTING, TrainerFn.TUNING):
            self.__verify_train_loop_configuration(model)
            self.__verify_eval_loop_configuration(model, "val")
            self.__verify_manual_optimization_support(model)
            self.__check_training_step_requires_dataloader_iter(model)
        elif self.trainer.state.fn == TrainerFn.VALIDATING:
            self.__verify_eval_loop_configuration(model, "val")
        elif self.trainer.state.fn == TrainerFn.TESTING:
            self.__verify_eval_loop_configuration(model, "test")
        elif self.trainer.state.fn == TrainerFn.PREDICTING:
            self.__verify_predict_loop_configuration(model)
        self.__verify_dp_batch_transfer_support(model)
<<<<<<< HEAD
        self._check_add_get_queue(model)
=======
        # TODO: Delete _check_on_keyboard_interrupt in v1.7
        self._check_on_keyboard_interrupt()
>>>>>>> 392c5778

    def __verify_train_loop_configuration(self, model: "pl.LightningModule") -> None:
        # -----------------------------------
        # verify model has a training step
        # -----------------------------------
        has_training_step = is_overridden("training_step", model)
        if not has_training_step:
            raise MisconfigurationException(
                "No `training_step()` method defined. Lightning `Trainer` expects as minimum a"
                " `training_step()`, `train_dataloader()` and `configure_optimizers()` to be defined."
            )

        # -----------------------------------
        # verify model has a train dataloader
        # -----------------------------------
        has_train_dataloader = is_overridden("train_dataloader", model)
        if not has_train_dataloader:
            raise MisconfigurationException(
                "No `train_dataloader()` method defined. Lightning `Trainer` expects as minimum a"
                " `training_step()`, `train_dataloader()` and `configure_optimizers()` to be defined."
            )

        # -----------------------------------
        # verify model has optimizer
        # -----------------------------------
        has_optimizers = is_overridden("configure_optimizers", model)
        if not has_optimizers:
            raise MisconfigurationException(
                "No `configure_optimizers()` method defined. Lightning `Trainer` expects as minimum a"
                " `training_step()`, `train_dataloader()` and `configure_optimizers()` to be defined."
            )

        # ----------------------------------------------
        # verify model does not have
        # - on_train_dataloader
        # - on_val_dataloader
        # ----------------------------------------------
        has_on_train_dataloader = is_overridden("on_train_dataloader", model)
        if has_on_train_dataloader:
            rank_zero_deprecation(
                "Method `on_train_dataloader` in DataHooks is deprecated and will be removed in v1.7.0."
                " Please use `train_dataloader()` directly."
            )

        has_on_val_dataloader = is_overridden("on_val_dataloader", model)
        if has_on_val_dataloader:
            rank_zero_deprecation(
                "Method `on_val_dataloader` in DataHooks is deprecated and will be removed in v1.7.0."
                " Please use `val_dataloader()` directly."
            )

        trainer = self.trainer

        trainer.overriden_optimizer_step = is_overridden("optimizer_step", model)
        trainer.overriden_optimizer_zero_grad = is_overridden("optimizer_zero_grad", model)
        automatic_optimization = model.automatic_optimization
        going_to_accumulate_grad_batches = trainer.accumulation_scheduler.going_to_accumulate_grad_batches()

        has_overriden_optimization_functions = trainer.overriden_optimizer_step or trainer.overriden_optimizer_zero_grad
        if has_overriden_optimization_functions and going_to_accumulate_grad_batches and automatic_optimization:
            rank_zero_warn(
                "When using `Trainer(accumulate_grad_batches != 1)` and overriding"
                "`LightningModule.optimizer_{step,zero_grad}`, the hooks will not be called on every batch"
                "(rather, they are called on every optimization step)."
            )

    def __verify_eval_loop_configuration(self, model: "pl.LightningModule", stage: str) -> None:
        loader_name = f"{stage}_dataloader"
        step_name = "validation_step" if stage == "val" else "test_step"

        has_loader = is_overridden(loader_name, model)
        has_step = is_overridden(step_name, model)

        if has_loader and not has_step:
            rank_zero_warn(f"you passed in a {loader_name} but have no {step_name}. Skipping {stage} loop")
        if has_step and not has_loader:
            rank_zero_warn(f"you defined a {step_name} but have no {loader_name}. Skipping {stage} loop")

        # ----------------------------------------------
        # verify model does not have
        # - on_val_dataloader
        # - on_test_dataloader
        # ----------------------------------------------
        has_on_val_dataloader = is_overridden("on_val_dataloader", model)
        if has_on_val_dataloader:
            rank_zero_deprecation(
                "Method `on_val_dataloader` in DataHooks is deprecated and will be removed in v1.7.0."
                " Please use `val_dataloader()` directly."
            )

        has_on_test_dataloader = is_overridden("on_test_dataloader", model)
        if has_on_test_dataloader:
            rank_zero_deprecation(
                "Method `on_test_dataloader` in DataHooks is deprecated and will be removed in v1.7.0."
                " Please use `test_dataloader()` directly."
            )

    def __verify_predict_loop_configuration(self, model: "pl.LightningModule") -> None:
        has_predict_dataloader = is_overridden("predict_dataloader", model)
        if not has_predict_dataloader:
            raise MisconfigurationException("Dataloader not found for `Trainer.predict`")
        # ----------------------------------------------
        # verify model does not have
        # - on_predict_dataloader
        # ----------------------------------------------
        has_on_predict_dataloader = is_overridden("on_predict_dataloader", model)
        if has_on_predict_dataloader:
            rank_zero_deprecation(
                "Method `on_predict_dataloader` in DataHooks is deprecated and will be removed in v1.7.0."
                " Please use `predict_dataloader()` directly."
            )

    def __verify_dp_batch_transfer_support(self, model: "pl.LightningModule") -> None:
        """Raise Misconfiguration exception since these hooks are not supported in DP mode."""
        # TODO: Remove this blocker once batch transfer to device is integrated in Lightning for DP mode.
        batch_transfer_hooks = ("on_before_batch_transfer", "transfer_batch_to_device", "on_after_batch_transfer")
        for hook in batch_transfer_hooks:
            if self.trainer.accelerator_connector.use_dp and is_overridden(hook, model):
                raise MisconfigurationException(f"Overriding `{hook}` is not supported in DP mode.")

    def __verify_manual_optimization_support(self, model: "pl.LightningModule") -> None:
        if model.automatic_optimization:
            return
        if self.trainer.gradient_clip_val > 0:
            raise MisconfigurationException(
                "Automatic gradient clipping is not supported for manual optimization."
                f" Remove `Trainer(gradient_clip_val={self.trainer.gradient_clip_val})`"
                " or switch to automatic optimization."
            )
        if self.trainer.accumulate_grad_batches != 1:
            raise MisconfigurationException(
                "Automatic gradient accumulation is not supported for manual optimization."
                f" Remove `Trainer(accumulate_grad_batches={self.trainer.accumulate_grad_batches})`"
                " or switch to automatic optimization."
            )

    def __check_training_step_requires_dataloader_iter(self, model: "pl.LightningModule"):
        """Check if the current `training_step` is requesting `dataloader_iter`."""
        training_step_fx = getattr(model, "training_step")
        if is_param_in_hook_signature(training_step_fx, "dataloader_iter", explicit=True):

            if is_overridden("on_train_batch_start", model):
                raise MisconfigurationException(
                    "The model hook `on_train_batch_start` is not compatible with "
                    "taking a `dataloader_iter` argument in your `training_step`."
                )

            if is_overridden("on_train_batch_end", model):
                raise MisconfigurationException(
                    "The model hook `on_train_batch_end` is not compatible with "
                    "taking a `dataloader_iter` argument in your `training_step`."
                )

            if model.truncated_bptt_steps > 0:
                raise MisconfigurationException(
                    "The model taking a `dataloader_iter` argument in your `training_step` "
                    "is incompatible with `truncated_bptt_steps > 0`."
                )

<<<<<<< HEAD
    def _check_add_get_queue(self, model: "pl.LightningModule") -> None:
        r"""
        Checks if add_to_queue or get_from_queue is overriden and sends a deprecation warning.

        Args:
            model: The lightning module
        """
        if is_overridden("add_to_queue", model):
            rank_zero_deprecation(
                "The `LightningModule.add_to_queue` method was deprecated in v1.5 and will be removed in v1.7 in "
                "favor of `DDPSpawnPlugin.add_to_queue`"
            )
        if is_overridden("get_from_queue", model):
            rank_zero_deprecation(
                "The `LightningModule.get_from_queue` method was deprecated in v1.5 and will be removed in v1.7 in "
                "favor of `DDPSpawnPlugin.get_from_queue`"
            )
=======
    def _check_on_keyboard_interrupt(self) -> None:
        """Checks if on_keyboard_interrupt is overriden and sends a deprecation warning."""
        for callback in self.trainer.callbacks:
            if is_overridden(method_name="on_keyboard_interrupt", instance=callback):
                rank_zero_deprecation(
                    "The `on_keyboard_interrupt` callback hook was deprecated in v1.5 and will be removed in v1.7."
                    " Please use the `on_exception` callback hook instead."
                )
>>>>>>> 392c5778
<|MERGE_RESOLUTION|>--- conflicted
+++ resolved
@@ -43,12 +43,9 @@
         elif self.trainer.state.fn == TrainerFn.PREDICTING:
             self.__verify_predict_loop_configuration(model)
         self.__verify_dp_batch_transfer_support(model)
-<<<<<<< HEAD
         self._check_add_get_queue(model)
-=======
         # TODO: Delete _check_on_keyboard_interrupt in v1.7
         self._check_on_keyboard_interrupt()
->>>>>>> 392c5778
 
     def __verify_train_loop_configuration(self, model: "pl.LightningModule") -> None:
         # -----------------------------------
@@ -208,7 +205,6 @@
                     "is incompatible with `truncated_bptt_steps > 0`."
                 )
 
-<<<<<<< HEAD
     def _check_add_get_queue(self, model: "pl.LightningModule") -> None:
         r"""
         Checks if add_to_queue or get_from_queue is overriden and sends a deprecation warning.
@@ -226,7 +222,7 @@
                 "The `LightningModule.get_from_queue` method was deprecated in v1.5 and will be removed in v1.7 in "
                 "favor of `DDPSpawnPlugin.get_from_queue`"
             )
-=======
+
     def _check_on_keyboard_interrupt(self) -> None:
         """Checks if on_keyboard_interrupt is overriden and sends a deprecation warning."""
         for callback in self.trainer.callbacks:
@@ -234,5 +230,4 @@
                 rank_zero_deprecation(
                     "The `on_keyboard_interrupt` callback hook was deprecated in v1.5 and will be removed in v1.7."
                     " Please use the `on_exception` callback hook instead."
-                )
->>>>>>> 392c5778
+                )