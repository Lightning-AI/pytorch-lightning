--- conflicted
+++ resolved
@@ -76,11 +76,7 @@
         model_ref = self.trainer.lightning_module
         model_ref.on_predict_model_eval()
 
-<<<<<<< HEAD
-    def setup(self, model, max_batches, dataloaders):
-=======
     def setup(self, max_batches, dataloaders):
->>>>>>> 1eeedac2
         # convert max_batches to list
         if isinstance(max_batches, int):
             max_batches = [max_batches] * len(dataloaders)
