--- conflicted
+++ resolved
@@ -3,21 +3,14 @@
 from pytorch_lightning.callbacks.gradient_accumulation_scheduler import GradientAccumulationScheduler
 from pytorch_lightning.callbacks.model_checkpoint import ModelCheckpoint
 from pytorch_lightning.callbacks.lr_logger import LearningRateLogger
-<<<<<<< HEAD
-=======
 from pytorch_lightning.callbacks.progress import ProgressBarBase, ProgressBar
->>>>>>> 9554095c
 
 __all__ = [
     'Callback',
     'EarlyStopping',
     'ModelCheckpoint',
     'GradientAccumulationScheduler',
-<<<<<<< HEAD
-    'LearningRateLogger'
-=======
     'LearningRateLogger',
     'ProgressBarBase',
     'ProgressBar',
->>>>>>> 9554095c
 ]