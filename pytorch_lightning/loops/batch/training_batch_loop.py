# Copyright The PyTorch Lightning team.
#
# Licensed under the Apache License, Version 2.0 (the "License");
# you may not use this file except in compliance with the License.
# You may obtain a copy of the License at
#
#     http://www.apache.org/licenses/LICENSE-2.0
#
# Unless required by applicable law or agreed to in writing, software
# distributed under the License is distributed on an "AS IS" BASIS,
# WITHOUT WARRANTIES OR CONDITIONS OF ANY KIND, either express or implied.
# See the License for the specific language governing permissions and
# limitations under the License.
<<<<<<< HEAD
from copy import copy
from functools import partial
from typing import Any, Callable, List, Optional, Tuple
=======
from typing import Any, List, Optional, Tuple
>>>>>>> 86c03357

import numpy as np
from deprecate import void
from torch import Tensor
from torch.optim import Optimizer

from pytorch_lightning.loops.base import Loop
<<<<<<< HEAD
from pytorch_lightning.loops.closure import Closure, ClosureResult
from pytorch_lightning.loops.optimizer.optimizer_loop import OptimizerLoop
from pytorch_lightning.loops.utilities import (
    _build_training_step_kwargs,
    _check_training_step_output,
    _process_training_step_output,
)
=======
from pytorch_lightning.loops.optimization.manual_loop import ManualOptimization
from pytorch_lightning.loops.optimization.optimizer_loop import OptimizerLoop
>>>>>>> 86c03357
from pytorch_lightning.trainer.supporters import TensorRunningAccum
from pytorch_lightning.utilities import AttributeDict
from pytorch_lightning.utilities.types import STEP_OUTPUT
from pytorch_lightning.utilities.warnings import WarningCache


class TrainingBatchLoop(Loop):
    """Runs over a single batch of data."""

    def __init__(self) -> None:
        super().__init__()
        self.accumulated_loss: Optional[Tensor] = None
        self.batch_outputs: Optional[List[List[STEP_OUTPUT]]] = None
        self.running_loss: TensorRunningAccum = TensorRunningAccum(window_length=20)
        # the current split index when the batch gets split into chunks in truncated backprop through time
        self.split_idx: Optional[int] = None
        self.optimizer_loop = OptimizerLoop()
<<<<<<< HEAD
=======
        self.manual_loop = ManualOptimization()
>>>>>>> 86c03357

        self._warning_cache: WarningCache = WarningCache()
        self._optimizer_freq_cumsum: Optional[int] = None
        self._remaining_splits: Optional[List[Any]] = None

    @property
    def done(self) -> bool:
        """Returns if all batch splits have been processed already."""
        return len(self._remaining_splits) == 0

    @property
    def optimizer_freq_cumsum(self) -> int:
        """Returns the cumulated sum of optimizer frequencies."""
        if self._optimizer_freq_cumsum is None:
            self._optimizer_freq_cumsum = np.cumsum(self.trainer.optimizer_frequencies)
        return self._optimizer_freq_cumsum

<<<<<<< HEAD
    def connect(self, optimizer_loop: "Loop") -> None:
        self.optimizer_loop = optimizer_loop
=======
    def connect(
        self, optimizer_loop: Optional["Loop"] = None, manual_loop: Optional[ManualOptimization] = None
    ) -> None:
        if optimizer_loop is not None:
            self.optimizer_loop = optimizer_loop
        if manual_loop is not None:
            self.manual_loop = manual_loop
>>>>>>> 86c03357

    def run(self, batch: Any, batch_idx: int) -> AttributeDict:
        """Runs all the data splits and the ``on_batch_start`` and ``on_train_batch_start`` hooks.

        Args:
            batch: the current batch to run the train step on
            batch_idx: the index of the current batch
        """
        if batch is None:
            self._warning_cache.warn("train_dataloader yielded None. If this was on purpose, ignore this warning...")
            return AttributeDict(signal=0, training_step_output=[[]])

        # hook
        self.trainer.logger_connector.on_batch_start()
        response = self.trainer.call_hook("on_batch_start")
        if response == -1:
            return AttributeDict(signal=-1)

        # hook
        response = self.trainer.call_hook("on_train_batch_start", batch, batch_idx, 0)
        if response == -1:
            return AttributeDict(signal=-1)

        self.trainer.fit_loop.epoch_loop.batch_progress.increment_started()

        super().run(batch, batch_idx)
        output = AttributeDict(signal=0, training_step_output=self.batch_outputs)
        self.batch_outputs = None  # free memory
        return output

    def reset(self) -> None:
        """Resets the loop state."""
        self.batch_outputs = [[] for _ in range(len(self.trainer.optimizers))]

    def on_run_start(self, batch: Any, batch_idx: int):
        """Splits the data into tbptt splits.

        Args:
            batch: the current batch to run the trainstep on
            batch_idx: the index of the current batch
        """
        void(batch_idx)
        self._remaining_splits = list(enumerate(self._tbptt_split_batch(batch)))

    def advance(self, batch, batch_idx):
        """Runs the train step together with optimization (if necessary) on the current batch split.

        Args:
            batch: the current batch to run the training on (this is not the split!)
            batch_idx: the index of the current batch
        """
        void(batch)
        split_idx, split_batch = self._remaining_splits.pop(0)
        self.split_idx = split_idx

        # let logger connector extract current batch size
        self.trainer.logger_connector.on_train_split_start(batch_idx, split_idx, split_batch)

        if self.trainer.lightning_module.automatic_optimization:
            # in automatic optimization, hand over execution to the OptimizerLoop
<<<<<<< HEAD
            optimizers = [optimizer for _, optimizer in self.get_active_optimizers(batch_idx)]
            batch_outputs, self._hiddens = self.optimizer_loop.run(split_batch, self._hiddens, optimizers, batch_idx)
=======
            batch_outputs = self.optimizer_loop.run(split_batch, self.get_active_optimizers(batch_idx), batch_idx)
>>>>>>> 86c03357
            # combine outputs from each optimizer
            for k in range(len(batch_outputs)):
                self.batch_outputs[k].extend(batch_outputs[k])
        else:
            # in manual optimization, hand over execution to the ManualOptimization loop
            result = self.manual_loop.run(split_batch, batch_idx)
            if result:
                self.batch_outputs[0].append(result)

    def on_run_end(self) -> None:
        self.optimizer_loop._hiddens = None
        # this is not necessary as the manual loop runs for only 1 iteration, but just in case
        self.manual_loop._hiddens = None

    def teardown(self) -> None:
        # release memory
        self._remaining_splits = None

    def num_active_optimizers(self, batch_idx: Optional[int] = None) -> int:
        """Gets the number of active optimizers based on their frequency."""
        return len(self.get_active_optimizers(batch_idx))

<<<<<<< HEAD
    def _run_optimization(
        self,
        batch_idx: int,
        split_batch: Any,
    ) -> Optional[ClosureResult]:
        """Runs closure (train step + backward) together with optimization if necessary.

        Args:
            batch_idx: the index of the current batch
            split_batch: the current tbptt split of the whole batch
        """
        # TODO: replace call through closure by direct call (manual optimization)
        closure = self._make_closure(split_batch, batch_idx, self._hiddens)
        closure()
        result = closure.get_result()

        if result:
            # if no result, user decided to skip optimization
            # otherwise update running loss + reset accumulated loss
            self._update_running_loss(result.loss)

        return result

    def _make_closure(
        self,
        split_batch: Any,
        batch_idx: int,
        hiddens: Any,
    ) -> Closure:
        """
        Build a closure object that captures the given arguments and runs the `training_step` function and optionally
        other functions such as `backward` and `zero_grad`.
        """
        step_fn = self._make_step_fn(split_batch, batch_idx, hiddens)
        backward_fn = None
        zero_grad_fn = None

        return Closure(
            step_fn=step_fn,
            backward_fn=backward_fn,
            zero_grad_fn=zero_grad_fn,
            profiler=self.trainer.profiler,
        )

    def _make_step_fn(self, split_batch: Any, batch_idx: int, hiddens: Any) -> Callable[[], dict]:
        """Build the step function that runs the `training_step` and processes its output."""
        return partial(self._training_step, split_batch, batch_idx, hiddens)

    def _training_step(self, split_batch: Any, batch_idx: int, hiddens: Tensor) -> Optional[AttributeDict]:
        """Performs the training step for manual optimization.

        Args:
            split_batch: the current tbptt split of the current batch
            batch_idx: the index of the current batch
            hiddens: the model's hidden state of the previous iteration

        Returns:
            an AttributeDict containing the training step output.
        """
        # give the PL module a result for logging
        model_ref = self.trainer.lightning_module

        with self.trainer.profiler.profile("model_forward"):
            step_kwargs = _build_training_step_kwargs(
                model_ref, self.trainer.optimizers, split_batch, batch_idx, opt_idx=None, hiddens=hiddens
            )

            # manually capture logged metrics
            model_ref._current_fx_name = "training_step"
            with self.trainer.profiler.profile("training_step"):
                training_step_output = self.trainer.accelerator.training_step(step_kwargs)
                self.trainer.accelerator.post_training_step()

            del step_kwargs

            training_step_output = self.trainer.call_hook("training_step_end", training_step_output)

            _check_training_step_output(self.trainer.lightning_module, training_step_output)

            result_collection, self._hiddens = _process_training_step_output(self.trainer, training_step_output)
            if result_collection is None:
                return

        return AttributeDict(closure_loss=None, loss=None, result_collection=result_collection)

=======
>>>>>>> 86c03357
    def _tbptt_split_batch(self, batch: Any) -> List[Any]:
        """Splits a single batch into a list of sequence steps for tbptt.

        Args:
            batch: the current batch to split
        """
        tbptt_steps = self.trainer.lightning_module.truncated_bptt_steps
        if tbptt_steps == 0:
            return [batch]

        model_ref = self.trainer.lightning_module
        with self.trainer.profiler.profile("tbptt_split_batch"):
            splits = model_ref.tbptt_split_batch(batch, tbptt_steps)
        return splits

<<<<<<< HEAD
    # TODO: remove this method and update tests
    def backward(
        self,
        loss: Tensor,
        optimizer: Optional[torch.optim.Optimizer],
        opt_idx: Optional[int] = None,
        *args: Any,
        **kwargs: Any,
    ) -> Tensor:
        """Performs the backward step.

        Args:
            loss: The loss value to back-propagate on
            optimizer: Current optimizer being used. ``None`` if using manual optimization.
            opt_idx: Index of the current optimizer being used. ``None`` if using manual optimization.
        """
        self.trainer.accelerator.backward(loss, optimizer, opt_idx, *args, **kwargs)
        return loss

=======
>>>>>>> 86c03357
    def _update_running_loss(self, current_loss: Tensor) -> None:
        """Updates the running loss value with the current value."""
        if self.trainer.lightning_module.automatic_optimization:
            # track total loss for logging (avoid mem leaks)
            self.accumulated_loss.append(current_loss)

        accumulated_loss = self.accumulated_loss.mean()

        if accumulated_loss is not None:
            # calculate running loss for display
            self.running_loss.append(self.accumulated_loss.mean() * self.trainer.accumulate_grad_batches)

        # reset for next set of accumulated grads
        self.accumulated_loss.reset()

    def get_active_optimizers(self, batch_idx: Optional[int] = None) -> List[Tuple[int, Optimizer]]:
        """Returns the currently active optimizers. When multiple optimizers are used with different frequencies,
        only one of the optimizers is active at a time.

        Returns:
            A list of tuples (opt_idx, optimizer) of currently active optimizers.
        """
        if not self.trainer.optimizer_frequencies:
            # call training_step once per optimizer
            return list(enumerate(self.trainer.optimizers))

        optimizers_loop_length = self.optimizer_freq_cumsum[-1]
        current_place_in_loop = batch_idx % optimizers_loop_length

        # find optimzier index by looking for the first {item > current_place} in the cumsum list
        opt_idx = int(np.argmax(self.optimizer_freq_cumsum > current_place_in_loop))
        return [(opt_idx, self.trainer.optimizers[opt_idx])]<|MERGE_RESOLUTION|>--- conflicted
+++ resolved
@@ -11,13 +11,7 @@
 # WITHOUT WARRANTIES OR CONDITIONS OF ANY KIND, either express or implied.
 # See the License for the specific language governing permissions and
 # limitations under the License.
-<<<<<<< HEAD
-from copy import copy
-from functools import partial
-from typing import Any, Callable, List, Optional, Tuple
-=======
 from typing import Any, List, Optional, Tuple
->>>>>>> 86c03357
 
 import numpy as np
 from deprecate import void
@@ -25,18 +19,8 @@
 from torch.optim import Optimizer
 
 from pytorch_lightning.loops.base import Loop
-<<<<<<< HEAD
-from pytorch_lightning.loops.closure import Closure, ClosureResult
-from pytorch_lightning.loops.optimizer.optimizer_loop import OptimizerLoop
-from pytorch_lightning.loops.utilities import (
-    _build_training_step_kwargs,
-    _check_training_step_output,
-    _process_training_step_output,
-)
-=======
 from pytorch_lightning.loops.optimization.manual_loop import ManualOptimization
 from pytorch_lightning.loops.optimization.optimizer_loop import OptimizerLoop
->>>>>>> 86c03357
 from pytorch_lightning.trainer.supporters import TensorRunningAccum
 from pytorch_lightning.utilities import AttributeDict
 from pytorch_lightning.utilities.types import STEP_OUTPUT
@@ -54,10 +38,7 @@
         # the current split index when the batch gets split into chunks in truncated backprop through time
         self.split_idx: Optional[int] = None
         self.optimizer_loop = OptimizerLoop()
-<<<<<<< HEAD
-=======
         self.manual_loop = ManualOptimization()
->>>>>>> 86c03357
 
         self._warning_cache: WarningCache = WarningCache()
         self._optimizer_freq_cumsum: Optional[int] = None
@@ -75,10 +56,6 @@
             self._optimizer_freq_cumsum = np.cumsum(self.trainer.optimizer_frequencies)
         return self._optimizer_freq_cumsum
 
-<<<<<<< HEAD
-    def connect(self, optimizer_loop: "Loop") -> None:
-        self.optimizer_loop = optimizer_loop
-=======
     def connect(
         self, optimizer_loop: Optional["Loop"] = None, manual_loop: Optional[ManualOptimization] = None
     ) -> None:
@@ -86,7 +63,6 @@
             self.optimizer_loop = optimizer_loop
         if manual_loop is not None:
             self.manual_loop = manual_loop
->>>>>>> 86c03357
 
     def run(self, batch: Any, batch_idx: int) -> AttributeDict:
         """Runs all the data splits and the ``on_batch_start`` and ``on_train_batch_start`` hooks.
@@ -147,12 +123,7 @@
 
         if self.trainer.lightning_module.automatic_optimization:
             # in automatic optimization, hand over execution to the OptimizerLoop
-<<<<<<< HEAD
-            optimizers = [optimizer for _, optimizer in self.get_active_optimizers(batch_idx)]
-            batch_outputs, self._hiddens = self.optimizer_loop.run(split_batch, self._hiddens, optimizers, batch_idx)
-=======
             batch_outputs = self.optimizer_loop.run(split_batch, self.get_active_optimizers(batch_idx), batch_idx)
->>>>>>> 86c03357
             # combine outputs from each optimizer
             for k in range(len(batch_outputs)):
                 self.batch_outputs[k].extend(batch_outputs[k])
@@ -175,94 +146,6 @@
         """Gets the number of active optimizers based on their frequency."""
         return len(self.get_active_optimizers(batch_idx))
 
-<<<<<<< HEAD
-    def _run_optimization(
-        self,
-        batch_idx: int,
-        split_batch: Any,
-    ) -> Optional[ClosureResult]:
-        """Runs closure (train step + backward) together with optimization if necessary.
-
-        Args:
-            batch_idx: the index of the current batch
-            split_batch: the current tbptt split of the whole batch
-        """
-        # TODO: replace call through closure by direct call (manual optimization)
-        closure = self._make_closure(split_batch, batch_idx, self._hiddens)
-        closure()
-        result = closure.get_result()
-
-        if result:
-            # if no result, user decided to skip optimization
-            # otherwise update running loss + reset accumulated loss
-            self._update_running_loss(result.loss)
-
-        return result
-
-    def _make_closure(
-        self,
-        split_batch: Any,
-        batch_idx: int,
-        hiddens: Any,
-    ) -> Closure:
-        """
-        Build a closure object that captures the given arguments and runs the `training_step` function and optionally
-        other functions such as `backward` and `zero_grad`.
-        """
-        step_fn = self._make_step_fn(split_batch, batch_idx, hiddens)
-        backward_fn = None
-        zero_grad_fn = None
-
-        return Closure(
-            step_fn=step_fn,
-            backward_fn=backward_fn,
-            zero_grad_fn=zero_grad_fn,
-            profiler=self.trainer.profiler,
-        )
-
-    def _make_step_fn(self, split_batch: Any, batch_idx: int, hiddens: Any) -> Callable[[], dict]:
-        """Build the step function that runs the `training_step` and processes its output."""
-        return partial(self._training_step, split_batch, batch_idx, hiddens)
-
-    def _training_step(self, split_batch: Any, batch_idx: int, hiddens: Tensor) -> Optional[AttributeDict]:
-        """Performs the training step for manual optimization.
-
-        Args:
-            split_batch: the current tbptt split of the current batch
-            batch_idx: the index of the current batch
-            hiddens: the model's hidden state of the previous iteration
-
-        Returns:
-            an AttributeDict containing the training step output.
-        """
-        # give the PL module a result for logging
-        model_ref = self.trainer.lightning_module
-
-        with self.trainer.profiler.profile("model_forward"):
-            step_kwargs = _build_training_step_kwargs(
-                model_ref, self.trainer.optimizers, split_batch, batch_idx, opt_idx=None, hiddens=hiddens
-            )
-
-            # manually capture logged metrics
-            model_ref._current_fx_name = "training_step"
-            with self.trainer.profiler.profile("training_step"):
-                training_step_output = self.trainer.accelerator.training_step(step_kwargs)
-                self.trainer.accelerator.post_training_step()
-
-            del step_kwargs
-
-            training_step_output = self.trainer.call_hook("training_step_end", training_step_output)
-
-            _check_training_step_output(self.trainer.lightning_module, training_step_output)
-
-            result_collection, self._hiddens = _process_training_step_output(self.trainer, training_step_output)
-            if result_collection is None:
-                return
-
-        return AttributeDict(closure_loss=None, loss=None, result_collection=result_collection)
-
-=======
->>>>>>> 86c03357
     def _tbptt_split_batch(self, batch: Any) -> List[Any]:
         """Splits a single batch into a list of sequence steps for tbptt.
 
@@ -278,28 +161,6 @@
             splits = model_ref.tbptt_split_batch(batch, tbptt_steps)
         return splits
 
-<<<<<<< HEAD
-    # TODO: remove this method and update tests
-    def backward(
-        self,
-        loss: Tensor,
-        optimizer: Optional[torch.optim.Optimizer],
-        opt_idx: Optional[int] = None,
-        *args: Any,
-        **kwargs: Any,
-    ) -> Tensor:
-        """Performs the backward step.
-
-        Args:
-            loss: The loss value to back-propagate on
-            optimizer: Current optimizer being used. ``None`` if using manual optimization.
-            opt_idx: Index of the current optimizer being used. ``None`` if using manual optimization.
-        """
-        self.trainer.accelerator.backward(loss, optimizer, opt_idx, *args, **kwargs)
-        return loss
-
-=======
->>>>>>> 86c03357
     def _update_running_loss(self, current_loss: Tensor) -> None:
         """Updates the running loss value with the current value."""
         if self.trainer.lightning_module.automatic_optimization:
