# Copyright The PyTorch Lightning team.
#
# Licensed under the Apache License, Version 2.0 (the "License");
# you may not use this file except in compliance with the License.
# You may obtain a copy of the License at
#
#     http://www.apache.org/licenses/LICENSE-2.0
#
# Unless required by applicable law or agreed to in writing, software
# distributed under the License is distributed on an "AS IS" BASIS,
# WITHOUT WARRANTIES OR CONDITIONS OF ANY KIND, either express or implied.
# See the License for the specific language governing permissions and
# limitations under the License.
from copy import deepcopy
from functools import partial
from typing import Any, Callable, Dict, List, Optional, Tuple

import numpy as np
import torch
from deprecate import void
from torch import Tensor
from torch.optim import Optimizer

from pytorch_lightning.core.optimizer import LightningOptimizer
from pytorch_lightning.loops.base import Loop
from pytorch_lightning.loops.closure import Closure, ClosureResult
from pytorch_lightning.loops.utilities import (
    _block_parallel_sync_behavior,
    _build_training_step_kwargs,
    _check_training_step_output,
    _process_training_step_output,
    check_finite_loss,
)
from pytorch_lightning.trainer.progress import OptimizationProgress
from pytorch_lightning.trainer.supporters import TensorRunningAccum
from pytorch_lightning.utilities import AMPType, AttributeDict, DeviceType, grad_norm
from pytorch_lightning.utilities.exceptions import MisconfigurationException
from pytorch_lightning.utilities.imports import _TPU_AVAILABLE
from pytorch_lightning.utilities.types import STEP_OUTPUT
from pytorch_lightning.utilities.warnings import WarningCache


class TrainingBatchLoop(Loop):
    """Runs over a single batch of data."""

    def __init__(self) -> None:
        super().__init__()
        self.accumulated_loss: Optional[Tensor] = None
        self.batch_outputs: Optional[List[List[STEP_OUTPUT]]] = None
        self.running_loss: TensorRunningAccum = TensorRunningAccum(window_length=20)
        # the current split index when the batch gets split into chunks in truncated backprop through time
        self.split_idx: Optional[int] = None
        self.optim_progress = OptimizationProgress()

        self._warning_cache: WarningCache = WarningCache()
        self._hiddens: Optional[Tensor] = None
        self._optimizer_freq_cumsum: Optional[int] = None
        self._remaining_splits: Optional[List[Any]] = None
        self._skip_backward: bool = False

    @property
    def done(self) -> bool:
        """Returns if all batch splits have been processed already"""
        return len(self._remaining_splits) == 0

    @property
    def optimizer_freq_cumsum(self) -> int:
        """Returns the cumulated sum of optimizer frequencies"""
        if self._optimizer_freq_cumsum is None:
            self._optimizer_freq_cumsum = np.cumsum(self.trainer.optimizer_frequencies)
        return self._optimizer_freq_cumsum

    def connect(self, **kwargs: "Loop") -> None:
        raise NotImplementedError(f"{self.__class__.__name__} does not connect any child loops.")

    def run(self, batch: Any, batch_idx: int) -> AttributeDict:
        """Runs all the data splits and the ``on_batch_start`` and ``on_train_batch_start`` hooks

        Args:
            batch: the current batch to run the train step on
            batch_idx: the index of the current batch
        """
        if batch is None:
            self._warning_cache.warn("train_dataloader yielded None. If this was on purpose, ignore this warning...")
            return AttributeDict(signal=0, training_step_output=[[]])

        # hook
        self.trainer.logger_connector.on_batch_start()
        response = self.trainer.call_hook("on_batch_start")
        if response == -1:
            return AttributeDict(signal=-1)

        # hook
        response = self.trainer.call_hook("on_train_batch_start", batch, batch_idx, 0)
        if response == -1:
            return AttributeDict(signal=-1)

        self.trainer.fit_loop.epoch_loop.batch_progress.increment_started()

        super().run(batch, batch_idx)
        output = AttributeDict(signal=0, training_step_output=self.batch_outputs)
        self.batch_outputs = None  # free memory
        return output

    def reset(self) -> None:
        """Resets the loop state"""
        self._hiddens = None
        self.batch_outputs = [[] for _ in range(len(self.trainer.optimizers))]

    def on_run_start(self, batch: Any, batch_idx: int):
        """Splits the data into tbptt splits

        Args:
            batch: the current batch to run the trainstep on
            batch_idx: the index of the current batch
        """
        void(batch_idx)
        self._remaining_splits = list(enumerate(self._tbptt_split_batch(batch)))

    def advance(self, batch, batch_idx):
        """Runs the train step together with optimization (if necessary) on the current batch split

        Args:
            batch: the current batch to run the training on (this is not the split!)
            batch_idx: the index of the current batch
        """
        void(batch)
        split_idx, split_batch = self._remaining_splits.pop(0)
        self.split_idx = split_idx

        # let logger connector extract current batch size
        self.trainer.logger_connector.on_train_split_start(batch_idx, split_idx, split_batch)

        if self.trainer.lightning_module.automatic_optimization:
            for opt_idx, optimizer in self.get_active_optimizers(batch_idx):
                # handle optimization restart
                if self.restarting:
                    if opt_idx < self.optim_progress.optimizer_idx:
                        continue

                self.optim_progress.optimizer_idx = opt_idx

                result = self._run_optimization(batch_idx, split_batch, opt_idx, optimizer)
                if result:
                    self.batch_outputs[opt_idx].append(deepcopy(result.result_collection))
        else:
            # in manual optimization, there is no looping over optimizers
            result = self._run_optimization(batch_idx, split_batch)
            if result:
                self.batch_outputs[0].append(deepcopy(result.result_collection))

    def teardown(self) -> None:
        # release memory
        self._remaining_splits = None

    def num_active_optimizers(self, batch_idx: Optional[int] = None) -> int:
        """Gets the number of active optimizers based on their frequency"""
        return len(self.get_active_optimizers(batch_idx))

    def _run_optimization(
        self,
        batch_idx: int,
        split_batch: Any,
        opt_idx: Optional[int] = None,
        optimizer: Optional[torch.optim.Optimizer] = None,
    ) -> Optional[ClosureResult]:
        """Runs closure (train step + backward) together with optimization if necessary.

        Args:
            batch_idx: the index of the current batch
            split_batch: the current tbptt split of the whole batch
            opt_idx: the index of the current optimizer or `None` in case of manual optimization
            optimizer: the current optimizer or `None` in case of manual optimization
        """
        # toggle model params
        self._run_optimization_start(opt_idx, optimizer)

        closure = self._make_closure(split_batch, batch_idx, opt_idx, optimizer, self._hiddens)

        if self.trainer.fit_loop.should_accumulate():
            # For gradient accumulation

            # -------------------
            # calculate loss (train step + train step end)
            # -------------------
            # automatic_optimization: perform ddp sync only when performing optimizer_step
            with _block_parallel_sync_behavior(self._trainer):
                closure()

        # ------------------------------
        # BACKWARD PASS
        # ------------------------------
        # gradient update with accumulated gradients
        else:
            if self.trainer.lightning_module.automatic_optimization:
                self._optimizer_step(optimizer, opt_idx, batch_idx, closure)
            else:
                closure()

        result = closure.get_result()

        if result:
            # if no result, user decided to skip optimization
            # otherwise update running loss + reset accumulated loss
            self._update_running_loss(result.loss)

        # untoggle model params
        self._run_optimization_end(opt_idx)
        return result

    def _make_closure(
        self,
        split_batch: Any,
        batch_idx: int,
        opt_idx: int,
        optimizer: Optimizer,
        hiddens: Any,
    ) -> Closure:
        """
        Build a closure object that captures the given arguments and runs the `training_step` function and optionally
        other functions such as `backward` and `zero_grad`.
        """
        step_fn = self._make_step_fn(split_batch, batch_idx, opt_idx, hiddens)
        backward_fn = self._make_backward_fn(optimizer, opt_idx)
        zero_grad_fn = self._make_zero_grad_fn(batch_idx, opt_idx, optimizer)

        return Closure(
            step_fn=step_fn,
            backward_fn=backward_fn,
            zero_grad_fn=zero_grad_fn,
            profiler=self.trainer.profiler,
        )

    def _make_step_fn(self, split_batch: Any, batch_idx: int, opt_idx: int, hiddens: Any) -> Callable[[], dict]:
        """Build the step function that runs the `training_step` and processes its output."""
        return partial(self._training_step, split_batch, batch_idx, opt_idx, hiddens)

    def _make_zero_grad_fn(self, batch_idx: int, opt_idx: int, optimizer: Optimizer) -> Optional[Callable[[], None]]:
        """
        Build a `zero_grad` function that zeroes the gradients before back-propagation.
        Returns ``None`` in the case backward needs to be skipped, e.g., when manual optimization is on.
        """

        def zero_grad_fn():
            self._on_before_zero_grad(optimizer)
            self._optimizer_zero_grad(batch_idx, optimizer, opt_idx)

        is_first_batch_to_accumulate = batch_idx % self.trainer.accumulate_grad_batches == 0
        if (
            not self._skip_backward
            and self.trainer.lightning_module.automatic_optimization
            and is_first_batch_to_accumulate
        ):
            return zero_grad_fn

    def _make_backward_fn(self, optimizer: Optimizer, opt_idx: int) -> Optional[Callable[[Tensor], Tensor]]:
        """
        Build a `backward` function that handles back-propagation through the output produced by the `training_step`
        function. Returns ``None`` in the case backward needs to be skipped, e.g., when manual optimization is on.
        """

        def backward_fn(loss: Tensor):
            self.backward(loss, optimizer, opt_idx)

            # check if loss or model weights are nan
            if self.trainer.terminate_on_nan or self.trainer.detect_anomaly:
                check_finite_loss(self.trainer.lightning_module, loss)

            return loss

        if not self._skip_backward and self.trainer.lightning_module.automatic_optimization:
            return backward_fn

<<<<<<< HEAD
    def _process_closure_result(self, opt_closure_result: Optional[ClosureResult]) -> None:
        """Checks if the closure results is finite and optionally breaks if it is not

        Args:
            opt_closure_result: the result of the train step wrapped in an attribute dict
        """
        if not opt_closure_result:
            return

        # check if loss or model weights are nan
        if self.trainer.terminate_on_nan or self.trainer.detect_anomaly:
            check_finite_loss(self.trainer.lightning_module, opt_closure_result.loss)

=======
>>>>>>> a451997c
    def _training_step(
        self, split_batch: Any, batch_idx: int, opt_idx: int, hiddens: Tensor
    ) -> Optional[AttributeDict]:
        """Performs the actual train step with the tied hooks.

        Args:
            split_batch: the current tbptt split of the current batch
            batch_idx: the index of the current batch
            opt_idx: the index of the current optimizer
            hiddens: the model's hidden state of the previous iteration

        Returns:
            an AttributeDict containing the loss value and the training step output.
        """
        # give the PL module a result for logging
        model_ref = self.trainer.lightning_module

        with self.trainer.profiler.profile("model_forward"):
            step_kwargs = _build_training_step_kwargs(
                model_ref, self.trainer.optimizers, split_batch, batch_idx, opt_idx, hiddens
            )

            # manually capture logged metrics
            model_ref._current_fx_name = "training_step"
            with self.trainer.profiler.profile("training_step"):
                training_step_output = self.trainer.accelerator.training_step(step_kwargs)
                self.trainer.accelerator.post_training_step()

            del step_kwargs

            training_step_output = self.trainer.call_hook("training_step_end", training_step_output)

            _check_training_step_output(self.trainer.lightning_module, training_step_output)

            result_collection, self._hiddens = _process_training_step_output(self.trainer, training_step_output)
            if result_collection is None:
                return

        closure_loss = None
        loss = None
        if self.trainer.lightning_module.automatic_optimization:
            # accumulate loss. if accumulate_grad_batches==1, no effect
            closure_loss = result_collection.minimize / self.trainer.accumulate_grad_batches
            # the loss will get scaled for amp. avoid any modifications to it
            loss = closure_loss.detach().clone()
        return AttributeDict(closure_loss=closure_loss, loss=loss, result_collection=result_collection)

    def _optimizer_step(
        self, optimizer: torch.optim.Optimizer, opt_idx: int, batch_idx: int, train_step_and_backward_closure: Callable
    ) -> None:
        """Performs the optimizer step and some sanity checking.

        Args:
            optimizer: the optimizer to perform the step with
            opt_idx: the index of the current :param:`optimizer`
            batch_idx: the index of the current batch
            train_step_and_backward_closure: the closure function performing the train step and computing the
                gradients. By default called by the optimizer (if possible)
        """
        model_ref = self.trainer.lightning_module

        is_lbfgs = isinstance(optimizer, torch.optim.LBFGS)
        using_native_amp = self.trainer.amp_backend == AMPType.NATIVE

        # native amp + lbfgs is a no go right now
        if using_native_amp and is_lbfgs:
            raise MisconfigurationException(
                "native PyTorch amp and lbfgs are not compatible."
                " To request, please file a Github issue in PyTorch and tag @mcarilli"
            )

        # wraps into LightningOptimizer only for running step
        optimizer = LightningOptimizer._to_lightning_optimizer(optimizer, self.trainer, opt_idx)

        self.optim_progress.optimizer.step.increment_ready()

        # model hook
        model_ref.optimizer_step(
            self.trainer.current_epoch,
            batch_idx,
            optimizer,
            opt_idx,
            train_step_and_backward_closure,
            on_tpu=(self.trainer._device_type == DeviceType.TPU and _TPU_AVAILABLE),
            using_native_amp=using_native_amp,
            using_lbfgs=is_lbfgs,
        )

        self.optim_progress.optimizer.step.increment_completed()

    def _on_before_zero_grad(self, optimizer: torch.optim.Optimizer) -> None:
        """Calls the ``on_before_zero_grad`` hook.

        Args:
            optimizer: the current optimizer
        """
        self.optim_progress.optimizer.zero_grad.increment_ready()
        self.trainer.call_hook("on_before_zero_grad", optimizer)
        self.optim_progress.optimizer.zero_grad.increment_started()

    def _optimizer_zero_grad(self, batch_idx: int, optimizer: torch.optim.Optimizer, opt_idx: int) -> None:
        """Zeroes out all gradients of parameters optimized by the current optimizer.

        Args:
            batch_idx: the index of the current batch
            optimizer: the current optimizer
            opt_idx: the index of the current optimizer
        """
        self.trainer.accelerator.optimizer_zero_grad(self.trainer.current_epoch, batch_idx, optimizer, opt_idx)
        self.optim_progress.optimizer.zero_grad.increment_completed()

    def _track_and_norm_grad(self, optimizer: torch.optim.Optimizer) -> Dict[str, Tensor]:
        """Tracks gradient norms and clips the gradients of all parameters optimized by the current optimizer.

        Args:
            optimizer: the current optimizer
        """
        # track gradient norms
        grad_norm_dict = {}
        can_log = (self.trainer.global_step + 1) % self.trainer.log_every_n_steps == 0
        should_track = float(self.trainer.track_grad_norm) > 0
        if should_track and can_log:
            grad_norm_dict = grad_norm(self.trainer.lightning_module, self.trainer.track_grad_norm)

        # clip gradients
        self.trainer.accelerator.clip_gradients(
            optimizer, self.trainer.gradient_clip_val, gradient_clip_algorithm=self.trainer.gradient_clip_algorithm
        )
        return grad_norm_dict

    def _tbptt_split_batch(self, batch: Any) -> List[Any]:
        """Splits a single batch into a list of sequence steps for tbptt.

        Args:
            batch: the current batch to split
        """
        tbptt_steps = self.trainer.lightning_module.truncated_bptt_steps
        if tbptt_steps == 0:
            return [batch]

        model_ref = self.trainer.lightning_module
        with self.trainer.profiler.profile("tbptt_split_batch"):
            splits = model_ref.tbptt_split_batch(batch, tbptt_steps)
        return splits

    def _run_optimization_start(self, opt_idx: int, optimizer: torch.optim.Optimizer) -> None:
        """Toggles the optimizer to ensure the correct one is used and prevend dangling grads.

        Args:
            opt_idx: the index of the optimizer to use
            optimizer: the optimizer to use

        """
        # make sure only the gradients of the current optimizer's parameters are calculated
        # in the training step to prevent dangling gradients in multiple-optimizer setup.
        if self.trainer.lightning_module.automatic_optimization and len(self.trainer.optimizers) > 1:
            model = self.trainer.lightning_module
            model.toggle_optimizer(optimizer, opt_idx)

    def _run_optimization_end(self, opt_idx: int) -> None:
        if self.trainer.lightning_module.automatic_optimization and len(self.trainer.optimizers) > 1:
            model = self.trainer.lightning_module
            model.untoggle_optimizer(opt_idx)

    def backward(
        self,
        loss: Tensor,
        optimizer: Optional[torch.optim.Optimizer],
        opt_idx: Optional[int] = None,
        *args: Any,
        **kwargs: Any,
    ) -> Tensor:
        """Performs the backward step.

        Args:
            loss: The loss value to back-propagate on
            optimizer: Current optimizer being used. ``None`` if using manual optimization.
            opt_idx: Index of the current optimizer being used. ``None`` if using manual optimization.
        """
        self.trainer.accelerator.backward(loss, optimizer, opt_idx, *args, **kwargs)

        if not self.trainer.fit_loop.should_accumulate():
            # track gradients
            grad_norm_dict = self._track_and_norm_grad(optimizer=optimizer)
            if grad_norm_dict:
                self.trainer.lightning_module._current_fx_name = "on_after_backward"
                self.trainer.lightning_module.log_grad_norm(grad_norm_dict)
        return loss

    def _update_running_loss(self, current_loss: Tensor) -> None:
        """Updates the running loss value with the current value"""
        if self.trainer.lightning_module.automatic_optimization:
            # track total loss for logging (avoid mem leaks)
            self.accumulated_loss.append(current_loss)

        accumulated_loss = self.accumulated_loss.mean()

        if accumulated_loss is not None:
            # calculate running loss for display
            self.running_loss.append(self.accumulated_loss.mean() * self.trainer.accumulate_grad_batches)

        # reset for next set of accumulated grads
        self.accumulated_loss.reset()

    def get_active_optimizers(self, batch_idx: Optional[int] = None) -> List[Tuple[int, Optimizer]]:
        """
        Returns the currently active optimizers. When multiple optimizers are used with different frequencies,
        only one of the optimizers is active at a time.

        Returns:
            A list of tuples (opt_idx, optimizer) of currently active optimizers.
        """
        if not self.trainer.optimizer_frequencies:
            # call training_step once per optimizer
            return list(enumerate(self.trainer.optimizers))

        optimizers_loop_length = self.optimizer_freq_cumsum[-1]
        current_place_in_loop = batch_idx % optimizers_loop_length

        # find optimzier index by looking for the first {item > current_place} in the cumsum list
        opt_idx = int(np.argmax(self.optimizer_freq_cumsum > current_place_in_loop))
        return [(opt_idx, self.trainer.optimizers[opt_idx])]<|MERGE_RESOLUTION|>--- conflicted
+++ resolved
@@ -271,7 +271,6 @@
         if not self._skip_backward and self.trainer.lightning_module.automatic_optimization:
             return backward_fn
 
-<<<<<<< HEAD
     def _process_closure_result(self, opt_closure_result: Optional[ClosureResult]) -> None:
         """Checks if the closure results is finite and optionally breaks if it is not
 
@@ -285,8 +284,6 @@
         if self.trainer.terminate_on_nan or self.trainer.detect_anomaly:
             check_finite_loss(self.trainer.lightning_module, opt_closure_result.loss)
 
-=======
->>>>>>> a451997c
     def _training_step(
         self, split_batch: Any, batch_idx: int, opt_idx: int, hiddens: Tensor
     ) -> Optional[AttributeDict]:
