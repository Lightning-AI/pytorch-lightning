--- conflicted
+++ resolved
@@ -93,11 +93,7 @@
 
         if not self.trainer.data_connector.evaluation_data_fetcher.store_on_device:
             with self.trainer.profiler.profile("evaluation_batch_to_device"):
-<<<<<<< HEAD
-                batch = self.trainer.accelerator.batch_to_device(batch)
-=======
                 batch = self.trainer.accelerator.batch_to_device(batch, dataloader_idx=dataloader_idx)
->>>>>>> b74be4b3
 
         self.batch_progress.increment_ready()
 
