--- conflicted
+++ resolved
@@ -14,11 +14,7 @@
 
 from collections import OrderedDict
 from functools import lru_cache
-<<<<<<< HEAD
-from typing import Any, cast, Dict, List, Optional
-=======
-from typing import Any, Dict, Optional
->>>>>>> bc812077
+from typing import Any, Dict, List, Optional
 
 from deprecate import void
 from torch.utils.data import DataLoader
@@ -140,14 +136,10 @@
         self.batch_progress.increment_completed()
 
         # log batch metrics
-<<<<<<< HEAD
         if not self.trainer.sanity_checking:
             dl_idx = kwargs.get("dataloader_idx", 0)
             dl_eval_step = self._seen_batches[dl_idx] + self.batch_progress.current.completed - 1
-            self.trainer.logger_connector.update_eval_step_metrics(dl_eval_step)
-=======
-        self.trainer._logger_connector.update_eval_step_metrics()
->>>>>>> bc812077
+            self.trainer._logger_connector.update_eval_step_metrics(dl_eval_step)
 
         # track epoch level outputs
         if self._should_track_batch_outputs_for_epoch_end() and output is not None:
