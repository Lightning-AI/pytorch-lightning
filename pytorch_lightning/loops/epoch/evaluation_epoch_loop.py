--- conflicted
+++ resolved
@@ -39,11 +39,7 @@
         self._dl_max_batches: Optional[int] = None
         self._num_dataloaders: Optional[int] = None
         self.outputs: List[STEP_OUTPUT] = []
-<<<<<<< HEAD
-        self.progress = EpochProgress()
-=======
         self.batch_progress = Progress()
->>>>>>> d1a8bc0e
 
     @property
     def done(self) -> bool:
