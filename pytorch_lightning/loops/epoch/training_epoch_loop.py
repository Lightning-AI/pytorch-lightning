# Copyright The PyTorch Lightning team.
#
# Licensed under the Apache License, Version 2.0 (the "License");
# you may not use this file except in compliance with the License.
# You may obtain a copy of the License at
#
#     http://www.apache.org/licenses/LICENSE-2.0
#
# Unless required by applicable law or agreed to in writing, software
# distributed under the License is distributed on an "AS IS" BASIS,
# WITHOUT WARRANTIES OR CONDITIONS OF ANY KIND, either express or implied.
# See the License for the specific language governing permissions and
# limitations under the License.
from collections import defaultdict
from typing import Any, Dict, Generator, Iterator, List, Optional, Tuple, Union

import numpy as np
import pytest
import torch

from pytorch_lightning import loops  # import as loops to avoid circular imports
from pytorch_lightning.loops.batch import TrainingBatchLoop
from pytorch_lightning.loops.batch.training_batch_loop import _OUTPUTS_TYPE as _BATCH_OUTPUTS_TYPE
from pytorch_lightning.loops.utilities import _prepare_dataloader_iter
from pytorch_lightning.trainer.connectors.logger_connector.result import ResultCollection
<<<<<<< HEAD
from pytorch_lightning.trainer.progress import Progress, SchedulerProgress
from pytorch_lightning.utilities.apply_func import apply_to_collection
=======
from pytorch_lightning.trainer.progress import BatchProgress, SchedulerProgress
>>>>>>> 8dcba38e
from pytorch_lightning.utilities.exceptions import MisconfigurationException
from pytorch_lightning.utilities.model_helpers import is_overridden

_OUTPUTS_TYPE = List[_BATCH_OUTPUTS_TYPE]


class TrainingEpochLoop(loops.Loop[_OUTPUTS_TYPE]):
    """Runs over all batches in a dataloader (one epoch).

    Args:
        min_steps: The minimum number of steps (batches) to process
        max_steps: The maximum number of steps (batches) to process
    """

    def __init__(self, min_steps: int, max_steps: int):
        super().__init__()
        self.min_steps: int = min_steps

        if max_steps and max_steps < -1:
            raise MisconfigurationException(f"`max_steps` must be a positive integer or -1. You passed in {max_steps}.")
        self.max_steps: int = max_steps

        self.global_step: int = 0
        self.batch_progress = BatchProgress()
        self.scheduler_progress = SchedulerProgress()

        self.batch_loop: Optional[TrainingBatchLoop] = None
        self.val_loop: Optional["loops.EvaluationLoop"] = None

        self._results = ResultCollection(training=True)
        self._outputs: _OUTPUTS_TYPE = []

    @property
    def total_batch_idx(self) -> int:
        """Returns the current batch index (across epochs)"""
        # use `ready` instead of `completed` in case this is accessed after `completed` has been increased
        # but before the next `ready` increase
        return self.batch_progress.total.ready - 1

    @property
    def batch_idx(self) -> int:
        """Returns the current batch index (within this epoch)"""
        # use `ready` instead of `completed` in case this is accessed after `completed` has been increased
        # but before the next `ready` increase
        return self.batch_progress.current.ready - 1

    @property
    def done(self) -> bool:
        """Returns whether the training should be stopped.

        The criteria are that the number of steps reached the max steps, the last batch is reached or the trainer
        signals to stop (e.g. by early stopping).
        """
        max_steps_reached = self.max_steps is not None and self.global_step >= self.max_steps
        return max_steps_reached or self.trainer.should_stop or self._num_training_batches_reached()

    def connect(
        self,
        batch_loop: TrainingBatchLoop = None,
        val_loop: Optional["loops.EvaluationLoop"] = None,
    ) -> None:
        """Optionally connect a custom batch or validation loop to this training epoch loop."""
        if batch_loop is not None:
            self.batch_loop = batch_loop
        if val_loop is not None:
            self.val_loop = val_loop

    def reset(self) -> None:
        """Resets the internal state of the loop for a new run."""
        assert self.batch_loop is not None
        assert self.batch_loop.optimizer_loop is not None
        if self.restarting:
            self.batch_progress.reset_on_restart()
            self.scheduler_progress.current.reset_on_restart()
            self.batch_loop.optimizer_loop.optim_progress.reset_on_restart()

<<<<<<< HEAD
        self.is_last_batch = False
        self._outputs = []

        if not self.restarting or self._num_training_batches_reached():
            self.batch_progress.current.reset()
            self.scheduler_progress.current.reset()
            assert self.batch_loop is not None
            assert self.batch_loop.optimizer_loop is not None
=======
        # track epoch output
        self._epoch_output = [[] for _ in range(self.batch_loop.num_active_optimizers(self.total_batch_idx))]

        if not self.restarting or self._num_training_batches_reached():
            self.batch_progress.reset_on_epoch()
            self.scheduler_progress.reset_on_epoch()
>>>>>>> 8dcba38e
            self.batch_loop.optimizer_loop.optim_progress.reset_on_epoch()

    def on_run_start(self, dataloader_iter: Iterator, **kwargs: Any) -> None:
        # hook
        self.trainer.logger_connector.on_epoch_start()
        self.trainer.call_hook("on_epoch_start")
        self.trainer.call_hook("on_train_epoch_start")
        self.trainer.fit_loop.epoch_progress.increment_started()

        self.dataloader_iter = _prepare_dataloader_iter(dataloader_iter, self.batch_idx + 1)

    def advance(self, *args: Any, **kwargs: Any) -> None:
        """Runs a single training batch.

        Args:
            dataloader_iter: the iterator over the dataloader producing the new batch

        Raises:
            StopIteration: When the epoch is canceled by the user returning -1
        """
        batch_idx, (batch, is_last) = next(self.dataloader_iter)
        self.batch_progress.is_last_batch = is_last

        if not self.trainer.data_connector.train_data_fetcher.store_on_device:
            with self.trainer.profiler.profile("training_batch_to_device"):
                batch = self.trainer.accelerator.batch_to_device(batch)

        self.batch_progress.increment_ready()

        with self.trainer.profiler.profile("run_training_batch"):
            batch_output = self.batch_loop.run(batch, batch_idx)

        self.batch_progress.increment_processed()

        # when returning -1 from train_step, we end epoch early
        if batch_output.signal == -1:
            raise StopIteration

        # update non-plateau LR schedulers
        # update epoch-interval ones only when we are at the end of training epoch
        self.update_lr_schedulers("step", update_plateau_schedulers=False)
        if self._num_training_batches_reached():
            self.update_lr_schedulers("epoch", update_plateau_schedulers=False)

        # if is_overridden("on_train_batch_end", self.trainer.lightning_module):
        batch_end_outputs = self._prepare_outputs_training_batch_end(
            batch_output.outputs,
            automatic=self.trainer.lightning_module.trainer.lightning_module.automatic_optimization,
            num_optimizers=len(self.trainer.optimizers),
        )
        self.trainer.call_hook("on_train_batch_end", batch_end_outputs, batch, self.batch_idx, 0)
        self.trainer.call_hook("on_batch_end")
        self.trainer.logger_connector.on_batch_end()

        self.batch_progress.increment_completed()

        if is_overridden("training_epoch_end", self.trainer.lightning_module):
            self._outputs.append(batch_output.outputs)

        # -----------------------------------------
        # SAVE METRICS TO LOGGERS AND PROGRESS_BAR
        # -----------------------------------------
        self.trainer.logger_connector.update_train_step_metrics()

    def on_advance_end(self):
        """Runs validation and Checkpointing if necessary.

        Raises:
            StopIteration: if :attr:`done` evaluates to ``True`` to finish this epoch
        """
        # -----------------------------------------
        # VALIDATE IF NEEDED + CHECKPOINT CALLBACK
        # -----------------------------------------
        should_check_val = self._should_check_val_fx(self.batch_idx, self.batch_progress.is_last_batch)
        if should_check_val:
            self.trainer.validating = True
            self._run_validation()
            self.trainer.training = True

        # -----------------------------------------
        # SAVE LOGGERS (ie: Tensorboard, etc...)
        # -----------------------------------------
        self._save_loggers_on_train_batch_end()

        # update plateau LR scheduler after metrics are logged
        self.update_lr_schedulers("step", update_plateau_schedulers=True)

        if not self._should_accumulate():
            # progress global step according to grads progress
            self.global_step += 1

    def on_run_end(self) -> None:
        """Calls the on_epoch_end hook.

        Returns:
            The output of each training step for each optimizer

        Raises:
            MisconfigurationException: ``train_epoch_end`` does not return ``None``
        """
        # inform logger the batch loop has finished
        self.trainer.logger_connector.epoch_end_reached()

        # get the model and call model.training_epoch_end
        model = self.trainer.lightning_module
        if is_overridden("training_epoch_end", model) and self._outputs:
            epoch_end_outputs = self._prepare_outputs_training_epoch_end(
                self._outputs,
                automatic=model.automatic_optimization,
                num_optimizers=len(self.trainer.optimizers),
            )
            # check that the dataloader/iterator produced a batch
            # FIXME: still necessary?
            if epoch_end_outputs:
                # run training_epoch_end
                # refresh the result for custom logging at the epoch level
                model._current_fx_name = "training_epoch_end"

                # lightning module hook
                epoch_end_outputs = model.training_epoch_end(epoch_end_outputs)
                if epoch_end_outputs is not None:
                    raise MisconfigurationException(
                        "training_epoch_end expects a return of None. "
                        "HINT: remove the return statement in training_epoch_end"
                    )
        # free memory
        self._outputs = []

        self.trainer.fit_loop.epoch_progress.increment_processed()

        # call train epoch end hooks
        self.trainer.call_hook("on_train_epoch_end")
        self.trainer.call_hook("on_epoch_end")
        self.trainer.logger_connector.on_epoch_end()

        if self._num_training_batches_reached():
            self.update_lr_schedulers("epoch", update_plateau_schedulers=True)

        self.dataloader_iter = None

    def teardown(self) -> None:
        self._results.cpu()
        self.batch_loop.teardown()
        self.val_loop.teardown()

    def _run_validation(self):
        # reload dataloaders
        self.val_loop._reload_evaluation_dataloaders()

        with torch.no_grad():
            self.val_loop.run()

    def _accumulated_batches_reached(self) -> bool:
        """Determine if accumulation will be finished by the end of the current batch."""
        return self.batch_progress.current.ready % self.trainer.accumulate_grad_batches == 0

    def _num_training_batches_reached(self) -> bool:
        """Checks if we are in the last batch or if there are more batches to follow."""
        return (
            self.batch_progress.current.ready == self.trainer.num_training_batches or self.batch_progress.is_last_batch
        )

    def _should_accumulate(self) -> bool:
        """Checks if the optimizer step should be performed or gradients should be accumulated for the current
        step."""
        accumulation_done = self._accumulated_batches_reached()
        # Lightning steps on the final batch
        is_final_batch = self._num_training_batches_reached()
        # but the TTP might not
        ttp_accumulates_on_final_batch = (
            self.trainer.training_type_plugin.handles_gradient_accumulation or not is_final_batch
        )
        return not accumulation_done and ttp_accumulates_on_final_batch

    @staticmethod
    def _prepare_outputs_training_batch_end(
        batch_output: _BATCH_OUTPUTS_TYPE,
        automatic: bool,
        num_optimizers: int,
    ) -> Union[List[List[Dict[str, Any]]], List[Dict[str, Any]]]:
        """Processes the outputs from the batch loop into the format passed to the ``training_batch_end`` hook.

        ``(tbptt_steps, n_opt) -> (n_opt, tbptt_steps)``. The optimizer dimension might have been squeezed.
        """
        if not batch_output:
            return []

        # convert optimizer dicts to list
        if automatic:
            batch_output = apply_to_collection(
                batch_output, dtype=dict, function=_convert_optim_dict, num_optimizers=num_optimizers
            )
        array = np.array(batch_output, dtype=object)
        if array.ndim == 1:
            array = np.expand_dims(array, 1)

        array = array.transpose((0, 1))
        array = array.squeeze()
        array = array.tolist()
        array = _recursive_unpad(array)

        # FIXME: see test test_callback_hook_outputs.py::test_train_step_no_return
        #   We don't pass in a list so squeezing to a single dict would be ok here?

        # in case we squeezed from 1-element array to a 0-dim array
        # array = array if isinstance(array, list) else [array]
        # remove residual empty lists
        # array = [item for item in array if not isinstance(item, list) or len(item)]
        return array

    @staticmethod
    def _prepare_outputs_training_epoch_end(
        batch_outputs: _OUTPUTS_TYPE,
        automatic: bool,
        num_optimizers: int,
    ) -> Union[List[List[List[Dict[str, Any]]]], List[List[Dict[str, Any]]], List[Dict[str, Any]]]:
        """Processes the outputs from the batch loop into the format passed to the ``training_epoch_end`` hook.

        ``(n_batches, tbptt_steps, n_opt) -> (n_opt, n_batches, tbptt_steps)``.
        All single-element dimensions might have been squeezed.

        This processing is necessary because the format of the inputs to the ``training_epoch_end`` hook does not
        match the loop structure and because empty dimensions are squeezed. This could break with loop customization.
        """
        # `batch_outputs` (plural) is the same as `epoch_end_output` (singular)
        if not batch_outputs:
            return []

        # convert optimizer dicts to list
        if automatic:
            batch_outputs = apply_to_collection(
                batch_outputs, dtype=dict, function=_convert_optim_dict, num_optimizers=num_optimizers
            )

        array = _recursive_pad(batch_outputs)
        if array.ndim == 2:
            array = np.expand_dims(array, 2)
        array = array.transpose((2, 0, 1))
        array = array.squeeze()
        array = array.tolist()
        array = _recursive_unpad(array)

        # in case we squeezed from 1-element array to a 0-dim array
        array = array if isinstance(array, list) else [array]
        # remove residual empty lists
        array = [item for item in array if not isinstance(item, list) or len(item)]
        return array

    def update_lr_schedulers(self, interval: str, update_plateau_schedulers: bool) -> None:
        """updates the lr schedulers based on the given interval."""
        if interval == "step" and self._should_accumulate():
            return
        self.trainer.optimizer_connector.update_learning_rates(
            interval=interval,
            update_plateau_schedulers=update_plateau_schedulers,
            opt_indices=[opt_idx for opt_idx, _ in self.batch_loop.get_active_optimizers(self.total_batch_idx)],
        )

    def _should_check_val_fx(self, batch_idx: int, is_last_batch: bool) -> bool:
        """Decide if we should run validation."""
        if not self.trainer.enable_validation:
            return False

        is_val_check_epoch = (self.trainer.current_epoch + 1) % self.trainer.check_val_every_n_epoch == 0
        if not is_val_check_epoch:
            return False

        # val_check_batch is inf for iterable datasets with no length defined
        is_infinite_dataset = self.trainer.val_check_batch == float("inf")
        if is_last_batch and is_infinite_dataset:
            return True

        if self.trainer.should_stop:
            return True

        # TODO(@awaelchli): let training/eval loop handle logic around limit_*_batches and val_check_batch
        is_val_check_batch = is_last_batch
        if isinstance(self.trainer.limit_train_batches, int) and is_infinite_dataset:
            is_val_check_batch = (batch_idx + 1) % self.trainer.limit_train_batches == 0
        elif self.trainer.val_check_batch != float("inf"):
            is_val_check_batch = (batch_idx + 1) % self.trainer.val_check_batch == 0
        return is_val_check_batch

    def _save_loggers_on_train_batch_end(self) -> None:
        """Flushes loggers to disk."""
        # when loggers should save to disk
        should_flush_logs = self.trainer.logger_connector.should_flush_logs
        if should_flush_logs and self.trainer.is_global_zero and self.trainer.logger is not None:
            self.trainer.logger.save()


def _convert_optim_dict(outs: Dict[int, Dict[str, Any]], num_optimizers: int) -> List[Dict[str, Any]]:
    # relevant test: test_step_scheduling_for_multiple_optimizers_with_frequency
    return [outs[opt_idx] if opt_idx in outs else None for opt_idx in range(num_optimizers)]


def _recursive_unpad(nested: List, value: Optional[Any] = None) -> List:
    """Removes the given pad value from the nested list."""
    if not isinstance(nested, list):
        return nested

    return [_recursive_unpad(item) for item in nested if item is not value]


# relevant tests:
# test_optimizer_loop.py::test_optimizer_frequencies
# test_train_loop_flow_scalar.py::test_training_step_no_return_when_even
def _recursive_pad(nested: List, fill_value: Optional[Any] = None) -> np.array:
    """Pads a jagged nested list of lists with the given value such that a proper multi-dimensional array can be
    formed with rectangular shape."""
    # code adapted from stackexchange:
    # https://codereview.stackexchange.com/questions/222623/pad-a-ragged-multidimensional-array-to-rectangular-shape
    dimensions = _get_max_shape(nested)
    result = np.full(dimensions, fill_value, dtype=object)
    for index, value in _iterate_nested_array(nested):
        result[index] = value
    return result


def _get_dimensions(array: List, level: int = 0) -> Generator:
    yield level, len(array)
    if all(isinstance(row, list) for row in array):
        for row in array:
            yield from _get_dimensions(row, level + 1)


def _get_max_shape(array: List) -> List[int]:
    dimensions = defaultdict(int)
    for level, length in _get_dimensions(array):
        dimensions[level] = max(dimensions[level], length)
    return [value for _, value in sorted(dimensions.items())]


def _iterate_nested_array(array: List, index: Tuple = ()) -> Generator:
    if all(isinstance(item, list) for item in array):
        for idx, row in enumerate(array):
            yield from _iterate_nested_array(row, (*index, idx))
    else:  # final level
        yield (*index, slice(len(array))), array<|MERGE_RESOLUTION|>--- conflicted
+++ resolved
@@ -23,12 +23,8 @@
 from pytorch_lightning.loops.batch.training_batch_loop import _OUTPUTS_TYPE as _BATCH_OUTPUTS_TYPE
 from pytorch_lightning.loops.utilities import _prepare_dataloader_iter
 from pytorch_lightning.trainer.connectors.logger_connector.result import ResultCollection
-<<<<<<< HEAD
-from pytorch_lightning.trainer.progress import Progress, SchedulerProgress
+from pytorch_lightning.trainer.progress import BatchProgress, SchedulerProgress
 from pytorch_lightning.utilities.apply_func import apply_to_collection
-=======
-from pytorch_lightning.trainer.progress import BatchProgress, SchedulerProgress
->>>>>>> 8dcba38e
 from pytorch_lightning.utilities.exceptions import MisconfigurationException
 from pytorch_lightning.utilities.model_helpers import is_overridden
 
@@ -105,23 +101,12 @@
             self.scheduler_progress.current.reset_on_restart()
             self.batch_loop.optimizer_loop.optim_progress.reset_on_restart()
 
-<<<<<<< HEAD
-        self.is_last_batch = False
         self._outputs = []
-
-        if not self.restarting or self._num_training_batches_reached():
-            self.batch_progress.current.reset()
-            self.scheduler_progress.current.reset()
-            assert self.batch_loop is not None
-            assert self.batch_loop.optimizer_loop is not None
-=======
-        # track epoch output
-        self._epoch_output = [[] for _ in range(self.batch_loop.num_active_optimizers(self.total_batch_idx))]
-
         if not self.restarting or self._num_training_batches_reached():
             self.batch_progress.reset_on_epoch()
             self.scheduler_progress.reset_on_epoch()
->>>>>>> 8dcba38e
+            assert self.batch_loop is not None
+            assert self.batch_loop.optimizer_loop is not None
             self.batch_loop.optimizer_loop.optim_progress.reset_on_epoch()
 
     def on_run_start(self, dataloader_iter: Iterator, **kwargs: Any) -> None:
