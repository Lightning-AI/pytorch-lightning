# Copyright The PyTorch Lightning team.
#
# Licensed under the Apache License, Version 2.0 (the "License");
# you may not use this file except in compliance with the License.
# You may obtain a copy of the License at
#
#     http://www.apache.org/licenses/LICENSE-2.0
#
# Unless required by applicable law or agreed to in writing, software
# distributed under the License is distributed on an "AS IS" BASIS,
# WITHOUT WARRANTIES OR CONDITIONS OF ANY KIND, either express or implied.
# See the License for the specific language governing permissions and
# limitations under the License.
from typing import Any, Dict, Iterator, List, Optional, Tuple, Union

import torch

from pytorch_lightning import loops  # import as loops to avoid circular imports
from pytorch_lightning.loops.batch import TrainingBatchLoop
from pytorch_lightning.trainer.connectors.logger_connector.result import ResultCollection
from pytorch_lightning.trainer.progress import Progress, SchedulerProgress
from pytorch_lightning.utilities.exceptions import MisconfigurationException
from pytorch_lightning.utilities.model_helpers import is_overridden
from pytorch_lightning.utilities.types import STEP_OUTPUT


class TrainingEpochLoop(loops.Loop):
    """
    Runs over all batches in a dataloader (one epoch).

    Args:
        min_steps: The minimum number of steps (batches) to process
        max_steps: The maximum number of steps (batches) to process
    """

    def __init__(self, min_steps: int, max_steps: int):
        super().__init__()
        self.min_steps: int = min_steps
        self.max_steps: int = max_steps

        self.global_step: int = 0
        # manually tracking which is the last batch is necessary for iterable dataset support
        self.is_last_batch: Optional[bool] = None
        self.batch_progress = Progress()
        self.scheduler_progress = SchedulerProgress()

        self.batch_loop: Optional[TrainingBatchLoop] = None
        self.val_loop: Optional["loops.EvaluationLoop"] = None

        self._results = ResultCollection(training=True)
        self._epoch_output: Optional[List[List[STEP_OUTPUT]]] = None

    @property
    def total_batch_idx(self) -> int:
        """Returns the current batch index (across epochs)"""
        # use `ready` instead of `completed` in case this is accessed after `completed` has been increased
        # but before the next `ready` increase
        return self.batch_progress.total.ready - 1

    @property
    def batch_idx(self) -> int:
        """Returns the current batch index (within this epoch)"""
        # use `ready` instead of `completed` in case this is accessed after `completed` has been increased
        # but before the next `ready` increase
        return self.batch_progress.current.ready - 1

    @property
    def done(self) -> bool:
        """Returns whether the training should be stopped.
        The criteria are that the number of steps reached the max steps,
        the last batch is reached or the trainer signals to stop (e.g. by early stopping).
        """
        max_steps_reached = self.max_steps is not None and self.global_step >= self.max_steps
        return max_steps_reached or self.trainer.should_stop or self._num_training_batches_reached(self.is_last_batch)

    def connect(
        self,
        batch_loop: TrainingBatchLoop = None,
        val_loop: Optional["loops.EvaluationLoop"] = None,
    ) -> None:
        """Optionally connect a custom batch or validation loop to this training epoch loop."""
        if batch_loop is not None:
            self.batch_loop = batch_loop
        if val_loop is not None:
            self.val_loop = val_loop

    def reset(self) -> None:
        """Resets the internal state of the loop for a new run"""
        self.is_last_batch = False

        # track epoch output
        self._epoch_output = [[] for _ in range(self.batch_loop.num_active_optimizers(self.total_batch_idx))]

        if not self.restarting:
            self.batch_progress.current.reset()
            self.scheduler_progress.current.reset()
            self.batch_loop.optim_progress.reset_on_epoch()

    def on_run_start(self, *args: Any, **kwargs: Any) -> None:
        # hook
        self.trainer.logger_connector.on_epoch_start()
        self.trainer.call_hook("on_epoch_start")
        self.trainer.call_hook("on_train_epoch_start")
        self.trainer.fit_loop.epoch_progress.increment_started()

    def advance(self, dataloader_iter: Iterator, **kwargs: Any) -> None:
        """Runs a single training batch.

        Args:
            dataloader_iter: the iterator over the dataloader producing the new batch

        Raises:
            StopIteration: When the epoch is canceled by the user returning -1
        """
<<<<<<< HEAD
        batch_idx, (batch, is_last) = next(dataloader_iter)

        self.batch_progress.increment_ready()

        # ------------------------------------
        # TRAINING_STEP + TRAINING_STEP_END
        # ------------------------------------

        with self.trainer.profiler.profile("run_training_batch"):
            batch_output = self.batch_loop.run(batch, batch_idx)

        self.batch_progress.increment_processed()
=======
        if isinstance(self.batch_loop, IteratorBatchProcessor):
            # By contract, when taking `dataloader_iter` as an argument,
            # `training_step` is responsible for reporting `is_last` in the
            # result dict, which is used to determine the stop condition for
            # the epoch. So as long as `advance` is invoked, it's correct to
            # assume that there are more batches to be processed.
            self.batch_progress.increment_ready()
            with self.trainer.profiler.profile("run_training_batch"):
                batch_output = self.batch_loop.run(dataloader_iter)
            self.batch_progress.increment_processed()
            is_last = batch_output.is_last
        else:
            _, (batch, is_last) = next(dataloader_iter)

            if not self.trainer.data_connector.train_data_fetcher.store_on_device:
                with self.trainer.profiler.profile("training_batch_to_device"):
                    batch = self.trainer.accelerator.batch_to_device(batch)

            # ------------------------------------
            # TRAINING_STEP + TRAINING_STEP_END
            # ------------------------------------
            self.batch_progress.increment_ready()

            with self.trainer.profiler.profile("run_training_batch"):
                batch_output = self.batch_loop.run(batch, self.batch_idx)

            self.batch_progress.increment_processed()
>>>>>>> eaf2fc79

        self.is_last_batch = is_last

        # when returning -1 from train_step, we end epoch early
        if batch_output.signal == -1:
            raise StopIteration

        # update non-plateau LR schedulers
        # update epoch-interval ones only when we are at the end of training epoch
        self.update_lr_schedulers("step", update_plateau_schedulers=False)
        if self._num_training_batches_reached(is_last):
            self.update_lr_schedulers("epoch", update_plateau_schedulers=False)

        batch_end_outputs = [opt_idx_out for opt_idx_out in batch_output.training_step_output if len(opt_idx_out)]
        processed_batch_end_outputs = self._prepare_outputs(batch_end_outputs, batch_mode=True)

        # hook
        self.trainer.call_hook("on_train_batch_end", processed_batch_end_outputs, batch, self.batch_idx, 0)
        self.trainer.call_hook("on_batch_end")
        self.trainer.logger_connector.on_batch_end()

        self.batch_progress.increment_completed()

        # figure out what to track for epoch end
        self._track_epoch_end_reduce_metrics(self._epoch_output, batch_end_outputs)

        # -----------------------------------------
        # SAVE METRICS TO LOGGERS AND PROGRESS_BAR
        # -----------------------------------------
        self.trainer.logger_connector.update_train_step_metrics()

    def on_advance_end(self):
        """Runs validation and Checkpointing if necessary.

        Raises:
            StopIteration: if :attr:`done` evaluates to ``True`` to finish this epoch
        """
        # -----------------------------------------
        # VALIDATE IF NEEDED + CHECKPOINT CALLBACK
        # -----------------------------------------
        should_check_val = self._should_check_val_fx(self.batch_idx, self.is_last_batch)
        if should_check_val:
            self.trainer.validating = True
            self._run_validation()
            self.trainer.training = True

        # -----------------------------------------
        # SAVE LOGGERS (ie: Tensorboard, etc...)
        # -----------------------------------------
        self._save_loggers_on_train_batch_end()

        # update plateau LR scheduler after metrics are logged
        self.update_lr_schedulers("step", update_plateau_schedulers=True)

        # progress global step according to grads progress
        self._increment_accumulated_grad_global_step()

    def on_run_end(self) -> List[List[STEP_OUTPUT]]:
        """Calls the on_epoch_end hook.

        Returns:
            The output of each training step for each optimizer

        Raises:
            MisconfigurationException: ``train_epoch_end`` does not return ``None``
        """
        if self.batch_progress.current.ready == 0:
            # dataloader/iterator did not produce a batch
            return

        # inform logger the batch loop has finished
        self.trainer.logger_connector.epoch_end_reached()

        # prepare epoch output
        processed_outputs = self._prepare_outputs(self._epoch_output, batch_mode=False)

        # get the model and call model.training_epoch_end
        model = self.trainer.lightning_module

        if is_overridden("training_epoch_end", model):
            # run training_epoch_end
            # refresh the result for custom logging at the epoch level
            model._current_fx_name = "training_epoch_end"

            # lightningmodule hook
            training_epoch_end_output = model.training_epoch_end(processed_outputs)

            if training_epoch_end_output is not None:
                raise MisconfigurationException(
                    "training_epoch_end expects a return of None. "
                    "HINT: remove the return statement in training_epoch_end"
                )

        self.trainer.fit_loop.epoch_progress.increment_processed()

        # call train epoch end hooks
        self.trainer.call_hook("on_train_epoch_end")
        self.trainer.call_hook("on_epoch_end")
        self.trainer.logger_connector.on_epoch_end()

        if self._num_training_batches_reached(self.is_last_batch):
            self.update_lr_schedulers("epoch", update_plateau_schedulers=True)

        epoch_output = self._epoch_output
        # free memory
        self._epoch_output = None
        return epoch_output

    def teardown(self) -> None:
        self._results.cpu()
        self.batch_loop.teardown()
        self.val_loop.teardown()

    def _run_validation(self):
        # reload dataloaders
        self.val_loop.reload_evaluation_dataloaders()

        with torch.no_grad():
            self.val_loop.run()

    def _accumulated_batches_reached(self) -> bool:
        """Determine if accumulation will be finished by the end of the current batch."""
        return self.batch_progress.current.ready % self.trainer.accumulate_grad_batches == 0

    def _num_training_batches_reached(self, is_last_batch: bool = False) -> bool:
        """Checks if we are in the last batch or if there are more batches to follow.

        Args:
            is_last_batch: Whether the current batch is the last one
        """
        return self.batch_progress.current.ready == self.trainer.num_training_batches or is_last_batch

    def _should_accumulate(self) -> bool:
        """Checks if the optimizer step should be performed or gradients should be accumulated for the current step."""
        accumulation_done = self._accumulated_batches_reached()
        is_final_batch = self._num_training_batches_reached()
        return not (accumulation_done or is_final_batch)

    def _track_epoch_end_reduce_metrics(
        self, epoch_output: List[List[STEP_OUTPUT]], batch_end_outputs: STEP_OUTPUT
    ) -> None:
        """Adds the batch outputs to the epoch outputs and prepares reduction"""
        hook_overridden = is_overridden("training_epoch_end", self.trainer.lightning_module)
        if not hook_overridden:
            return

        # track the outputs to reduce at the end of the epoch
        for opt_idx, opt_outputs in enumerate(batch_end_outputs):
            # with 1 step (no tbptt) don't use a sequence at epoch end
            if isinstance(opt_outputs, list) and len(opt_outputs) == 1:
                opt_outputs = opt_outputs[0]

            epoch_output[opt_idx].append(opt_outputs)

    @staticmethod
    def _prepare_outputs(
        outputs: List[List[List["ResultCollection"]]], batch_mode: bool
    ) -> Union[List[List[List[Dict]]], List[List[Dict]], List[Dict], Dict]:
        """
        Extract required information from batch or epoch end results.

        Args:
            outputs: A 3-dimensional list of ``ResultCollection`` objects with dimensions:
                ``[optimizer outs][batch outs][tbptt steps]``.

            batch_mode: If True, ignore the batch output dimension.

        Returns:
            The cleaned outputs with ``ResultCollection`` objects converted to dictionaries.
            All list dimensions of size one will be collapsed.
        """
        processed_outputs = []
        for opt_outputs in outputs:
            # handle an edge case where an optimizer output is the empty list
            if len(opt_outputs) == 0:
                continue

            processed_batch_outputs = []

            if batch_mode:
                opt_outputs = [opt_outputs]

            for batch_outputs in opt_outputs:
                processed_tbptt_outputs = []

                if isinstance(batch_outputs, ResultCollection):
                    batch_outputs = [batch_outputs]

                for tbptt_output in batch_outputs:
                    out = {}
                    if tbptt_output.minimize is not None:
                        out["loss"] = tbptt_output.minimize.detach()
                    out.update(tbptt_output.extra)
                    processed_tbptt_outputs.append(out)

                # if there was only one tbptt step then we can collapse that dimension
                if len(processed_tbptt_outputs) == 1:
                    processed_tbptt_outputs = processed_tbptt_outputs[0]
                processed_batch_outputs.append(processed_tbptt_outputs)

            # batch_outputs should be just one dict (or a list of dicts if using tbptt) per optimizer
            if batch_mode:
                processed_batch_outputs = processed_batch_outputs[0]
            processed_outputs.append(processed_batch_outputs)

        # if there is only one optimiser then we collapse that dimension
        if len(processed_outputs) == 1:
            processed_outputs = processed_outputs[0]
        return processed_outputs

    def update_lr_schedulers(self, interval: str, update_plateau_schedulers: bool) -> None:
        """updates the lr schedulers based on the given interval"""
        if interval == "step" and self._should_accumulate():
            return
        self.trainer.optimizer_connector.update_learning_rates(
            interval=interval,
            update_plateau_schedulers=update_plateau_schedulers,
            opt_indices=[opt_idx for opt_idx, _ in self.batch_loop.get_active_optimizers(self.total_batch_idx)],
        )

    def _increment_accumulated_grad_global_step(self) -> None:
        """Increments global step according to grads progress"""
        if not self._should_accumulate():
            self.global_step = self.trainer.accelerator.update_global_step(
                self.batch_progress.current.ready, self.trainer.global_step
            )

    def _should_check_val_fx(self, batch_idx: int, is_last_batch: bool) -> bool:
        """Decide if we should run validation."""
        if not self.trainer.enable_validation:
            return False

        is_val_check_epoch = (self.trainer.current_epoch + 1) % self.trainer.check_val_every_n_epoch == 0
        if not is_val_check_epoch:
            return False

        # val_check_batch is inf for iterable datasets with no length defined
        is_infinite_dataset = self.trainer.val_check_batch == float("inf")
        if is_last_batch and is_infinite_dataset:
            return True

        if self.trainer.should_stop:
            return True

        # TODO(@awaelchli): let training/eval loop handle logic around limit_*_batches and val_check_batch
        is_val_check_batch = is_last_batch
        if isinstance(self.trainer.limit_train_batches, int) and is_infinite_dataset:
            is_val_check_batch = (batch_idx + 1) % self.trainer.limit_train_batches == 0
        elif self.trainer.val_check_batch != float("inf"):
            is_val_check_batch = (batch_idx + 1) % self.trainer.val_check_batch == 0
        return is_val_check_batch

    def _save_loggers_on_train_batch_end(self) -> None:
        """Flushes loggers to disk"""
        # when loggers should save to disk
        should_flush_logs = self.trainer.logger_connector.should_flush_logs
        if should_flush_logs and self.trainer.is_global_zero and self.trainer.logger is not None:
            self.trainer.logger.save()<|MERGE_RESOLUTION|>--- conflicted
+++ resolved
@@ -112,8 +112,11 @@
         Raises:
             StopIteration: When the epoch is canceled by the user returning -1
         """
-<<<<<<< HEAD
         batch_idx, (batch, is_last) = next(dataloader_iter)
+
+        if not self.trainer.data_connector.train_data_fetcher.store_on_device:
+            with self.trainer.profiler.profile("training_batch_to_device"):
+                batch = self.trainer.accelerator.batch_to_device(batch)
 
         self.batch_progress.increment_ready()
 
@@ -125,35 +128,6 @@
             batch_output = self.batch_loop.run(batch, batch_idx)
 
         self.batch_progress.increment_processed()
-=======
-        if isinstance(self.batch_loop, IteratorBatchProcessor):
-            # By contract, when taking `dataloader_iter` as an argument,
-            # `training_step` is responsible for reporting `is_last` in the
-            # result dict, which is used to determine the stop condition for
-            # the epoch. So as long as `advance` is invoked, it's correct to
-            # assume that there are more batches to be processed.
-            self.batch_progress.increment_ready()
-            with self.trainer.profiler.profile("run_training_batch"):
-                batch_output = self.batch_loop.run(dataloader_iter)
-            self.batch_progress.increment_processed()
-            is_last = batch_output.is_last
-        else:
-            _, (batch, is_last) = next(dataloader_iter)
-
-            if not self.trainer.data_connector.train_data_fetcher.store_on_device:
-                with self.trainer.profiler.profile("training_batch_to_device"):
-                    batch = self.trainer.accelerator.batch_to_device(batch)
-
-            # ------------------------------------
-            # TRAINING_STEP + TRAINING_STEP_END
-            # ------------------------------------
-            self.batch_progress.increment_ready()
-
-            with self.trainer.profiler.profile("run_training_batch"):
-                batch_output = self.batch_loop.run(batch, self.batch_idx)
-
-            self.batch_progress.increment_processed()
->>>>>>> eaf2fc79
 
         self.is_last_batch = is_last
 
