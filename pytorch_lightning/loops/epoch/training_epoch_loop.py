--- conflicted
+++ resolved
@@ -106,15 +106,9 @@
         # track epoch output
         self._epoch_output = [[] for _ in range(self.batch_loop.num_active_optimizers(self.total_batch_idx))]
 
-<<<<<<< HEAD
         if not self.restarting or (self._num_training_batches_reached() and self._val_loop_no_progress()):
-            self.batch_progress.current.reset()
-            self.scheduler_progress.current.reset()
-=======
-        if not self.restarting or self._num_training_batches_reached():
             self.batch_progress.reset_on_epoch()
             self.scheduler_progress.reset_on_epoch()
->>>>>>> 2b2537d9
             self.batch_loop.optimizer_loop.optim_progress.reset_on_epoch()
 
     def on_run_start(self, dataloader_iter: Iterator, **kwargs: Any) -> None:
