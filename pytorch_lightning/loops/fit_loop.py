# Copyright The PyTorch Lightning team.
#
# Licensed under the Apache License, Version 2.0 (the "License");
# you may not use this file except in compliance with the License.
# You may obtain a copy of the License at
#
#     http://www.apache.org/licenses/LICENSE-2.0
#
# Unless required by applicable law or agreed to in writing, software
# distributed under the License is distributed on an "AS IS" BASIS,
# WITHOUT WARRANTIES OR CONDITIONS OF ANY KIND, either express or implied.
# See the License for the specific language governing permissions and
# limitations under the License.

import logging
from contextlib import suppress
from typing import Any, List, Optional, Tuple

from deprecate import void
from torch.optim import Optimizer

import pytorch_lightning as pl
from pytorch_lightning.loops.base import Loop
from pytorch_lightning.loops.training_epoch_loop import TrainingEpochLoop
from pytorch_lightning.trainer.connectors.logger_connector.result import ResultCollection
from pytorch_lightning.trainer.progress import FitLoopProgress, TrainingLoopProgress
from pytorch_lightning.trainer.supporters import TensorRunningAccum
from pytorch_lightning.utilities import rank_zero_info

log = logging.getLogger(__name__)


class FitLoop(Loop):
    """This Loop iterates over the epochs to run the training

    Args:
        min_epochs: The minimum number of epochs
        max_epochs: The maximum number of epochs
        min_steps: The minimum number of steps
        max_steps: The maximum number of epoch

    .. note::
        If neither the minimum epochs nor steps are specified the minimum number of epochs is set to 1
        and if neither the maximum steps nor epochs are specified, the maximum epochs are set to 1000.
    """

    def __init__(
        self,
        min_epochs: Optional[int] = None,
        max_epochs: Optional[int] = None,
        min_steps: Optional[int] = None,
        max_steps: Optional[int] = None
    ):
        super().__init__()
        self.max_epochs = 1000 if (max_epochs is None and max_steps is None) else max_epochs
        self.min_epochs = 1 if (min_epochs is None and min_steps is None) else min_epochs
        self.training_loop = TrainingEpochLoop(min_steps, max_steps)
        self.results = ResultCollection(training=True)

    @property
    def current_epoch(self) -> int:
        """Return the current epoch"""
        return self.iteration_count

    @current_epoch.setter
    def current_epoch(self, value: int) -> None:
        """Setter for the current epoch"""
        self.iteration_count = value

    @property
    def global_step(self) -> int:
        """Returns the global step"""
        return self.training_loop.global_step

    @global_step.setter
    def global_step(self, value: int) -> None:
        """Sets the global step (forwards to training_loop)"""
        self.training_loop.global_step = value

    @property
    def total_batch_idx(self) -> int:
        """Returns the total number of batches already run (across all epochs)"""
        return self.training_loop.total_batch_idx

    @property
    def batch_idx(self) -> int:
        """Returns the number of batches already run within this epoch"""
        return self.training_loop.iteration_count

    @property
    def split_idx(self) -> int:
        """Returns the index of the current batch split (within the current batch) for bptt"""
        return self.training_loop.split_idx

    @property
    def min_steps(self) -> int:
        # TODO(@justusschock): Why aren't we using the attribute in this class?
        """Returns the minimum numnber of steps to run"""
        return self.training_loop.min_steps

    @property
    def max_steps(self) -> int:
        """Returns the maximum number of steps to run"""
        return self.training_loop.max_steps

    @max_steps.setter
    def max_steps(self, value: int) -> None:
        """Sets the maximum number of steps (forwards to training_loop)"""
        # TODO(@awaelchli): This setter is required by debugging connector (fast dev run), should be avoided
        self.training_loop.max_steps = value

    @property
    def running_loss(self) -> TensorRunningAccum:
        """Returns the running loss"""
        return self.training_loop.batch_loop.running_loss

    @property
    def _skip_backward(self) -> bool:
        """ Determines whether the loop will skip backward during automatic optimization. """
        return self.training_loop.batch_loop._skip_backward

    @_skip_backward.setter
    def _skip_backward(self, value: bool) -> None:
        """ Determines whether the loop will skip backward during automatic optimization. """
        self.training_loop.batch_loop._skip_backward = value

    @property
    def done(self) -> bool:
        """Evaluates when to leave the loop.

        Returns True if trainer.should_stop was set (e.g. by early stopping)
        or if the maximum number of steps or epochs is reached.
        """
        # TODO(@awaelchli): Move track steps inside training loop and move part of these condition inside training loop
        stop_steps = self.max_steps is not None and self.global_step >= self.max_steps
        stop_epochs = self.max_epochs is not None and self.current_epoch >= self.max_epochs

        should_stop = False
        if self.trainer.should_stop:
            # early stopping
            met_min_epochs = self.current_epoch >= self.min_epochs if self.min_epochs else True
            met_min_steps = self.global_step >= self.min_steps if self.min_steps else True
            if met_min_epochs and met_min_steps:
                should_stop = True
            else:
                log.info(
                    'Trainer was signaled to stop but required minimum epochs'
                    f' ({self.min_epochs}) or minimum steps ({self.min_steps}) has'
                    ' not been met. Training will continue...'
                )
        self.trainer.should_stop = should_stop

        return stop_steps or should_stop or stop_epochs

    def connect(self, trainer: 'pl.Trainer', *args: Any, **kwargs: Any) -> None:
        """Connects the loop with necessary arguments like the trainer"""
        # TODO(@justusschock): Do we want to forward *args and **kwargs to the inner loop here?
        # TODO(@justusschock): Can we make the trainer a weakref/proxy?
        void(*args, **kwargs)
        self.trainer = trainer
        self.training_loop.connect(trainer)

    def reset(self) -> None:
        """Resets the internal state of this loop"""

    def run(self) -> None:
        """Loops over epochs if the training should not be skipped"""
        if not self._should_skip_training():
            return super().run()

    def _create_progress(self):
        # create progress tracker
        # the deepcopy is used to avoid sharing same reference for each optimizer.

        # todo: (tchaton) Temporary check to be removed when progress are added to checkpoint.
        if getattr(self.training_loop, "progress", None) is None:
            self.training_loop.progress = TrainingLoopProgress(num_optimizers=len(self.trainer.optimizers))

        if getattr(self, "progress", None) is None:
            self.progress = FitLoopProgress(train=self.training_loop.progress)

        self.progress.train.epoch.current.reset()

    def on_run_start(self) -> None:
        """Calls the ``on_train_start`` hook."""
        self._create_progress()

        self.results.to(device=self.trainer.lightning_module.device)
        self.trainer.call_hook("on_train_start")

    def on_advance_start(self) -> None:
        """Prepares the dataloader for training and calls the hooks ``on_epoch_start`` and ``on_train_epoch_start``"""
        model = self.trainer.lightning_module

        # reset train dataloader
        if self.current_epoch != 0 and self.trainer.reload_dataloaders_every_epoch:
            self.trainer.reset_train_dataloader(model)

        # TODO: specify the possible exception
        with suppress(Exception):
            # set seed for distributed sampler (enables shuffling for each epoch)
            self.trainer.train_dataloader.sampler.set_epoch(self.current_epoch)

        # changing gradient according accumulation_scheduler
        self.trainer.accumulation_scheduler.on_train_epoch_start(self.trainer, self.trainer.lightning_module)

        # stores accumulated grad fractions per batch
        self.training_loop.batch_loop.accumulated_loss = TensorRunningAccum(
            window_length=self.trainer.accumulate_grad_batches
        )

<<<<<<< HEAD
        # reset tracking
        self.progress.train.reset_on_epoch()

        self.progress.train.epoch.increment_ready()

        # hook
        self.trainer.logger_connector.on_epoch_start()

        self.trainer.call_hook("on_epoch_start")
        self.trainer.call_hook("on_train_epoch_start")

        self.progress.train.epoch.increment_started()

=======
>>>>>>> 1d21065b
    def advance(self) -> None:
        """Runs one whole epoch."""
        train_dataloader = self.trainer.accelerator.process_dataloader(self.trainer.train_dataloader)
        train_dataloader = self.trainer.data_connector.get_profiled_train_dataloader(train_dataloader)

        with self.trainer.profiler.profile("run_training_epoch"):
            # run train epoch
            epoch_output = self.training_loop.run(train_dataloader)

            if epoch_output is None:
                return

            # the global step is manually decreased here due to backwards compatibility with existing loggers
            # as they expect that the same step is used when logging epoch end metrics even when the batch loop has
            # finished. this means the attribute does not exactly track the number of optimizer steps applied.
            # TODO(@carmocca): deprecate and rename so users don't get confused
            self.global_step -= 1
            # log epoch metrics
            self.trainer.logger_connector.update_train_epoch_metrics()
            self.global_step += 1

    def on_advance_end(self) -> None:
        """Updates the LR schedulers and does some internal bookkeeping"""
        if self.training_loop.batches_seen == 0:
            return

        self.training_loop.update_lr_schedulers('epoch')

        did_train_only = self.trainer.disable_validation or self.trainer.evaluation_loop.should_skip_evaluation(
            self.trainer.num_val_batches
        )
        if did_train_only:
            self.global_step -= 1
            self.check_checkpoint_callback(True)
            self.global_step += 1

    def on_run_end(self) -> None:
        """Runs teardown logic and calls the ``on_train_end`` hook"""
        # NOTE: the iteration_count/current_epoch is already incremented
        # Lightning today does not increment the current epoch at the last epoch run in Trainer.fit
        # To simulate that current behavior, we decrement here.
        # TODO: must be fixed by https://github.com/PyTorchLightning/pytorch-lightning/issues/5007
        self.current_epoch -= 1

        # trigger checkpoint check. need to temporarily decrease the global step to avoid saving duplicates
        # when a checkpoint was saved at the last step
        self.training_loop.global_step -= 1
        # TODO: see discussion/rework https://github.com/PyTorchLightning/pytorch-lightning/issues/7406
        self.check_checkpoint_callback(should_update=True, is_last=True)
        self.training_loop.global_step += 1

        # hook
        self.trainer.call_hook("on_train_end")

        # todo: TPU 8 cores hangs in flush with TensorBoard. Might do for all loggers.
        # It might be related to xla tensors blocked when moving the cpu
        # kill loggers
        if self.trainer.logger is not None:
            self.trainer.logger.finalize("success")

        # summarize profile results
        self.trainer.profiler.describe()

        # give accelerators a chance to finish
        self.trainer.accelerator.on_train_end()

        # reset bookkeeping
        self.trainer._running_stage = None

    def _should_skip_training(self) -> bool:
        """Whether we should skip the training"""
        return self.done or self.trainer.num_training_batches == 0

    def should_accumulate(self) -> bool:
        """Whether the gradients should be accumulated"""
        return self.training_loop.batch_loop.should_accumulate()

    def get_active_optimizers(self, batch_idx: Optional[int] = None) -> List[Tuple[int, Optimizer]]:
        """Generates a list of active optimizers"""
        return self.training_loop.batch_loop.get_active_optimizers(batch_idx)

    def check_checkpoint_callback(self, should_update: bool, is_last: bool = False):
        """Checks if checkpointing needs to be done"""
        # TODO: bake this logic into the ModelCheckpoint callback
        if should_update and self.trainer.checkpoint_connector.has_trained:
            callbacks = self.trainer.checkpoint_callbacks

            if is_last and any(cb.save_last and cb.verbose for cb in callbacks):
                rank_zero_info("Saving latest checkpoint...")

            model = self.trainer.lightning_module

            for cb in callbacks:
                cb.on_validation_end(self.trainer, model)<|MERGE_RESOLUTION|>--- conflicted
+++ resolved
@@ -209,22 +209,6 @@
             window_length=self.trainer.accumulate_grad_batches
         )
 
-<<<<<<< HEAD
-        # reset tracking
-        self.progress.train.reset_on_epoch()
-
-        self.progress.train.epoch.increment_ready()
-
-        # hook
-        self.trainer.logger_connector.on_epoch_start()
-
-        self.trainer.call_hook("on_epoch_start")
-        self.trainer.call_hook("on_train_epoch_start")
-
-        self.progress.train.epoch.increment_started()
-
-=======
->>>>>>> 1d21065b
     def advance(self) -> None:
         """Runs one whole epoch."""
         train_dataloader = self.trainer.accelerator.process_dataloader(self.trainer.train_dataloader)
