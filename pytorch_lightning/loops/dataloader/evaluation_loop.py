--- conflicted
+++ resolved
@@ -16,11 +16,7 @@
 import sys
 from collections import ChainMap, OrderedDict
 from functools import partial
-<<<<<<< HEAD
-from typing import Any, IO, Iterable, List, Optional, Sequence, Tuple, Type, Union
-=======
-from typing import Any, Iterable, List, Optional, Sequence, Type, Union
->>>>>>> 6490996b
+from typing import Any, Iterable, List, Optional, Sequence, Tuple, Type, Union
 
 import torch
 from deprecate.utils import void
