--- conflicted
+++ resolved
@@ -234,20 +234,9 @@
         )
 
         if self.trainer.testing:
-<<<<<<< HEAD
-            self.trainer._call_lightning_module_hook("test_epoch_end", outputs)
-        else:
-            self.trainer._call_lightning_module_hook("validation_epoch_end", outputs)
-=======
-            if is_overridden("test_epoch_end", model):
-                model._current_fx_name = "test_epoch_end"
-                model.test_epoch_end(output_or_outputs)
-
-        else:
-            if is_overridden("validation_epoch_end", model):
-                model._current_fx_name = "validation_epoch_end"
-                model.validation_epoch_end(output_or_outputs)
->>>>>>> 3089dc38
+            self.trainer._call_lightning_module_hook("test_epoch_end", output_or_outputs)
+        else:
+            self.trainer._call_lightning_module_hook("validation_epoch_end", output_or_outputs)
 
     def _on_evaluation_epoch_end(self) -> None:
         """Runs ``on_{validation/test}_epoch_end`` hook."""
