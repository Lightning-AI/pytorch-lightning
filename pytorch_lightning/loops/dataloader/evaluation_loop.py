--- conflicted
+++ resolved
@@ -20,11 +20,7 @@
 from pytorch_lightning.loops.dataloader import DataLoaderLoop
 from pytorch_lightning.loops.epoch import EvaluationEpochLoop
 from pytorch_lightning.trainer.connectors.logger_connector.result import _OUT_DICT, ResultCollection
-<<<<<<< HEAD
 from pytorch_lightning.trainer.states import RunningStage, TrainerFn
-from pytorch_lightning.utilities.model_helpers import is_overridden
-=======
->>>>>>> 3d59a2fa
 from pytorch_lightning.utilities.types import EPOCH_OUTPUT
 
 
@@ -271,9 +267,11 @@
     def _on_evaluation_epoch_end(self) -> None:
         """Runs ``on_{validation/test}_epoch_end`` hook."""
         hook_name = "on_test_epoch_end" if self.trainer.testing else "on_validation_epoch_end"
-<<<<<<< HEAD
-        self.trainer.call_hook(hook_name)
-        self.trainer.call_hook("on_epoch_end")
+        self.trainer._call_callback_hooks(hook_name)
+        self.trainer._call_lightning_module_hook(hook_name)
+
+        self.trainer._call_callback_hooks("on_epoch_end")
+        self.trainer._call_lightning_module_hook("on_epoch_end")
         self.trainer.logger_connector.on_epoch_end()
 
     def _print_results(self, results: List[_OUT_DICT], stage: RunningStage) -> None:
@@ -289,12 +287,4 @@
                     for k, v in metrics_dict.items()
                 }
             )
-            print("-" * 80)
-=======
-        self.trainer._call_callback_hooks(hook_name)
-        self.trainer._call_lightning_module_hook(hook_name)
-
-        self.trainer._call_callback_hooks("on_epoch_end")
-        self.trainer._call_lightning_module_hook("on_epoch_end")
-        self.trainer.logger_connector.on_epoch_end()
->>>>>>> 3d59a2fa
+            print("-" * 80)