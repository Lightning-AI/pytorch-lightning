--- conflicted
+++ resolved
@@ -77,25 +77,14 @@
             self._optimizers[self.optim_progress.optimizer_idx],
             self.optim_progress.optimizer_idx,
         )
-<<<<<<< HEAD
         self._hiddens = result.hiddens
         if result.loss is not None:
             self.outputs[self.optim_progress.optimizer_idx].append(result)
-=======
-        if result.result_collection is not None:
-            self.outputs[self.optim_progress.optimizer_idx].append(deepcopy(result.result_collection))
->>>>>>> 8407238d
 
         self.optim_progress.optimizer_idx += 1
 
     def on_run_end(self) -> _OUTPUTS_TYPE:
-<<<<<<< HEAD
-        outputs = self.outputs
-        # free memory
-        self.outputs = []
-=======
         outputs, self.outputs = self.outputs, []  # free memory
->>>>>>> 8407238d
         return outputs
 
     def backward(
@@ -119,15 +108,7 @@
         return loss
 
     def _run_optimization(
-<<<<<<< HEAD
-        self,
-        split_batch: Any,
-        batch_idx: int,
-        optimizer: torch.optim.Optimizer,
-        opt_idx: int,
-=======
         self, split_batch: Any, batch_idx: int, optimizer: torch.optim.Optimizer, opt_idx: int
->>>>>>> 8407238d
     ) -> ClosureResult:
         """Runs closure (train step + backward) together with optimization if necessary.
 
@@ -174,18 +155,7 @@
         self._run_optimization_end(opt_idx)
         return result
 
-<<<<<<< HEAD
-    def _make_closure(
-        self,
-        split_batch: Any,
-        batch_idx: int,
-        opt_idx: int,
-        optimizer: Optimizer,
-        hiddens: Optional[Any],
-    ) -> Closure:
-=======
     def _make_closure(self, split_batch: Any, batch_idx: int, opt_idx: int, optimizer: Optimizer) -> Closure:
->>>>>>> 8407238d
         """Build a closure object that captures the given arguments and runs the `training_step` function and
         optionally other functions such as `backward` and `zero_grad`."""
         step_fn = self._make_step_fn(split_batch, batch_idx, opt_idx)
@@ -196,13 +166,7 @@
             step_fn=step_fn, backward_fn=backward_fn, zero_grad_fn=zero_grad_fn, profiler=self.trainer.profiler
         )
 
-<<<<<<< HEAD
-    def _make_step_fn(
-        self, split_batch: Any, batch_idx: int, opt_idx: int, hiddens: Optional[Any]
-    ) -> Callable[[], ClosureResult]:
-=======
-    def _make_step_fn(self, split_batch: Any, batch_idx: int, opt_idx: int) -> Callable[[], Optional[AttributeDict]]:
->>>>>>> 8407238d
+    def _make_step_fn(self, split_batch: Any, batch_idx: int, opt_idx: int) -> Callable[[], ClosureResult]:
         """Build the step function that runs the `training_step` and processes its output."""
         return partial(self._training_step, split_batch, batch_idx, opt_idx)
 
@@ -327,11 +291,7 @@
         self.trainer.accelerator.optimizer_zero_grad(self.trainer.current_epoch, batch_idx, optimizer, opt_idx)
         self.optim_progress.optimizer.zero_grad.increment_completed()
 
-<<<<<<< HEAD
-    def _training_step(self, split_batch: Any, batch_idx: int, opt_idx: int, hiddens: Optional[Any]) -> ClosureResult:
-=======
-    def _training_step(self, split_batch: Any, batch_idx: int, opt_idx: int) -> Optional[AttributeDict]:
->>>>>>> 8407238d
+    def _training_step(self, split_batch: Any, batch_idx: int, opt_idx: int) -> ClosureResult:
         """Performs the actual train step with the tied hooks.
 
         Args:
