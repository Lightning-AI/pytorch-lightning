--- conflicted
+++ resolved
@@ -13,11 +13,7 @@
 # limitations under the License.
 from collections import OrderedDict
 from contextlib import contextmanager
-<<<<<<< HEAD
 from typing import Any, Dict, Generator, Iterator, Optional, Sequence
-=======
-from typing import Any, Dict, Generator, Iterator, Mapping, Optional, Sequence
->>>>>>> b1ed1db0
 
 import torch
 from torch.optim import Optimizer
@@ -41,46 +37,13 @@
         raise ValueError(f"The loss returned in `training_step` is {loss}.")
 
 
-<<<<<<< HEAD
 def _extract_hiddens(training_step_output: STEP_OUTPUT, truncated_bptt_steps: int) -> Optional[Any]:
     """Get the hidden embeddings if present from the training step output.
-=======
-def _check_training_step_output(model: "pl.LightningModule", training_step_output: STEP_OUTPUT) -> None:
-    """Sanity checks that training produced a valid output.
->>>>>>> b1ed1db0
 
     Raises:
         MisconfigurationException: If :attr:`~pytorch_lightning.core.Lightning.LightningModule.truncated_bptt_steps` is
             not enabled and hiddens are returned or vice versa.
     """
-<<<<<<< HEAD
-=======
-    if (
-        isinstance(training_step_output, torch.Tensor)
-        and not model.automatic_optimization
-        and training_step_output.grad_fn is None
-    ):
-        # TODO: in manual optimization, anything returned should be considered an `extra`
-        raise MisconfigurationException("In manual optimization, `training_step` should not return a Tensor")
-    if model.automatic_optimization and not (
-        isinstance(training_step_output, torch.Tensor)
-        or (isinstance(training_step_output, Mapping) and "loss" in training_step_output)
-        or training_step_output is None
-    ):
-        raise MisconfigurationException(
-            "In automatic optimization, `training_step` must either return a Tensor, "
-            "a dict with key 'loss' or None (where the step will be skipped)."
-        )
-
-
-def _extract_hiddens(training_step_output: STEP_OUTPUT, truncated_bptt_steps: int) -> Optional[Any]:
-    """Get the hidden state if present from the training step output.
-
-    Raises:
-        MisconfigurationException: If :attr:`~pytorch_lightning.core.Lightning.LightningModule.truncated_bptt_steps` is
-            not enabled and hiddens are returned or vice versa.
-    """
->>>>>>> b1ed1db0
     is_dict = isinstance(training_step_output, dict)
     if not truncated_bptt_steps:
         if is_dict and "hiddens" in training_step_output:
