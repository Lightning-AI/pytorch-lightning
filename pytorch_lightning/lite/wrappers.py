# Copyright The PyTorch Lightning team.
#
# Licensed under the Apache License, Version 2.0 (the "License");
# you may not use this file except in compliance with the License.
# You may obtain a copy of the License at
#
#     http://www.apache.org/licenses/LICENSE-2.0
#
# Unless required by applicable law or agreed to in writing, software
# distributed under the License is distributed on an "AS IS" BASIS,
# WITHOUT WARRANTIES OR CONDITIONS OF ANY KIND, either express or implied.
# See the License for the specific language governing permissions and
# limitations under the License.
import functools
import inspect
from contextlib import contextmanager
from itertools import chain
from typing import Any, Callable, Dict, Generator, Iterator, Optional, Set, Type, Union

import torch
from torch import nn as nn
from torch import Tensor
from torch.optim import Optimizer
from torch.utils.data import DataLoader

from pytorch_lightning.accelerators import Accelerator
from pytorch_lightning.core.mixins import DeviceDtypeModuleMixin
from pytorch_lightning.plugins import PrecisionPlugin
from pytorch_lightning.utilities.apply_func import apply_to_collection, move_data_to_device


def _do_nothing_closure() -> None:
    return None


class _LiteOptimizer:
    def __init__(self, optimizer: Optimizer, accelerator: Accelerator) -> None:
        """LiteOptimizer is a thin wrapper around the :class:`~torch.optim.Optimizer` that delegates the optimizer
        step calls to the accelerator/strategy plugin.

        The underlying wrapped optimizer object can be accessed via the property :attr:`optimizer`.

        Args:
            optimizer: The optimizer to wrap
            accelerator: Reference to the accelerator for handling the optimizer step
        """
        # `__del__` is skipped in case the optimizer has implemented custom destructor logic which we would
        # not want to call on destruction of the `_LiteOptimizer
        self.__dict__ = {k: v for k, v in optimizer.__dict__.items() if k not in ("step", "__del__")}
        self.__class__ = type("Lite" + optimizer.__class__.__name__, (self.__class__, optimizer.__class__), {})
        self._optimizer = optimizer
        self._accelerator = accelerator

    @property
    def optimizer(self) -> Optimizer:
        return self._optimizer

    def step(self, closure: Optional[Callable] = None) -> None:
        closure = closure or _do_nothing_closure
        self._accelerator.optimizer_step(
            self.optimizer,
            opt_idx=0,
            closure=closure,
            model=self._accelerator.model,
        )


class _LiteModule(DeviceDtypeModuleMixin):
    def __init__(self, module: nn.Module, precision_plugin: PrecisionPlugin) -> None:
        """The LiteModule is a thin wrapper around the :class:`torch.nn.Module` and handles precision / autocast
        automatically for the forward pass.

        The underlying wrapped module can be accessed via the property :attr:`module`.

        Args:
            module: The module to wrap
            precision_plugin: Reference to the precision plugin for handling precision context
        """
        super().__init__()
        self._module = module
        self._precision_plugin = precision_plugin

    @property
    def module(self) -> nn.Module:
        return self._module

    def forward(self, *args: Any, **kwargs: Any) -> Any:
        """Casts all inputs to the right precision and handles autocast for operations in the module forward
        method."""
        precision = self._precision_plugin.precision
        precision_to_type = {
            "bf16": torch.bfloat16,
            16: torch.float16,
            32: torch.float32,
            64: torch.float64,
        }
        # TODO (@awaelchli): let the precision plugin handle the conversion
        to_type = precision_to_type[precision]

        def _convert_float_tensor(t: Tensor) -> Tensor:
            return t.to(to_type) if torch.is_floating_point(t) else t

        args, kwargs = apply_to_collection([args, kwargs], function=_convert_float_tensor, dtype=Tensor)

        with self._precision_plugin.forward_context():
            output = self.module(*args, **kwargs)

        to_type = torch.get_default_dtype()
        output = apply_to_collection(output, function=_convert_float_tensor, dtype=Tensor)
        return output


<<<<<<< HEAD
def _wrap_init(init: Callable) -> Callable:
    """Wraps the ``__init__`` method of the dataloader in order to enable re-instantiation of custom
    (subclasses)."""

    @functools.wraps(init)
    def wrapper(obj: Any, *args: Any, **kwargs: Any) -> None:
        params = dict(inspect.signature(obj._old_init).parameters)
        params.pop("args")
        params.pop("kwargs")
        for arg_name, arg_value in chain(zip(params, args), kwargs.items()):
            setattr(obj, arg_name, arg_value)
        init(module, *args, **kwargs)
=======
def _wrap_init(f: Callable) -> Callable:
    @functools.wraps(f)
    def wrapper(module: Any, *args: Any, **kwargs: Dict[str, Any]) -> None:
        params = dict(inspect.signature(module._old_init).parameters)
        params.pop("args", None)
        params.pop("kwargs", None)
        for init_name, init_arg in chain(zip(params, args), kwargs.items()):
            setattr(module, init_name, init_arg)
        f(module, *args, **kwargs)
>>>>>>> cd7b4342

    return wrapper


# https://stackoverflow.com/a/63851681/9201239
def _get_all_subclasses(cls: Type[Any]) -> Set[Type[Any]]:
    """Returns a list of all classes that inherit directly or indirectly from the given class."""
    subclasses = set()

    def recurse(cl: Type[Any]) -> None:
        for subclass in cl.__subclasses__():
            subclasses.add(subclass)
            recurse(subclass)

    recurse(cls)
    return subclasses


@contextmanager
def _replace_dataloader_init_method() -> Generator[None, None, None]:
    """This context manager is used to add support for re-instantiation of custom (subclasses) of
    :class:`~torch.utils.data.DataLoader`. It patches the ``__init__`` method."""
    for subclass in _get_all_subclasses(DataLoader):
        subclass._old_init = subclass.__init__
        subclass.__init__ = _wrap_init(subclass.__init__)
    yield
    for subclass in _get_all_subclasses(DataLoader):
        subclass.__init__ = subclass._old_init
        del subclass._old_init


class _LiteDataLoader:
    def __init__(self, dataloader: DataLoader, device: Optional[torch.device] = None) -> None:
        """The LiteDataLoader is a wrapper for the :class:`~torch.utils.data.DataLoader`. It moves the data to the
        device automatically if the device is specified.

        Args:
            dataloader: The dataloader to wrap
            device: The device to which the data should be moved. By default the device is `None` and no data
                transfers will be made (identical behavior as :class:`~torch.utils.data.DataLoader`).
        """
<<<<<<< HEAD
        super().__init__()
=======
>>>>>>> cd7b4342
        self.__dict__.update(dataloader.__dict__)
        self._dataloader = dataloader
        self._device = device

    @property
    def device(self) -> Optional[torch.device]:
        return self._device

    def __len__(self) -> int:
        return len(self._dataloader)

    def __iter__(self) -> Union[Iterator[Any], Generator[Any, None, None]]:
        iterator = iter(self._dataloader)
        if self._device is None:
            yield from iterator

        for item in iterator:
            yield move_data_to_device(item, self._device)<|MERGE_RESOLUTION|>--- conflicted
+++ resolved
@@ -110,7 +110,6 @@
         return output
 
 
-<<<<<<< HEAD
 def _wrap_init(init: Callable) -> Callable:
     """Wraps the ``__init__`` method of the dataloader in order to enable re-instantiation of custom
     (subclasses)."""
@@ -118,22 +117,11 @@
     @functools.wraps(init)
     def wrapper(obj: Any, *args: Any, **kwargs: Any) -> None:
         params = dict(inspect.signature(obj._old_init).parameters)
-        params.pop("args")
-        params.pop("kwargs")
+        params.pop("args", None)
+        params.pop("kwargs", None)
         for arg_name, arg_value in chain(zip(params, args), kwargs.items()):
             setattr(obj, arg_name, arg_value)
         init(module, *args, **kwargs)
-=======
-def _wrap_init(f: Callable) -> Callable:
-    @functools.wraps(f)
-    def wrapper(module: Any, *args: Any, **kwargs: Dict[str, Any]) -> None:
-        params = dict(inspect.signature(module._old_init).parameters)
-        params.pop("args", None)
-        params.pop("kwargs", None)
-        for init_name, init_arg in chain(zip(params, args), kwargs.items()):
-            setattr(module, init_name, init_arg)
-        f(module, *args, **kwargs)
->>>>>>> cd7b4342
 
     return wrapper
 
@@ -175,10 +163,6 @@
             device: The device to which the data should be moved. By default the device is `None` and no data
                 transfers will be made (identical behavior as :class:`~torch.utils.data.DataLoader`).
         """
-<<<<<<< HEAD
-        super().__init__()
-=======
->>>>>>> cd7b4342
         self.__dict__.update(dataloader.__dict__)
         self._dataloader = dataloader
         self._device = device
