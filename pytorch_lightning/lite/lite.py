--- conflicted
+++ resolved
@@ -239,16 +239,7 @@
             sampler = self._get_distributed_sampler(dataloader, **self._strategy.distributed_sampler_kwargs)
 
         # the dataloader needs to be re-instantiated because we want to update the input arguments (e.g., sampler)
-<<<<<<< HEAD
-        dataloader_kwargs = TrainerDataLoadingMixin._get_dataloader_init_kwargs(dataloader, sampler)
-        try:
-            dataloader = type(dataloader)(**dataloader_kwargs)
-        except TypeError:
-            dataloader_kwargs.pop("dataset")
-            dataloader = type(dataloader)(**dataloader_kwargs)
-=======
         dataloader = TrainerDataLoadingMixin._update_dataloader(dataloader, sampler)
->>>>>>> 2c7c4aab
 
         # add worker_init_fn for correct seeding in worker processes
         TrainerDataLoadingMixin._auto_add_worker_init_fn(dataloader, self.global_rank)
