--- conflicted
+++ resolved
@@ -385,7 +385,6 @@
         return seed_everything(seed=seed, workers=workers)
 
     def _run_impl(self, run_method: Callable, *args: Any, **kwargs: Any) -> Any:
-        self._set_plugin_specific_precision_variables()
         self._accelerator.setup_environment()
 
         # apply sharded context to prevent OOM
@@ -399,16 +398,6 @@
     def _run_with_sharded_context(self, run_method: Callable, *args: Any, **kwargs: Any) -> Any:
         with self._strategy.model_sharded_context(), _replace_dataloader_init_method():
             return run_method(*args, **kwargs)
-
-    def _set_plugin_specific_precision_variables(self) -> None:
-        # todo: these are hacks as plugins rely on access to the precision plugin
-<<<<<<< HEAD
-        if isinstance(self._strategy, DDPShardedPlugin):
-            self._strategy._precision = self._accelerator_connector.precision
-=======
-        if isinstance(self._strategy, DeepSpeedPlugin):
-            self._set_deepspeed_precision_variables()
->>>>>>> 2036dfb5
 
     def _move_model_to_device(self, model: nn.Module, optimizers: List[Optimizer]) -> nn.Module:
         if isinstance(self._strategy, TPUSpawnPlugin):
