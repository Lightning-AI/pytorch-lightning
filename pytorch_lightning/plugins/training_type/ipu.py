# Copyright The PyTorch Lightning team.
#
# Licensed under the Apache License, Version 2.0 (the "License");
# you may not use this file except in compliance with the License.
# You may obtain a copy of the License at
#
#     http://www.apache.org/licenses/LICENSE-2.0
#
# Unless required by applicable law or agreed to in writing, software
# distributed under the License is distributed on an "AS IS" BASIS,
# WITHOUT WARRANTIES OR CONDITIONS OF ANY KIND, either express or implied.
# See the License for the specific language governing permissions and
# limitations under the License.
import json
import os
from typing import Any, List, Optional, Union

import torch
from torch.utils.data import DataLoader

import pytorch_lightning as pl
from pytorch_lightning.overrides.base import _LightningModuleWrapperBase
from pytorch_lightning.plugins.environments.cluster_environment import ClusterEnvironment
from pytorch_lightning.plugins.io.checkpoint_plugin import CheckpointIO
from pytorch_lightning.plugins.training_type.parallel import ParallelPlugin
from pytorch_lightning.trainer.states import RunningStage, TrainerFn
from pytorch_lightning.utilities import _IPU_AVAILABLE, _POPTORCH_AVAILABLE
from pytorch_lightning.utilities.apply_func import apply_to_collection
from pytorch_lightning.utilities.cloud_io import get_filesystem
from pytorch_lightning.utilities.exceptions import MisconfigurationException

if _POPTORCH_AVAILABLE:
    import poptorch


class LightningIPUModule(_LightningModuleWrapperBase):
    def __init__(self, pl_module: "pl.LightningModule", precision: Union[str, int]):
        super().__init__(pl_module)
        self.precision = precision

    def forward(self, *inputs: Any, **kwargs: Any) -> Any:
        if self.precision in ("mixed", 16):
            inputs = self._move_float_tensors_to_half(inputs)

        return super().forward(*inputs, **kwargs)

    @staticmethod
    def batch_to(data: torch.Tensor) -> torch.Tensor:
        return data.half()

    def _move_float_tensors_to_half(self, batch: Any) -> Any:
        batch = apply_to_collection(batch, (torch.FloatTensor, torch.cuda.FloatTensor), function=self.batch_to)
        return batch


class IPUPlugin(ParallelPlugin):
    """Plugin for training on IPU devices."""

    def __init__(
        self,
        device_iterations: int = 1,
        autoreport: bool = False,
        autoreport_dir: Optional[str] = None,
        parallel_devices: Optional[List[torch.device]] = None,
        cluster_environment: Optional[ClusterEnvironment] = None,
        checkpoint_io: Optional[CheckpointIO] = None,
        training_opts: Optional["poptorch.Options"] = None,
        inference_opts: Optional["poptorch.Options"] = None,
    ) -> None:
        """
        Arguments:

            device_iterations: Number of iterations to run on device at once before returning to host.
                This can be used as an optimization to speed up training.
                https://docs.graphcore.ai/projects/poptorch-user-guide/en/0.1.67/batching.html
            autoreport: Enable auto-reporting for IPUs using PopVision
                https://docs.graphcore.ai/projects/graphcore-popvision-user-guide/en/latest/graph/graph.html
            autoreport_dir: Optional directory to store autoReport output.
            training_opts: Optional ``poptorch.Options`` to override the default created options for training.
            inference_opts: Optional ``poptorch.Options`` to override the default
                created options for validation/testing and predicting.
        """
        super().__init__(
            parallel_devices=parallel_devices,
            cluster_environment=cluster_environment,
            checkpoint_io=checkpoint_io,
        )
        if not _IPU_AVAILABLE:
            raise MisconfigurationException(
                "The IPU Accelerator requires IPU devices to run. "
                "Learn more or get started with IPUs at https://www.graphcore.ai/getstarted"
            )

        self.device_iterations = device_iterations
        self.autoreport = autoreport
        self.autoreport_dir = autoreport_dir
        self.poptorch_models = {}
        self._training_opts = training_opts
        self._inference_opts = inference_opts

        if self.autoreport:
            options = {"autoReport.all": self.autoreport}
            if self.autoreport_dir:
                self._fs = get_filesystem(str(self.autoreport_dir))
                self._fs.makedirs(self.autoreport_dir, exist_ok=True)
                options["autoReport.directory"] = self.autoreport_dir
            os.environ["POPLAR_ENGINE_OPTIONS"] = json.dumps(options)

    def setup(self) -> None:
        # set the `accumulate_grad_batches` property as early as possible
        self._handle_gradient_accumulation_steps()

        # patch the dataloader creation function with the custom `poptorch.DataLoader`.
        # this violates the intended control flow for the plugins, but since this is experimental, we have chosen
        # to use the simpler solution before adding abstractions to override the `DataLoader` class
        self.lightning_module.trainer._update_dataloader = self._convert_to_poptorch_loader

    def pre_dispatch(self) -> None:
        precision = self.lightning_module.trainer.precision
        model = LightningIPUModule(self.lightning_module, precision)
        self.model = model

        # reset the backup
        self.poptorch_models = {}

        # Separate models are instantiated for different stages, but they share the same weights on host.
        # When validation/test models are run, weights are synced first.
        trainer_fn = self.lightning_module.trainer.state.fn
        if trainer_fn in (TrainerFn.FITTING, TrainerFn.TUNING):
            # Create model for training and validation which will run on fit
            training_opts = self.training_opts
            inference_opts = self.inference_opts
            optimizer = self.lightning_module.trainer.optimizers[0]
            model = poptorch.trainingModel(model=model, options=training_opts, optimizer=optimizer)
            self.poptorch_models[RunningStage.TRAINING] = model

            if self.lightning_module.trainer.enable_validation:
                model = poptorch.inferenceModel(model=model, options=inference_opts)
                self.poptorch_models[RunningStage.VALIDATING] = model
        elif trainer_fn == TrainerFn.VALIDATING:
            model = poptorch.inferenceModel(model=model, options=self.inference_opts)
            self.poptorch_models[RunningStage.VALIDATING] = model
        elif trainer_fn == TrainerFn.TESTING:
            model = poptorch.inferenceModel(model=model, options=self.inference_opts)
            self.poptorch_models[RunningStage.TESTING] = model
        elif trainer_fn == TrainerFn.PREDICTING:
            model = poptorch.inferenceModel(model=model, options=self.inference_opts)
            self.poptorch_models[RunningStage.PREDICTING] = model

    @property
    def replication_factor(self) -> int:
        if not self.lightning_module or not self.poptorch_models:
            # The plugin has been passed in by the user and has not been connected to the Trainer.
            # Check if the user has passed in custom poptorch.Options to infer number of IPUs being used.
            # In this scenario we prioritize the training options.
            if self._training_opts:
                return self._training_opts.replication_factor
            if self._inference_opts:
                return self._inference_opts.replication_factor

            return len(self.parallel_devices)

        stage = self.lightning_module.trainer.state.stage
        return self.poptorch_models[stage]._options.toDict()["replication_factor"]

    def _create_opts(self, training: bool) -> "poptorch.Options":
        opts = poptorch.Options()
        opts.deviceIterations(self.device_iterations)
        opts.replicationFactor(self.replication_factor)
        gradient_accumulation = self.lightning_module.trainer.accumulate_grad_batches if training else 1
        opts.Training.gradientAccumulation(gradient_accumulation)

        if os.environ.get("PL_GLOBAL_SEED"):
            opts.randomSeed(int(os.environ["PL_GLOBAL_SEED"]))
        return opts

    @property
    def training_opts(self) -> "poptorch.Options":
        if self._training_opts is None:
            self._training_opts = self._create_opts(training=True)
        return self._training_opts

    @property
    def inference_opts(self) -> "poptorch.Options":
        if self._inference_opts is None:
            self._inference_opts = self._create_opts(training=False)
        return self._inference_opts

    @property
    def lightning_module(self) -> Optional["pl.LightningModule"]:
        return self.model.module if isinstance(self.model, LightningIPUModule) else self.model

    def _convert_to_poptorch_loader(
        self, dataloader: DataLoader, sampler, mode: Optional[RunningStage] = None
    ) -> "poptorch.DataLoader":
        # use full path to avoid circular imports
        dl_kwargs = pl.trainer.trainer.TrainerDataLoadingMixin._get_dataloader_init_kwargs(dataloader, sampler)
        # Override to drop last uneven batch, as IPUs does not support uneven inputs.
        dl_kwargs["drop_last"] = True

        opts = self.training_opts if mode == RunningStage.TRAINING else self.inference_opts
        dataloader = poptorch.DataLoader(**dl_kwargs, options=opts)
        return dataloader

    def _handle_gradient_accumulation_steps(self) -> None:
        """Override the trainer.accumulation_scheduler to act as ``accumulate_grad_batches=1`` if gradient
        accumulation has been set.

        ``optimizer_step`` will be called on every batch, and the IPU will handle grad accumulation internally.
        """
        accumulation_scheduler = self.lightning_module.trainer.accumulation_scheduler

        if accumulation_scheduler.epochs != [0]:
            raise MisconfigurationException(
                "IPUs currently does not support different `accumulate_grad_batches` at different epochs."
            )

        # TODO(@tchaton): Add support for accumulate_grad_batches being a dictionary
        accumulation_scheduler.scheduling.update({0: 1})

    @property
    def _n_replicate(self):
        opts = self.training_opts if self.lightning_module.training else self.inference_opts
        accumulate_grad_batches = opts.Training.gradient_accumulation
        device_iterations = opts.device_iterations
        replication_factor = opts.replication_factor
        return replication_factor * device_iterations * accumulate_grad_batches

    def _prepare_input(self, args: Any):
        def to_tuple(x):
            return tuple(x)

        def to_tensor(x):
            return torch.tensor(x).unsqueeze(0).repeat(self._n_replicate)

        args = apply_to_collection(args, dtype=list, function=to_tuple)
        args = apply_to_collection(args, dtype=(int, float), function=to_tensor)
        return args

    def _step(self, stage: RunningStage, *args: Any, **kwargs: Any):
        args = self._prepare_input(args)
        poptorch_model = self.poptorch_models[stage]
        self.lightning_module._running_torchscript = True
<<<<<<< HEAD
        compiled_model = poptorch_model(*args, **kwargs)
        self.lightning_module._running_torchscript = False
        return compiled_model
=======
        out = poptorch_model(*args, **kwargs)
        self.lightning_module._running_torchscript = False
        return out
>>>>>>> af4af3d7

    def training_step(self, *args, **kwargs):
        return self._step(RunningStage.TRAINING, *args, **kwargs)

    def validation_step(self, *args, **kwargs):
        return self._step(RunningStage.VALIDATING, *args, **kwargs)

    def test_step(self, *args, **kwargs):
        return self._step(RunningStage.TESTING, *args, **kwargs)

    def predict_step(self, *args, **kwargs):
        return self._step(RunningStage.PREDICTING, *args, **kwargs)

    def teardown(self) -> None:
        # undo dataloader patching
        self.lightning_module.trainer._update_dataloader = pl.trainer.trainer.TrainerDataLoadingMixin._update_dataloader
        for model in self.poptorch_models.values():
            model.destroy()

    def _compiled(self, model: Any):
        # Required to ensure we only attach compiled models, as they are compiled lazily.
        return model._executable is not None

    def _detach_models(self):
        """Detaches all stage specific models from IPU devices."""
        for k, model in self.poptorch_models.items():
            if self._compiled(model) and model.isAttachedToDevice():
                model.detachFromDevice()

    def _load_model(self, stage: str):
        """Loads the stage specific accelerator model onto device if compiled and not attached to IPU devices.

        Args:
            stage: The stage to load
        """
        self._detach_models()
        model = self.poptorch_models[stage]
        if self._compiled(model) and not model.isAttachedToDevice():
            model.attachToDevice()

    def on_train_start(self):
        self._load_model(RunningStage.TRAINING)

    def on_validation_start(self):
        self._load_model(RunningStage.VALIDATING)

    def on_test_start(self):
        self._load_model(RunningStage.TESTING)

    def on_predict_start(self):
        self._load_model(RunningStage.PREDICTING)

    def on_train_end(self):
        self._detach_models()

    def on_validation_end(self):
        self._detach_models()

    def on_test_end(self):
        self._detach_models()

    def on_predict_end(self):
        self._detach_models()

    def on_train_batch_start(self, batch: Any, batch_idx: int, dataloader_idx: int = 0) -> None:
        # Updates optimizer stats if LR scheduler modified the optimizer state
        optimizer = self.lightning_module.trainer.optimizers[0]
        self.poptorch_models[RunningStage.TRAINING].setOptimizer(optimizer)

    @property
    def on_gpu(self) -> bool:
        return False

    @property
    def root_device(self) -> torch.device:
        pass

    def model_to_device(self) -> None:
        pass

    @property
    def is_global_zero(self) -> bool:
        return True

    def reduce(self, tensor: Union[torch.Tensor, Any], *args: Any, **kwargs: Any) -> Union[torch.Tensor, Any]:
        return tensor

    def barrier(self, name: Optional[str] = None) -> None:
        pass

    def all_gather(self, tensor: torch.Tensor, group: Optional[Any] = None, sync_grads: bool = False) -> torch.Tensor:
        return tensor

    def broadcast(self, obj: object, src: int = 0) -> object:
        return obj<|MERGE_RESOLUTION|>--- conflicted
+++ resolved
@@ -241,15 +241,9 @@
         args = self._prepare_input(args)
         poptorch_model = self.poptorch_models[stage]
         self.lightning_module._running_torchscript = True
-<<<<<<< HEAD
-        compiled_model = poptorch_model(*args, **kwargs)
-        self.lightning_module._running_torchscript = False
-        return compiled_model
-=======
         out = poptorch_model(*args, **kwargs)
         self.lightning_module._running_torchscript = False
         return out
->>>>>>> af4af3d7
 
     def training_step(self, *args, **kwargs):
         return self._step(RunningStage.TRAINING, *args, **kwargs)
