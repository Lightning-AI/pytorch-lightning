--- conflicted
+++ resolved
@@ -257,16 +257,6 @@
         # where to store ip_table
         self.init_ddp_connection()
 
-<<<<<<< HEAD
-        # on world_size=0 let everyone know training is starting
-        if self.is_global_zero and not torch_distrib.is_initialized():
-            log.info("-" * 100)
-            log.info(f"distributed_backend={self.distributed_backend}")
-            log.info(f"All DDP processes registered. Starting ddp with {self.world_size} processes")
-            log.info("-" * 100)
-
-=======
->>>>>>> 8193bae6
         # set the ranks and devices
         self.dist.rank = self.global_rank
         self.dist.device = self.root_device
@@ -423,13 +413,6 @@
             find_unused_parameters=False
         )
 
-<<<<<<< HEAD
-    def __del__(self) -> None:
-        if torch_distrib.is_initialized():
-            torch_distrib.destroy_process_group()
-        # `is_initialized` is checked inside and we already set the default device with `set_device(self.root_device)`
-        torch.cuda.empty_cache()
-=======
     def _share_information_to_prevent_deadlock(self):
         self._share_pids()
 
@@ -466,5 +449,4 @@
             if pid != os.getpid():
                 os.kill(pid, signal.SIGKILL)
             shutil.rmtree(sync_dir)
-            raise DeadlockDetectedException(f"DeadLock detected from rank: {self.global_rank} \n {trace}")
->>>>>>> 8193bae6
+            raise DeadlockDetectedException(f"DeadLock detected from rank: {self.global_rank} \n {trace}")