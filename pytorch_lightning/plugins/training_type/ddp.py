# Copyright The PyTorch Lightning team.
#
# Licensed under the Apache License, Version 2.0 (the "License");
# you may not use this file except in compliance with the License.
# You may obtain a copy of the License at
#
#     http://www.apache.org/licenses/LICENSE-2.0
#
# Unless required by applicable law or agreed to in writing, software
# distributed under the License is distributed on an "AS IS" BASIS,
# WITHOUT WARRANTIES OR CONDITIONS OF ANY KIND, either express or implied.
# See the License for the specific language governing permissions and
# limitations under the License.
import logging
import os
import shutil
import signal
import subprocess
import sys
import tempfile
import time
from pathlib import Path
from time import sleep
from typing import Any, Dict, List, Optional, Union

import __main__
import numpy as np
import torch
import torch.distributed
from torch.nn.parallel.distributed import DistributedDataParallel

import pytorch_lightning as pl
from pytorch_lightning.core.optimizer import LightningOptimizer
from pytorch_lightning.distributed import LightningDistributed
from pytorch_lightning.overrides import LightningDistributedModule
from pytorch_lightning.overrides.distributed import prepare_for_backward
from pytorch_lightning.plugins.environments.cluster_environment import ClusterEnvironment
from pytorch_lightning.plugins.io.checkpoint_plugin import CheckpointIO
from pytorch_lightning.plugins.training_type.parallel import ParallelPlugin
from pytorch_lightning.trainer.states import TrainerFn
from pytorch_lightning.utilities import (
    _FAIRSCALE_AVAILABLE,
    _HYDRA_AVAILABLE,
    _TORCH_GREATER_EQUAL_1_7,
    _TORCH_GREATER_EQUAL_1_8,
    _TORCH_GREATER_EQUAL_1_9,
    _TORCH_GREATER_EQUAL_1_10,
    rank_zero_deprecation,
    rank_zero_warn,
)
from pytorch_lightning.utilities.distributed import (
    distributed_available,
    init_ddp_connection,
    rank_zero_only,
    ReduceOp,
    sync_ddp_if_available,
)
from pytorch_lightning.utilities.exceptions import DeadlockDetectedException, MisconfigurationException
from pytorch_lightning.utilities.seed import reset_seed
from pytorch_lightning.utilities.types import STEP_OUTPUT

if _TORCH_GREATER_EQUAL_1_10:
    from torch.distributed.optim import DistributedOptimizer, PostLocalSGDOptimizer, ZeroRedundancyOptimizer

if _FAIRSCALE_AVAILABLE:
    from fairscale.optim import OSS
if _HYDRA_AVAILABLE:
    from hydra.core.hydra_config import HydraConfig
    from hydra.utils import get_original_cwd, to_absolute_path
if _TORCH_GREATER_EQUAL_1_8:
    from pytorch_lightning.utilities.distributed import register_ddp_comm_hook
if _TORCH_GREATER_EQUAL_1_10:
    import torch.distributed.algorithms.ddp_comm_hooks.post_localSGD_hook as post_localSGD
    import torch.distributed.algorithms.model_averaging.averagers as averagers

log = logging.getLogger(__name__)


class DDPPlugin(ParallelPlugin):
    """
    Plugin for multi-process single-device training on one or multiple nodes.

    The master process in each node spawns N-1 child processes via :func:`subprocess.Popen`,
    where N is the number of devices (e.g. GPU) per node.
    It is very similar to how :mod:`torch.distributed.launch` launches processes.
    """

    distributed_backend = "ddp"

    def __init__(
        self,
        parallel_devices: Optional[List[torch.device]] = None,
        num_nodes: Optional[int] = None,
        cluster_environment: Optional[ClusterEnvironment] = None,
        checkpoint_io: Optional[CheckpointIO] = None,
        sync_batchnorm: Optional[bool] = None,
        ddp_comm_state: Optional[object] = None,
        ddp_comm_hook: Optional[callable] = None,
        ddp_comm_wrapper: Optional[callable] = None,
        model_averaging_period: Optional[int] = None,
        **kwargs: Union[Any, Dict[str, Any]],
    ) -> None:
        super().__init__(
            parallel_devices=parallel_devices,
            cluster_environment=cluster_environment,
            checkpoint_io=checkpoint_io,
        )
        self.interactive_ddp_procs = []
        if num_nodes is not None:
            rank_zero_deprecation(
                "Argument `num_nodes` in `DDPPlugin` is deprecated in v1.4, and will be removed in v1.6."
                " Notice that it will be overriden by the trainer setting."
            )
        self._num_nodes = num_nodes or 1
        if sync_batchnorm is not None:
            rank_zero_deprecation(
                "Argument `sync_batchnorm` in `DDPPlugin` is deprecated in v1.4, and will be removed in v1.6."
                " Notice that it will be overriden by the trainer setting."
            )
        self._sync_batchnorm = sync_batchnorm or False
        self.dist = LightningDistributed()
        self.num_processes = len(self.parallel_devices) if self.parallel_devices is not None else 0
        self._ddp_kwargs = kwargs
        self._task_idx = None
        self._ddp_comm_state = ddp_comm_state
        self._ddp_comm_hook = ddp_comm_hook
        self._ddp_comm_wrapper = ddp_comm_wrapper
        self._model_averaging_period = model_averaging_period
        self._pids: Optional[List[int]] = None
        self._sync_dir: Optional[str] = None
        self.set_world_ranks()

    @property
    def is_distributed(self) -> bool:
        return True

    @property
    def root_device(self) -> torch.device:
        return self.parallel_devices[self.local_rank]

    @property
    def num_nodes(self) -> int:
        return self._num_nodes

    @num_nodes.setter
    def num_nodes(self, num_nodes: int) -> None:
        # note that world ranks is related to num_nodes, when resetting it, need to reset world ranks
        self._num_nodes = num_nodes
        self.set_world_ranks()

    @property
    def sync_batchnorm(self) -> bool:
        return self._sync_batchnorm

    @sync_batchnorm.setter
    def sync_batchnorm(self, sync_batchnorm: bool) -> None:
        self._sync_batchnorm = sync_batchnorm

    @property
    def task_idx(self) -> Optional[int]:
        rank_zero_deprecation(
            f"`{self.__class__.__name__}.task_idx` is deprecated in v1.4 and will be removed in v1.6. Use "
            f"`{self.__class__.__name__}.local_rank` instead."
        )
        return self._task_idx

    @task_idx.setter
    def task_idx(self, task_idx: int) -> None:
        self._task_idx = task_idx

    @property
    def distributed_sampler_kwargs(self):
        distributed_sampler_kwargs = dict(num_replicas=(self.num_nodes * self.num_processes), rank=self.global_rank)
        return distributed_sampler_kwargs

    @property
    def _is_single_process_single_device(self) -> bool:
        return True

    def setup_environment(self) -> None:
        # start the other scripts
        if not self.cluster_environment.creates_children():
            self._call_children_scripts()

        # set the task idx
        self.task_idx = self.cluster_environment.local_rank()

        self.setup_distributed()

    def _call_children_scripts(self):
        # bookkeeping of spawned processes
        self._check_can_spawn_children()

        # DDP Environment variables
        os.environ["MASTER_ADDR"] = self.cluster_environment.master_address()
        os.environ["MASTER_PORT"] = str(self.cluster_environment.master_port())

        # allow the user to pass the node rank
        os.environ["NODE_RANK"] = str(self.cluster_environment.node_rank())
        os.environ["LOCAL_RANK"] = str(self.cluster_environment.local_rank())

        # Check if the current calling command looked like `python a/b/c.py` or `python -m a.b.c`
        # See https://docs.python.org/3/reference/import.html#main-spec
        if __main__.__spec__ is None:  # pragma: no-cover
            # Script called as `python a/b/c.py`
            # when user is using hydra find the absolute path
            path_lib = os.path.abspath if not _HYDRA_AVAILABLE else to_absolute_path

            # pull out the commands used to run the script and resolve the abs file path
            command = sys.argv
            try:
                full_path = path_lib(command[0])
            except Exception:
                full_path = os.path.abspath(command[0])

            command[0] = full_path
            # use the same python interpreter and actually running
            command = [sys.executable] + command
        else:  # Script called as `python -m a.b.c`
            command = [sys.executable, "-m", __main__.__spec__.name] + sys.argv[1:]

        # the visible devices tell us how many GPUs we want to use.
        # when the trainer script was called the device has already been scoped by the time
        # code reaches this point. so, to call the scripts, we need to leave cuda visible devices alone
        # but forward the GPUs selected via environment variables
        if self.parallel_devices is None:
            raise MisconfigurationException("you selected (distribute_backend = ddp) but did not set Trainer(gpus=?)")

        os.environ["WORLD_SIZE"] = f"{self.num_processes * self.num_nodes}"

        self.interactive_ddp_procs = []

        for local_rank in range(1, self.num_processes):
            env_copy = os.environ.copy()
            env_copy["LOCAL_RANK"] = f"{local_rank}"

            # remove env var if global seed not set
            if os.environ.get("PL_GLOBAL_SEED") is None and "PL_GLOBAL_SEED" in env_copy:
                del env_copy["PL_GLOBAL_SEED"]

            # start process
            # if hydra is available and initialized, make sure to set the cwd correctly
            cwd: Optional[str] = None
            if _HYDRA_AVAILABLE:
                if HydraConfig.initialized():
                    cwd = get_original_cwd()
                    os_cwd = f'"{os.getcwd()}"'
                    command += [f"hydra.run.dir={os_cwd}", f"hydra.job.name=train_ddp_process_{local_rank}"]
            proc = subprocess.Popen(command, env=env_copy, cwd=cwd)
            self.interactive_ddp_procs.append(proc)

            # starting all processes at once can cause issues
            # with dataloaders delay between 1-10 seconds
            delay = np.random.uniform(1, 5, 1)[0]
            sleep(delay)

    def setup_distributed(self):
        reset_seed()

        # determine which process we are and world size
        self.set_world_ranks()

        # set warning rank
        rank_zero_only.rank = self.global_rank

        # set up server using proc 0's ip address
        # try to init for 20 times at max in case ports are taken
        # where to store ip_table
        init_ddp_connection(self.cluster_environment, self.torch_distributed_backend)

        # set the ranks and devices
        self.dist.rank = self.global_rank
        self.dist.device = self.root_device

    def _check_can_spawn_children(self):
        if self.local_rank != 0:
            raise RuntimeError(
                "Lightning attempted to launch new distributed processes with `local_rank > 0`. This should not happen."
                " Possible reasons: 1) LOCAL_RANK environment variable was incorrectly modified by the user,"
                " 2) `ClusterEnvironment.creates_children()` incorrectly implemented."
            )

    def set_world_ranks(self) -> None:
        if self.cluster_environment is None:
            return
        self.cluster_environment.set_global_rank(self.node_rank * self.num_processes + self.local_rank)
        self.cluster_environment.set_world_size(self.num_nodes * self.num_processes)
        rank_zero_only.rank = self.cluster_environment.global_rank()

    def pre_configure_ddp(self):
        # if unset, default `find_unused_parameters` `True`
        # Many models require setting this parameter to True, as there are corner cases
        # when not all parameter backward hooks are fired by the autograd engine even if require_grad is set to True.
        # This flag does come with a performance hit, so it is suggested to disable in cases where it is possible.
        self._ddp_kwargs["find_unused_parameters"] = self._ddp_kwargs.get("find_unused_parameters", True)
        # todo: PyTorch 1.7.0 DDP introduces `self.reducer._rebuild_buckets()` breaking manual_optimization
        if (
            _TORCH_GREATER_EQUAL_1_7
            and not self.lightning_module.automatic_optimization
            and not self._ddp_kwargs.get("find_unused_parameters", False)
        ):
            rank_zero_warn(
                "From PyTorch 1.7.0, Lightning ``manual_optimization`` needs to set ``find_unused_parameters=True`` "
                "to properly work with DDP."
            )
            self._ddp_kwargs["find_unused_parameters"] = True

    def _register_ddp_hooks(self) -> None:
        # In 1.8, DDP communication hooks only work with NCCL backend and SPSD (single process single device) mode
        # Since 1.9, DDP communication hooks can work on all backends.
        if _TORCH_GREATER_EQUAL_1_9 or (
            _TORCH_GREATER_EQUAL_1_8 and self.on_gpu and self._is_single_process_single_device
        ):
            register_ddp_comm_hook(
                model=self._model,
                ddp_comm_state=self._ddp_comm_state,
                ddp_comm_hook=self._ddp_comm_hook,
                ddp_comm_wrapper=self._ddp_comm_wrapper,
            )

            # Post-localSDG is only available after 1.9,
            # and `torch.distributed.optim` package currently is not available on Windows.
            if (
                _TORCH_GREATER_EQUAL_1_10
                and isinstance(self._ddp_comm_state, post_localSGD.PostLocalSGDState)
                and self.lightning_module.trainer.state.fn == TrainerFn.FITTING
            ):
                self._reinit_optimizers_with_post_localSGD(self._ddp_comm_state.start_localSGD_iter)

    def _reinit_optimizers_with_post_localSGD(self, warmup_steps: int):
        optimizers = self.lightning_module.trainer.optimizers
        if self._model_averaging_period is None:
            raise ValueError(
                "Post-localSGD algorithm is used, " "but model averaging period is not provided to DDP plugin."
            )
        averager = averagers.PeriodicModelAverager(period=self._model_averaging_period, warmup_steps=warmup_steps)
        for x, optimizer in enumerate(optimizers):
            if isinstance(optimizer, LightningOptimizer):
                optimizer = optimizer._optimizer

            if (
                isinstance(optimizer, DistributedOptimizer)
                or isinstance(optimizer, ZeroRedundancyOptimizer)
                or (_FAIRSCALE_AVAILABLE and isinstance(optimizer, OSS))
            ):
                raise ValueError(
                    f"Cannot wrap a distributed optimizer of type {optimizer.__name__} by PostLocalSGDOptimizer."
                )

            if isinstance(optimizer, PostLocalSGDOptimizer):
                continue

            optim_class = type(optimizer)
            post_localSGD_optimizer = PostLocalSGDOptimizer(
                params=optimizer.param_groups,
                optimizer_class=optim_class,
                averager=averager,
                **optimizer.defaults,
            )
            optimizers[x] = post_localSGD_optimizer
            del optimizer
        trainer = self.lightning_module.trainer
        trainer.optimizers = optimizers
        trainer.convert_to_lightning_optimizers()

    def configure_ddp(self) -> None:
        self.pre_configure_ddp()
        self._model = DistributedDataParallel(
            LightningDistributedModule(self.model), device_ids=self.determine_ddp_device_ids(), **self._ddp_kwargs
        )
        self._register_ddp_hooks()

    def determine_ddp_device_ids(self):
        if self.root_device.type == "cpu":
            return None
        return [self.root_device.index]

    def pre_dispatch(self):
        # share ddp pids to all processes
        self._share_information_to_prevent_deadlock()

        # move the model to the correct device
        self.model_to_device()

        if self.sync_batchnorm:
            self.model = self.configure_sync_batchnorm(self.model)

        # skip wrapping the model if we are not fitting as no gradients need to be exchanged
        trainer_fn = self.lightning_module.trainer.state.fn
        if trainer_fn == TrainerFn.FITTING:
            self.configure_ddp()

<<<<<<< HEAD
        # share ddp pids to all processes
        self._share_information_to_prevent_deadlock()

    def post_dispatch(self, trainer: "pl.Trainer") -> None:
=======
    def post_dispatch(self) -> None:
>>>>>>> ddb4dc26
        self.cluster_environment.teardown()

    def barrier(self, *args, **kwargs) -> None:
        if not distributed_available():
            return
        if _TORCH_GREATER_EQUAL_1_8 and torch.distributed.get_backend() == "nccl":
            torch.distributed.barrier(device_ids=self.determine_ddp_device_ids())
        else:
            torch.distributed.barrier()

    def broadcast(self, obj: object, src: int = 0) -> object:
        return self.dist.broadcast(obj)

    def pre_backward(self, closure_loss: torch.Tensor) -> None:
        """Run before precision plugin executes backward"""
        if not self.lightning_module.automatic_optimization:
            prepare_for_backward(self.model, closure_loss)

    def model_to_device(self):
        self.model.to(self.root_device)

    def reduce(self, tensor, group: Optional[Any] = None, reduce_op: Union[ReduceOp, str] = "mean") -> torch.Tensor:
        """
        Reduces a tensor from several distributed processes to one aggregated tensor.

        Args:
            tensor: the tensor to sync and reduce
            group: the process group to gather results from. Defaults to all processes (world)
            reduce_op: the reduction operation. Defaults to 'mean'/'avg'.
                Can also be a string 'sum' to calculate the sum during reduction.

        Return:
            reduced value, except when the input was not a tensor the output remains is unchanged
        """
        if isinstance(tensor, torch.Tensor):
            tensor = sync_ddp_if_available(tensor, group, reduce_op=reduce_op)
        return tensor

    def training_step(self, *args, **kwargs) -> Optional[Any]:
        return self.model(*args, **kwargs)

    def validation_step(self, *args, **kwargs) -> Optional[STEP_OUTPUT]:
        if isinstance(self.model, DistributedDataParallel):
            # used when calling `trainer.fit`
            return self.model(*args, **kwargs)
        else:
            # used when calling `trainer.validate`
            return self.lightning_module.validation_step(*args, **kwargs)

    def test_step(self, *args, **kwargs) -> Optional[STEP_OUTPUT]:
        return self.lightning_module.test_step(*args, **kwargs)

    def predict_step(self, *args, **kwargs) -> Any:
        return self.lightning_module.predict_step(*args, **kwargs)

    def post_training_step(self):
        if not self.lightning_module.automatic_optimization:
            self.model.require_backward_grad_sync = True

    @classmethod
    def register_plugins(cls, plugin_registry: Dict) -> None:
        plugin_registry.register(
            "ddp_find_unused_parameters_false",
            cls,
            description="DDP Plugin with `find_unused_parameters` as False",
            find_unused_parameters=False,
        )

    def _share_information_to_prevent_deadlock(self):
        self._share_pids()

        # there should be a unique sync_dir per nodes.
        if self.local_rank == 0:
            # create a temporary directory used to synchronize processes on deadlock.
            self._sync_dir = tempfile.mkdtemp()

        sync_dirs = []
        global_node_rank_zero = 0
        for _ in range(self.num_nodes):
            sync_dirs.append(self.broadcast(self._sync_dir, global_node_rank_zero))
            global_node_rank_zero += self.world_size // self.num_nodes

        self._sync_dir = sync_dirs[self.node_rank]

    def _share_pids(self):
        """
        Make all DDP processes aware of all processes pids.
        """
        self.barrier()
        pids = self.all_gather(torch.tensor(os.getpid(), device=self.root_device))
        pids = pids.cpu().numpy().tolist()
        self._pids = pids if isinstance(pids, list) else [pids]

    def reconciliate_processes(self, trace: str):
        if self.world_size < 2:
            return

        sync_dir = self._sync_dir

        if not sync_dir:
            rank_zero_warn("Error handling mechanism for deadlock detection is uninitialized. Skipping check.")
            return

        # The cluster may be configured to periodically purge the `/tmp`
        # directory, in which case `sync_dir` may not exist anymore at this
        # point. Idempotently create it to ensure its existence.
        Path(sync_dir).mkdir(parents=True, exist_ok=True)

        # save a file locally.
        torch.save(True, os.path.join(sync_dir, f"{self.global_rank}.pl"))

        # sleep for a short time
        time.sleep(3)

        # return if all processes wrote a file in the `sync_dir`.
        # todo (tchaton) Add support for non-shared file-system which will fail.
        if len(os.listdir(sync_dir)) == (self.world_size // self.num_nodes):
            return

        for pid in self._pids:
            if pid != os.getpid():
                os.kill(pid, signal.SIGKILL)
        shutil.rmtree(sync_dir)
        raise DeadlockDetectedException(f"DeadLock detected from rank: {self.global_rank} \n {trace}")

    def teardown(self) -> None:
        if isinstance(self.model, DistributedDataParallel):
            self.model = self.lightning_module

        if self.on_gpu:
            # GPU teardown
            self.lightning_module.cpu()
            # clean up memory
            torch.cuda.empty_cache()<|MERGE_RESOLUTION|>--- conflicted
+++ resolved
@@ -390,14 +390,7 @@
         if trainer_fn == TrainerFn.FITTING:
             self.configure_ddp()
 
-<<<<<<< HEAD
-        # share ddp pids to all processes
-        self._share_information_to_prevent_deadlock()
-
     def post_dispatch(self, trainer: "pl.Trainer") -> None:
-=======
-    def post_dispatch(self) -> None:
->>>>>>> ddb4dc26
         self.cluster_environment.teardown()
 
     def barrier(self, *args, **kwargs) -> None:
