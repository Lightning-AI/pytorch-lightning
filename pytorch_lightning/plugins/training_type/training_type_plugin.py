# Copyright The PyTorch Lightning team.
#
# Licensed under the Apache License, Version 2.0 (the "License");
# you may not use this file except in compliance with the License.
# You may obtain a copy of the License at
#
#     http://www.apache.org/licenses/LICENSE-2.0
#
# Unless required by applicable law or agreed to in writing, software
# distributed under the License is distributed on an "AS IS" BASIS,
# WITHOUT WARRANTIES OR CONDITIONS OF ANY KIND, either express or implied.
# See the License for the specific language governing permissions and
# limitations under the License.
import contextlib
from abc import ABC, abstractmethod
<<<<<<< HEAD
from typing import Any, Dict, Generator, List, Mapping, Optional, Tuple, Union, TypeVar
=======
from typing import Any, Callable, Dict, Generator, List, Mapping, Optional, Tuple, Union
>>>>>>> 1d287852

import torch
from torch import Tensor
from torch.nn import Module
from torch.optim import Optimizer
from torch.optim.lr_scheduler import _LRScheduler
from torch.utils.data import DataLoader

import pytorch_lightning as pl
from pytorch_lightning.overrides.base import unwrap_lightning_module
from pytorch_lightning.plugins import TorchCheckpointIO
from pytorch_lightning.plugins.io.checkpoint_plugin import CheckpointIO
from pytorch_lightning.plugins.precision import PrecisionPlugin
from pytorch_lightning.trainer.states import TrainerFn
from pytorch_lightning.utilities.apply_func import apply_to_collection, move_data_to_device
from pytorch_lightning.utilities.distributed import ReduceOp
from pytorch_lightning.utilities.types import _EVALUATE_OUTPUT, _PATH, _PREDICT_OUTPUT

TBroadcast = TypeVar("TBroadcast")


class TrainingTypePlugin(ABC):
    """Base class for all training type plugins that change the behaviour of the training, validation and test-
    loop."""

    def __init__(
        self, checkpoint_io: Optional[CheckpointIO] = None, precision_plugin: Optional[PrecisionPlugin] = None
    ) -> None:
        self._model: Optional[Module] = None
        self._results: Optional[Union[_EVALUATE_OUTPUT, _PREDICT_OUTPUT]] = None
        checkpoint_io = checkpoint_io if checkpoint_io is not None else TorchCheckpointIO()
        self._checkpoint_io = checkpoint_io
        self._precision_plugin = precision_plugin if precision_plugin is not None else PrecisionPlugin()
        self.optimizers: List[Optimizer] = []
        self.lr_schedulers: List[_LRScheduler] = []
        self.optimizer_frequencies: List[int] = []

    @property
    def checkpoint_io(self) -> CheckpointIO:
        return self._checkpoint_io

    @property
    def precision_plugin(self) -> PrecisionPlugin:
        return self._precision_plugin

    @checkpoint_io.setter
    def checkpoint_io(self, plugin: CheckpointIO) -> None:
        self._checkpoint_io = plugin

    def connect(self, model: Module) -> None:
        """Called by the accelerator to connect the accelerator and the model with this plugin."""
        self.model = model

    def setup_environment(self) -> None:
        """Setup any processes or distributed connections.

        This is called before the LightningModule/DataModule setup hook which allows the user to access the accelerator
        environment before setup is complete.
        """

    def setup_optimizers(self, trainer: "pl.Trainer") -> None:
        """Creates optimizers and schedulers.

        Args:
            trainer: the Trainer, these optimizers should be connected to
        """
        if trainer.state.fn not in (TrainerFn.FITTING, TrainerFn.TUNING):
            return
        optimizers, lr_schedulers, optimizer_frequencies = self.init_optimizers(
            trainer=trainer, model=self.lightning_module
        )
        self.optimizers = optimizers
        self.lr_schedulers = lr_schedulers
        self.optimizer_frequencies = optimizer_frequencies

    def setup(self, trainer: "pl.Trainer") -> None:
        """Setup plugins for the trainer fit and creates optimizers.

        Args:
            trainer: the trainer instance
        """
        if not self.setup_optimizers_in_pre_dispatch:
            self.setup_optimizers(trainer)
        self.setup_precision_plugin()

    def setup_precision_plugin(self) -> None:
        """Attaches the precision plugin to the accelerator."""
        model, optimizers, schedulers = self.precision_plugin.connect(self.model, self.optimizers, self.lr_schedulers)
        self.model = model
        self.optimizers = optimizers
        self.lr_schedulers = schedulers

    def _move_optimizer_state(self, device: Optional[torch.device] = None) -> None:
        """Moves the state of the optimizers to the GPU if needed."""
        device = device or self.root_device
        for opt in self.optimizers:
            for p, v in opt.state.items():
                opt.state[p] = apply_to_collection(v, torch.Tensor, move_data_to_device, device)

    def optimizer_state(self, optimizer: Optimizer) -> Dict[str, Tensor]:
        """Returns state of an optimizer.

        Allows for syncing/collating optimizer state from processes in custom plugins.
        """
        return optimizer.state_dict()

    def backward(self, closure_loss: Tensor, *args: Any, **kwargs: Any) -> Tensor:
        """Forwards backward-calls to the precision plugin.

        Args:
            closure_loss: a tensor holding the loss value to backpropagate
        """
        self.pre_backward(closure_loss)
        closure_loss = self.precision_plugin.pre_backward(self.lightning_module, closure_loss)

        self.precision_plugin.backward(self.lightning_module, closure_loss, *args, **kwargs)

        closure_loss = self.precision_plugin.post_backward(self.lightning_module, closure_loss)
        self.post_backward(closure_loss)

        return closure_loss

    def optimizer_step(
        self,
        optimizer: Optimizer,
        opt_idx: int,
        closure: Callable[[], Any],
        model: Optional[Union["pl.LightningModule", Module]] = None,
        **kwargs: Any,
    ) -> None:
        """performs the actual optimizer step.

        Args:
            optimizer: the optimizer performing the step
            opt_idx: index of the current optimizer
            closure: closure calculating the loss value
            model: reference to the model, optionally defining optimizer step related hooks
            **kwargs: Any extra arguments to ``optimizer.step``
        """
        model = model or self.lightning_module
        self.precision_plugin.optimizer_step(model, optimizer, opt_idx, closure, **kwargs)

    def optimizer_zero_grad(self, current_epoch: int, batch_idx: int, optimizer: Optimizer, opt_idx: int) -> None:
        """Zeros all model parameter's gradients."""
        model_ref = self.lightning_module
        model_ref.optimizer_zero_grad(current_epoch, batch_idx, optimizer, opt_idx)

    def _setup_model_and_optimizers(self, model: Module, optimizers: List[Optimizer]) -> Tuple[Module, List[Optimizer]]:
        """Setup a model and multiple optimizers together.

        The returned objects are expected to be in the same order they were passed in. The default implementation will
        call :meth:`_setup_model` and :meth:`_setup_optimizer` on the inputs.
        """
        # TODO (@awaelchli): standardize this across all plugins in Lightning and Lite. Related refactor: #7324
        model = self._setup_model(model)
        optimizers = [self._setup_optimizer(optimizer) for optimizer in optimizers]
        return model, optimizers

    def _setup_model(self, model: Module) -> Module:
        """Performs setup for the model, e.g., by wrapping it by another class."""
        # TODO (@awaelchli): standardize this across all plugins in Lightning and Lite. Related refactor: #7324
        return model

    def _setup_optimizer(self, optimizer: Optimizer) -> Optimizer:
        """Performs setup for the optimizer, e.g., by wrapping it by another class."""
        # TODO (@awaelchli): standardize this across all plugins in Lightning and Lite. Related refactor: #7324
        return optimizer

    def batch_to_device(self, batch: Any, device: Optional[torch.device] = None, dataloader_idx: int = 0) -> Any:
        """Moves the batch to the correct device.

        The returned batch is of the same type as the input batch, just
        having all tensors on the correct device.

        Args:
            batch: The batch of samples to move to the correct device
            device: The target device
            dataloader_idx: The index of the dataloader to which the batch belongs.
        """
        model = self.lightning_module
        device = device or self.root_device
        if model is not None:
            return model._apply_batch_transfer_handler(batch, device=device, dataloader_idx=dataloader_idx)
        return move_data_to_device(batch, device)

    @property
    @abstractmethod
    def on_gpu(self) -> bool:
        """Returns whether the current process is done on GPU."""

    @property
    @abstractmethod
    def on_tpu(self) -> bool:
        """Returns whether the current process is done on TPU."""

    @property
    @abstractmethod
    def root_device(self) -> torch.device:
        """Returns the root device."""

    @abstractmethod
    def model_to_device(self) -> None:
        """Moves the model to the correct device."""

    @property
    @abstractmethod
    def is_global_zero(self) -> bool:
        """Whether the current process is the rank zero process not only on the local node, but for all nodes."""

    @abstractmethod
    def reduce(
        self,
        tensor: Union[torch.Tensor, Any],
        group: Optional[Any] = None,
        reduce_op: Optional[Union[ReduceOp, str]] = "mean",
    ) -> Union[torch.Tensor, Any]:
        """Reduces the given tensor (e.g. across GPUs/processes).

        Args:
            tensor: the tensor to sync and reduce
            group: the process group to reduce
            reduce_op: the reduction operation. Defaults to 'mean'.
                Can also be a string 'sum' or ReduceOp.
        """

    @abstractmethod
    def barrier(self, name: Optional[str] = None) -> None:
        """Synchronizes all processes which blocks processes until the whole group enters this function.

        Args:
            name: an optional name to pass into barrier.
        """

    @abstractmethod
    def broadcast(self, obj: TBroadcast, src: int = 0) -> TBroadcast:
        """Broadcasts an object to all processes.

        Args:
            obj: the object to broadcast
            src: source rank
        """

    @abstractmethod
    def all_gather(self, tensor: torch.Tensor, group: Optional[Any] = None, sync_grads: bool = False) -> torch.Tensor:
        """Perform an all_gather on all processes.

        Args:
            tensor: the tensor to all_gather
            group: the process group to gather results from
            sync_grads: flag that allows users to synchronize gradients for all_gather op
        """

    def reduce_boolean_decision(self, decision: bool) -> bool:
        """Reduce the early stopping decision across all processes."""
        return decision

    def pre_backward(self, closure_loss: torch.Tensor) -> None:
        """Run before precision plugin executes backward."""

    def post_backward(self, closure_loss: torch.Tensor) -> None:
        """Run after precision plugin executes backward."""

    @property
    def model(self) -> Optional[Module]:
        """Returns the potentially wrapped LightningModule."""
        return self._model

    @model.setter
    def model(self, new_model: Optional[Module]) -> None:
        self._model = new_model

    @property
    def lightning_module(self) -> Optional["pl.LightningModule"]:
        """Returns the pure LightningModule without potential wrappers."""
        return unwrap_lightning_module(self._model) if self._model is not None else None

    @property
    def results(self) -> Optional[Union[_EVALUATE_OUTPUT, _PREDICT_OUTPUT]]:
        """Enables plugin-agnostic access to the result returned by the training/evaluation/prediction run.

        The result is
        cached instead of returned directly, because some plugins require transmitting the results from one
        multiprocessing context to another in a separate step. For example, the plugins that use the "spawn"
        start-method send the result to the main process through a
        `multiprocessing queue (shared memory) <https://pytorch.org/docs/stable/multiprocessing.html>`_.
        """
        return self._results

    def load_checkpoint(self, checkpoint_path: _PATH) -> Dict[str, Any]:
        torch.cuda.empty_cache()
        return self.checkpoint_io.load_checkpoint(checkpoint_path)

    def load_model_state_dict(self, checkpoint: Mapping[str, Any]) -> None:
        self.lightning_module.load_state_dict(checkpoint["state_dict"])

    def load_optimizer_state_dict(self, checkpoint: Mapping[str, Any]) -> None:
        optimizer_states = checkpoint["optimizer_states"]
        for optimizer, opt_state in zip(self.optimizers, optimizer_states):
            optimizer.load_state_dict(opt_state)

    def start_training(self, trainer: "pl.Trainer") -> None:
        # double dispatch to initiate the training loop
        self._results = trainer.run_stage()

    def start_evaluating(self, trainer: "pl.Trainer") -> None:
        # double dispatch to initiate the test loop
        self._results = trainer.run_stage()

    def start_predicting(self, trainer: "pl.Trainer") -> None:
        # double dispatch to initiate the predicting loop
        self._results = trainer.run_stage()

    def training_step(self, *args, **kwargs):
        return self.model.training_step(*args, **kwargs)

    def post_training_step(self):
        pass

    def validation_step(self, *args, **kwargs):
        return self.model.validation_step(*args, **kwargs)

    def test_step(self, *args, **kwargs):
        return self.model.test_step(*args, **kwargs)

    def predict_step(self, *args, **kwargs):
        return self.model.predict_step(*args, **kwargs)

    def training_step_end(self, output):
        return output

    def validation_step_end(self, output):
        return output

    def test_step_end(self, output):
        return output

    def process_dataloader(self, dataloader: DataLoader) -> DataLoader:
        """Wraps the dataloader if necessary.

        Args:
            dataloader: iterable. Ideally of type: :class:`torch.utils.data.DataLoader`
        """
        return dataloader

    def init_optimizers(self, trainer: "pl.Trainer", model: "pl.LightningModule"):
        return trainer.init_optimizers(model)

    @property
    def setup_optimizers_in_pre_dispatch(self) -> bool:
        """Override to delay setting optimizers and schedulers till after dispatch. This is useful when the
        `TrainingTypePlugin` requires operating on the wrapped accelerator model. However this may break certain
        precision plugins such as APEX which require optimizers to be set.

        Returns:
            If True, delay setup optimizers till pre_dispatch, else call within setup.
        """
        return False

    @property
    def restore_checkpoint_after_pre_dispatch(self) -> bool:
        """Override to delay restoring from checkpoint till after pre-dispatch. This is useful when the plugin
        requires all the setup hooks to run before loading checkpoint.

        Returns:
            If true, restore checkpoint after pre_dispatch.
        """
        return False

    @property
    def lightning_restore_optimizer_and_schedulers(self) -> bool:
        """Override to disable Lightning restoring optimizers/schedulers.

        This is useful for plugins which manage restoring optimizers/schedulers.
        """
        return True

    @property
    def handles_gradient_accumulation(self) -> bool:
        """Whether the plugin handles gradient accumulation internally."""
        return False

    def lightning_module_state_dict(self) -> Dict[str, Union[Any, Tensor]]:
        """Returns model state."""
        model = self.lightning_module
        return model.state_dict()

    def save_checkpoint(self, checkpoint: Dict[str, Any], filepath: _PATH) -> None:
        """Save model/training states as a checkpoint file through state-dump and file-write.

        Args:
            checkpoint: dict containing model and trainer state
            filepath: write-target file's path
        """
        if self.should_rank_save_checkpoint:
            return self.checkpoint_io.save_checkpoint(checkpoint, filepath)

    def remove_checkpoint(self, filepath: _PATH) -> None:
        """Remove checkpoint filepath from the filesystem.

        Args:
            filepath: Path to checkpoint
        """
        if self.should_rank_save_checkpoint:
            return self.checkpoint_io.remove_checkpoint(filepath)

    @contextlib.contextmanager
    def model_sharded_context(self) -> Generator:
        """Provide hook to create modules in a distributed aware context. This is useful for when we'd like to
        shard the model instantly, which is useful for extremely large models which can save memory and
        initialization time.

        Returns: Model parallel context.
        """
        yield

    @abstractmethod
    def teardown(self) -> None:
        """This method is called to teardown the training process.

        It is the right place to release memory and free other resources.
        """

    @classmethod
    def register_plugins(cls, plugin_registry) -> None:
        pass

    @property
    def should_rank_save_checkpoint(self) -> bool:
        """Returns whether the checkpoint should be saved (rank based)"""
        return self.is_global_zero

    def on_train_start(self) -> None:
        """Called when train begins."""
        pass

    def on_validation_start(self) -> None:
        """Called when validation begins."""
        pass

    def on_test_start(self) -> None:
        """Called when test begins."""
        pass

    def on_predict_start(self) -> None:
        """Called when predict begins."""
        pass

    def on_train_end(self) -> None:
        """Called when train ends."""
        pass

    def on_validation_end(self) -> None:
        """Called when validation ends."""
        pass

    def on_test_end(self) -> None:
        """Called when test end."""
        pass

    def on_predict_end(self):
        """Called when predict ends."""
        pass

    def on_train_batch_start(self, batch: Any, batch_idx: int, dataloader_idx: int = 0) -> None:
        """Called in the training loop before anything happens for that batch."""
        pass

    def pre_dispatch(self) -> None:
        """Hook to do something before the training/evaluation/prediction starts."""

    def dispatch(self, trainer: "pl.Trainer") -> None:
        """Hook to do something at trainer run_stage starts."""

    def post_dispatch(self, trainer: "pl.Trainer") -> None:
        """Hook to do something after the training/evaluation/prediction finishes."""<|MERGE_RESOLUTION|>--- conflicted
+++ resolved
@@ -13,11 +13,7 @@
 # limitations under the License.
 import contextlib
 from abc import ABC, abstractmethod
-<<<<<<< HEAD
-from typing import Any, Dict, Generator, List, Mapping, Optional, Tuple, Union, TypeVar
-=======
-from typing import Any, Callable, Dict, Generator, List, Mapping, Optional, Tuple, Union
->>>>>>> 1d287852
+from typing import Any, Callable, Dict, Generator, List, Mapping, Optional, Tuple, TypeVar, Union
 
 import torch
 from torch import Tensor
