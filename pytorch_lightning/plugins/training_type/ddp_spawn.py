# Copyright The PyTorch Lightning team.
#
# Licensed under the Apache License, Version 2.0 (the "License");
# you may not use this file except in compliance with the License.
# You may obtain a copy of the License at
#
#     http://www.apache.org/licenses/LICENSE-2.0
#
# Unless required by applicable law or agreed to in writing, software
# distributed under the License is distributed on an "AS IS" BASIS,
# WITHOUT WARRANTIES OR CONDITIONS OF ANY KIND, either express or implied.
# See the License for the specific language governing permissions and
# limitations under the License.
import logging
import os
import re
from functools import partial
from multiprocessing.queues import SimpleQueue
from typing import Any, Callable, Dict, List, Optional, Union

import numpy as np
import torch
import torch.distributed
import torch.multiprocessing as mp
from torch.nn import Module
from torch.nn.parallel.distributed import DistributedDataParallel

import pytorch_lightning as pl
from pytorch_lightning.overrides import LightningDistributedModule
from pytorch_lightning.overrides.distributed import prepare_for_backward
from pytorch_lightning.overrides.torch_distributed import broadcast_object_list
from pytorch_lightning.plugins.environments.cluster_environment import ClusterEnvironment
from pytorch_lightning.plugins.io.checkpoint_plugin import CheckpointIO
from pytorch_lightning.plugins.training_type.parallel import ParallelPlugin
from pytorch_lightning.trainer.states import TrainerFn
from pytorch_lightning.utilities import (
    _TORCH_GREATER_EQUAL_1_7,
    _TORCH_GREATER_EQUAL_1_8,
    rank_zero_deprecation,
    rank_zero_warn,
)
from pytorch_lightning.utilities.apply_func import apply_to_collection
from pytorch_lightning.utilities.cloud_io import atomic_save
from pytorch_lightning.utilities.cloud_io import load as pl_load
from pytorch_lightning.utilities.distributed import distributed_available
from pytorch_lightning.utilities.distributed import group as _group
from pytorch_lightning.utilities.distributed import init_ddp_connection, rank_zero_only, ReduceOp, sync_ddp_if_available
from pytorch_lightning.utilities.model_helpers import is_overridden
from pytorch_lightning.utilities.seed import reset_seed
from pytorch_lightning.utilities.types import STEP_OUTPUT

if _TORCH_GREATER_EQUAL_1_8:
    from pytorch_lightning.utilities.distributed import register_ddp_comm_hook

log = logging.getLogger(__name__)


class DDPSpawnPlugin(ParallelPlugin):
    """Spawns processes using the :func:`torch.multiprocessing.spawn` method and joins processes after training
    finishes."""

    distributed_backend = "ddp_spawn"

    def __init__(
        self,
        parallel_devices: Optional[List[torch.device]] = None,
        num_nodes: Optional[int] = None,
        cluster_environment: Optional[ClusterEnvironment] = None,
        checkpoint_io: Optional[CheckpointIO] = None,
        sync_batchnorm: Optional[bool] = None,
        ddp_comm_state: Optional[object] = None,
        ddp_comm_hook: Optional[callable] = None,
        ddp_comm_wrapper: Optional[callable] = None,
        **kwargs: Any,
    ):
        super().__init__(
            parallel_devices=parallel_devices,
            cluster_environment=cluster_environment,
            checkpoint_io=checkpoint_io,
        )
        if num_nodes is not None:
            rank_zero_deprecation(
                "Argument `num_nodes` in `DDPSpawnPlugin` is deprecated in v1.4, and will be removed in v1.6. "
                "Notice that it will be overriden by the trainer setting."
            )
        self._num_nodes = num_nodes or 1
        if sync_batchnorm is not None:
            rank_zero_deprecation(
                "Argument `sync_batchnorm` in `DDPSpawnPlugin` is deprecated in v1.4, and will be removed in v1.6. "
                "Notice that it will be overriden by the trainer setting."
            )
        self._sync_batchnorm = sync_batchnorm or False
        self._ddp_kwargs = kwargs
        self.num_processes = len(parallel_devices) if parallel_devices is not None else 0
        self.mp_queue = None
        self._ddp_comm_state = ddp_comm_state
        self._ddp_comm_hook = ddp_comm_hook
        self._ddp_comm_wrapper = ddp_comm_wrapper
        self._local_rank = 0
        self.set_world_ranks()

    @property
    def num_nodes(self) -> int:
        return self._num_nodes

    @num_nodes.setter
    def num_nodes(self, num_nodes: int) -> None:
        # note that world ranks is related to num_nodes, when resetting it, need to reset world ranks
        self._num_nodes = num_nodes
        self.set_world_ranks()

    @property
    def sync_batchnorm(self) -> bool:
        return self._sync_batchnorm

    @sync_batchnorm.setter
    def sync_batchnorm(self, sync_batchnorm: bool) -> None:
        self._sync_batchnorm = sync_batchnorm

    @property
    def local_rank(self) -> int:
        return self._local_rank

    def __getstate__(self):
        """Makes this plugin pickleable without destroying the queue in the current process."""
        state = self.__dict__.copy()
        state["mp_queue"] = None
        return state

    def __setstate__(self, state):
        self.__dict__ = state

    @property
    def root_device(self):
        return self.parallel_devices[self.local_rank]

    @property
    def distributed_sampler_kwargs(self):
        distributed_sampler_kwargs = dict(num_replicas=(self.num_nodes * self.num_processes), rank=self.global_rank)
        return distributed_sampler_kwargs

    @property
    def _is_single_process_single_device(self):
        return True

    def setup(self) -> None:
        os.environ["MASTER_PORT"] = str(self.cluster_environment.master_port())
        # pass in a state q
        smp = mp.get_context("spawn")
        self.mp_queue = smp.SimpleQueue()

<<<<<<< HEAD
    def setup_model(self, model: Module) -> Module:
=======
    def _setup_model(self, model: Module) -> DistributedDataParallel:
        """Wraps the model into a :class:`~torch.nn.parallel.distributed.DistributedDataParallel` module."""
>>>>>>> 3ea53475
        return DistributedDataParallel(module=model, device_ids=self.determine_ddp_device_ids(), **self._ddp_kwargs)

    def set_world_ranks(self, process_idx: int = 0) -> None:
        self._local_rank = process_idx
        if self.cluster_environment is None:
            return
        self.cluster_environment.set_global_rank(self.node_rank * self.num_processes + self.local_rank)
        self.cluster_environment.set_world_size(self.num_nodes * self.num_processes)
        rank_zero_only.rank = self.cluster_environment.global_rank()

    def get_mp_spawn_kwargs(self, trainer: Optional["pl.Trainer"] = None) -> Dict[str, Any]:
        return {"nprocs": self.num_processes}

    def start_training(self, trainer: "pl.Trainer") -> None:
        self.spawn(self.new_process, trainer, self.mp_queue)
        # reset optimizers, since main process is never used for training and thus does not have a valid optim state
        trainer.optimizers = []

    def start_evaluating(self, trainer: "pl.Trainer") -> None:
        self.spawn(self.new_process, trainer, self.mp_queue)

    def start_predicting(self, trainer: "pl.Trainer") -> None:
        self.spawn(self.new_process, trainer, self.mp_queue)

    def spawn(self, function: Callable, *args: Any, **kwargs: Any) -> None:
        """Spawn processes that run the given function.

        Args:
            function: The function to spawn processes from.
            *args: Optional positional arguments that will be passed to the function in addition to the process index.
                These arguments must be pickleable.
            **kwargs: Optional named arguments that will be passed to the function in addition to the process index.
                These arguments must be pickleable.
        """
        os.environ["MASTER_PORT"] = str(self.cluster_environment.master_port())
        mp.spawn(self._wrapped_function, args=(function, args, kwargs), **self.get_mp_spawn_kwargs())

    def _wrapped_function(self, process_idx: int, function: Callable, args: Any, kwargs: Any) -> None:
        self._worker_setup(process_idx)
        function(*args, **kwargs)

    def _worker_setup(self, process_idx: int):
        reset_seed()
        self.set_world_ranks(process_idx)
        rank_zero_only.rank = self.global_rank
        init_ddp_connection(self.cluster_environment, self.torch_distributed_backend, self.global_rank, self.world_size)

    def new_process(self, trainer: "pl.Trainer", mp_queue: SimpleQueue) -> None:
        self.mp_queue = mp_queue

        # move the model to the correct device
        self.model_to_device()

        if self.sync_batchnorm:
            self.model = self.configure_sync_batchnorm(self.model)

        # skip wrapping the model if we are not fitting as no gradients need to be exchanged
        trainer_fn = self.lightning_module.trainer.state.fn
        if trainer_fn == TrainerFn.FITTING:
            self.configure_ddp()

        self.barrier()

        results = trainer.run_stage()

        # persist info in ddp_spawn
        self.__transfer_distrib_spawn_state_on_fit_end(trainer, results)

        # ensure that spawned processes go through teardown before joining
        trainer._call_teardown_hook()

    def post_dispatch(self, trainer: "pl.Trainer"):
        # restore main state with best weights
        best_path = self.mp_queue.get()
        last_path = self.mp_queue.get()
        self._results = self.mp_queue.get()
        # get the `callback_metrics` and set it to the trainer
        # only in case the user does not override it.
        # TODO: Remove the if in v1.7
        if is_overridden("get_from_queue", self.lightning_module):
            self.lightning_module.get_from_queue(self.mp_queue)
        else:
            self.get_from_queue(trainer, self.mp_queue)

        # recover the weights of the processes trained in the children
        self.__recover_child_process_weights(best_path, last_path)

    def pre_configure_ddp(self):
        # if unset, default `find_unused_parameters` `True`
        # Many models require setting this parameter to True, as there are corner cases
        # when not all parameter backward hooks are fired by the autograd engine even if require_grad is set to True.
        # This flag does come with a performance hit, so it is suggested to disable in cases where it is possible.
        self._ddp_kwargs["find_unused_parameters"] = self._ddp_kwargs.get("find_unused_parameters", True)
        # todo: PyTorch 1.7.0 DDP introduces `self.reducer._rebuild_buckets()` breaking manual_optimization
        if (
            _TORCH_GREATER_EQUAL_1_7
            and not self.lightning_module.automatic_optimization
            and not self._ddp_kwargs.get("find_unused_parameters", False)
        ):
            rank_zero_warn(
                "From PyTorch 1.7.0, Lightning ``manual_optimization`` needs to set ``find_unused_parameters=True`` "
                "to properly work with DDP."
            )
            self._ddp_kwargs["find_unused_parameters"] = True

    def _register_ddp_hooks(self) -> None:
        # currently, DDP communication hooks only work with NCCL backend and SPSD (single process single device) mode
        # https://github.com/pytorch/pytorch/blob/v1.8.0/torch/nn/parallel/distributed.py#L1080-L1084
        if _TORCH_GREATER_EQUAL_1_8 and self.on_gpu and self._is_single_process_single_device:
            register_ddp_comm_hook(
                model=self._model,
                ddp_comm_state=self._ddp_comm_state,
                ddp_comm_hook=self._ddp_comm_hook,
                ddp_comm_wrapper=self._ddp_comm_wrapper,
            )

    def configure_ddp(self) -> None:
        self.pre_configure_ddp()
<<<<<<< HEAD
        self._model = self.setup_model(LightningDistributedModule(self.model))
=======
        self._model = self._setup_model(LightningDistributedModule(self.model))
>>>>>>> 3ea53475
        self._register_ddp_hooks()

    def determine_ddp_device_ids(self):
        if self.root_device.type == "cpu":
            return None
        return [self.root_device.index]

    def __transfer_distrib_spawn_state_on_fit_end(self, trainer: "pl.Trainer", results: Any) -> None:
        checkpoint_callback = trainer.checkpoint_callback
        best_model_path = checkpoint_callback.best_model_path if checkpoint_callback else None

        # requires to compute the state_dict on all processes in case Metrics are present
        state_dict = self.lightning_module.state_dict()

        if self.global_rank == 0 and self.mp_queue is not None:
            rank_zero_warn("cleaning up ddp environment...")

            # save the last weights
            last_path = None
            if trainer.state.fn == TrainerFn.FITTING and best_model_path is not None and len(best_model_path) > 0:
                last_path = re.sub(".ckpt", ".tmp_end.ckpt", best_model_path)
                atomic_save(state_dict, last_path)

            # todo, pass complete checkpoint as state dictionary
            self.mp_queue.put(best_model_path)
            self.mp_queue.put(last_path)
            self.mp_queue.put(results)
            # adds the `callback_metrics` to the queue
            # TODO: Remove the if in v1.7
            if is_overridden("add_to_queue", self.lightning_module):
                self.lightning_module.add_to_queue(self.mp_queue)
            else:
                self.add_to_queue(trainer, self.mp_queue)

    def __recover_child_process_weights(self, best_path, last_path):
        # transfer back the best path to the trainer
        if self.lightning_module.trainer.checkpoint_callback:
            self.lightning_module.trainer.checkpoint_callback.best_model_path = best_path
        # todo, pass also best score

        # load last weights
        if last_path is not None and self.lightning_module.trainer.state.fn == TrainerFn.FITTING:
            ckpt = pl_load(last_path, map_location=lambda storage, loc: storage)
            self.lightning_module.load_state_dict(ckpt)

    def barrier(self, *args, **kwargs) -> None:
        if not distributed_available():
            return
        if _TORCH_GREATER_EQUAL_1_8 and torch.distributed.get_backend() == "nccl":
            torch.distributed.barrier(device_ids=self.determine_ddp_device_ids())
        else:
            torch.distributed.barrier()

    def broadcast(self, obj: object, src: int = 0) -> object:
        if not distributed_available():
            return obj
        obj = [obj]
        if self.global_rank != src:
            obj = [None]
        broadcast_object_list(obj, src, group=_group.WORLD)
        return obj[0]

    def model_to_device(self):
        if self.root_device.type == "cuda":
            # set the device on the spawned subprocesses
            torch.cuda.set_device(self.root_device)
        self.model.to(self.root_device)

    def pre_backward(self, closure_loss: torch.Tensor) -> None:
        """Run before precision plugin executes backward."""
        if not self.lightning_module.automatic_optimization:
            prepare_for_backward(self.model, closure_loss)

    def reduce(self, tensor, group: Optional[Any] = None, reduce_op: Union[ReduceOp, str] = "mean") -> torch.Tensor:
        """Reduces a tensor from several distributed processes to one aggregated tensor.

        Args:
            tensor: the tensor to sync and reduce
            group: the process group to gather results from. Defaults to all processes (world)
            reduce_op: the reduction operation. Defaults to 'mean'/'avg'.
                Can also be a string 'sum' to calculate the sum during reduction.

        Return:
            reduced value, except when the input was not a tensor the output remains is unchanged
        """
        if isinstance(tensor, torch.Tensor):
            tensor = sync_ddp_if_available(tensor, group, reduce_op=reduce_op)
        return tensor

    def training_step(self, *args, **kwargs) -> Optional[Any]:
        return self.model(*args, **kwargs)

    def validation_step(self, *args, **kwargs) -> Optional[STEP_OUTPUT]:
        if isinstance(self.model, DistributedDataParallel):
            # used when calling `trainer.fit`
            return self.model(*args, **kwargs)
        else:
            # used when calling `trainer.validate`
            return self.lightning_module.validation_step(*args, **kwargs)

    def test_step(self, *args, **kwargs) -> Optional[STEP_OUTPUT]:
        return self.lightning_module.test_step(*args, **kwargs)

    def predict_step(self, *args, **kwargs) -> Any:
        return self.lightning_module.predict_step(*args, **kwargs)

    def post_training_step(self):
        if not self.lightning_module.automatic_optimization:
            self.model.require_backward_grad_sync = True

    def add_to_queue(self, trainer: "pl.Trainer", queue: torch.multiprocessing.SimpleQueue) -> None:
        """Appends the :attr:`trainer.callback_metrics` dictionary to the given queue. To avoid issues with memory
        sharing, we cast the data to numpy.

        Args:
            queue: the instance of the queue to append the data.
        """
        callback_metrics: dict = apply_to_collection(
            trainer.callback_metrics, torch.Tensor, lambda x: x.cpu().numpy()
        )  # send as numpy to avoid issues with memory sharing
        queue.put(callback_metrics)

    def get_from_queue(self, trainer: "pl.Trainer", queue: torch.multiprocessing.SimpleQueue) -> None:
        """Retrieve the :attr:`trainer.callback_metrics` dictionary from the given queue. To preserve consistency,
        we cast back the data to ``torch.Tensor``.

        Args:
            queue: the instance of the queue from where to get the data.
        """
        # NOTE: `add_to_queue` needs to be called before
        callback_metrics: dict = queue.get()
        trainer.callback_metrics.update(apply_to_collection(callback_metrics, np.ndarray, lambda x: torch.tensor(x)))

    @classmethod
    def register_plugins(cls, plugin_registry: Dict) -> None:
        plugin_registry.register(
            "ddp_spawn_find_unused_parameters_false",
            cls,
            description="DDPSpawn Plugin with `find_unused_parameters` as False",
            find_unused_parameters=False,
        )

    def teardown(self) -> None:
        if isinstance(self.model, DistributedDataParallel):
            self.model = self.lightning_module

        if self.on_gpu:
            # GPU teardown
            self.lightning_module.cpu()
            # clean up memory
            torch.cuda.empty_cache()<|MERGE_RESOLUTION|>--- conflicted
+++ resolved
@@ -149,12 +149,8 @@
         smp = mp.get_context("spawn")
         self.mp_queue = smp.SimpleQueue()
 
-<<<<<<< HEAD
-    def setup_model(self, model: Module) -> Module:
-=======
     def _setup_model(self, model: Module) -> DistributedDataParallel:
         """Wraps the model into a :class:`~torch.nn.parallel.distributed.DistributedDataParallel` module."""
->>>>>>> 3ea53475
         return DistributedDataParallel(module=model, device_ids=self.determine_ddp_device_ids(), **self._ddp_kwargs)
 
     def set_world_ranks(self, process_idx: int = 0) -> None:
@@ -273,11 +269,7 @@
 
     def configure_ddp(self) -> None:
         self.pre_configure_ddp()
-<<<<<<< HEAD
-        self._model = self.setup_model(LightningDistributedModule(self.model))
-=======
         self._model = self._setup_model(LightningDistributedModule(self.model))
->>>>>>> 3ea53475
         self._register_ddp_hooks()
 
     def determine_ddp_device_ids(self):
