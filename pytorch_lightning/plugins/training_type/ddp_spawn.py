--- conflicted
+++ resolved
@@ -259,12 +259,8 @@
         return self.lightning_module.test_step(*args, **kwargs)
 
     def predict(self, *args, **kwargs):
-<<<<<<< HEAD
         return self.lightning_module.predict(*args, **kwargs)
-=======
-        return self.model(*args, **kwargs)
 
     def post_training_step(self):
         if not self.lightning_module.automatic_optimization:
-            self.model.require_backward_grad_sync = True
->>>>>>> 9feda399
+            self.model.require_backward_grad_sync = True