# Copyright The PyTorch Lightning team.
#
# Licensed under the Apache License, Version 2.0 (the "License");
# you may not use this file except in compliance with the License.
# You may obtain a copy of the License at
#
#     http://www.apache.org/licenses/LICENSE-2.0
#
# Unless required by applicable law or agreed to in writing, software
# distributed under the License is distributed on an "AS IS" BASIS,
# WITHOUT WARRANTIES OR CONDITIONS OF ANY KIND, either express or implied.
# See the License for the specific language governing permissions and
# limitations under the License.
import logging
import os
from collections import UserList
from multiprocessing.queues import SimpleQueue
from typing import Any, Callable, Dict, List, NamedTuple, Optional, Union

import numpy as np
import torch
import torch.distributed
import torch.multiprocessing as mp
from torch.nn import Module
from torch.nn.parallel.distributed import DistributedDataParallel

import pytorch_lightning as pl
from pytorch_lightning.overrides import LightningDistributedModule
from pytorch_lightning.overrides.distributed import prepare_for_backward
from pytorch_lightning.plugins.environments.cluster_environment import ClusterEnvironment
from pytorch_lightning.plugins.io.checkpoint_plugin import CheckpointIO
from pytorch_lightning.plugins.precision import PrecisionPlugin
from pytorch_lightning.plugins.training_type.parallel import ParallelPlugin
from pytorch_lightning.trainer.states import TrainerFn, TrainerState
from pytorch_lightning.utilities import _TORCH_GREATER_EQUAL_1_8, rank_zero_warn
from pytorch_lightning.utilities.apply_func import apply_to_collection, move_data_to_device
from pytorch_lightning.utilities.distributed import distributed_available
from pytorch_lightning.utilities.distributed import group as _group
from pytorch_lightning.utilities.distributed import (
    init_dist_connection,
    rank_zero_info,
    rank_zero_only,
    ReduceOp,
    sync_ddp_if_available,
)
from pytorch_lightning.utilities.enums import _StrategyType
from pytorch_lightning.utilities.model_helpers import is_overridden
from pytorch_lightning.utilities.seed import reset_seed
from pytorch_lightning.utilities.types import _PATH, STEP_OUTPUT

if _TORCH_GREATER_EQUAL_1_8:
    from pytorch_lightning.utilities.distributed import register_ddp_comm_hook

log = logging.getLogger(__name__)


class DDPSpawnPlugin(ParallelPlugin):
    """Spawns processes using the :func:`torch.multiprocessing.spawn` method and joins processes after training
    finishes."""

    distributed_backend = _StrategyType.DDP_SPAWN

    def __init__(
        self,
        parallel_devices: Optional[List[torch.device]] = None,
        cluster_environment: Optional[ClusterEnvironment] = None,
        checkpoint_io: Optional[CheckpointIO] = None,
        precision_plugin: Optional[PrecisionPlugin] = None,
        ddp_comm_state: Optional[object] = None,
        ddp_comm_hook: Optional[callable] = None,
        ddp_comm_wrapper: Optional[callable] = None,
        **kwargs: Any,
    ):
        super().__init__(
            parallel_devices=parallel_devices,
            cluster_environment=cluster_environment,
            checkpoint_io=checkpoint_io,
            precision_plugin=precision_plugin,
        )
        self._num_nodes = 1
        self.sync_batchnorm = False
        self._ddp_kwargs = kwargs
        self.num_processes = len(parallel_devices) if parallel_devices is not None else 0
        self._ddp_comm_state = ddp_comm_state
        self._ddp_comm_hook = ddp_comm_hook
        self._ddp_comm_wrapper = ddp_comm_wrapper
        self._local_rank = 0
        self.set_world_ranks()

    @property
    def num_nodes(self) -> int:
        return self._num_nodes

    @num_nodes.setter
    def num_nodes(self, num_nodes: int) -> None:
        # note that world ranks is related to num_nodes, when resetting it, need to reset world ranks
        self._num_nodes = num_nodes
        self.set_world_ranks()

    @property
    def local_rank(self) -> int:
        return self._local_rank

    @property
    def root_device(self):
        return self.parallel_devices[self.local_rank]

    @property
    def distributed_sampler_kwargs(self):
        distributed_sampler_kwargs = dict(num_replicas=(self.num_nodes * self.num_processes), rank=self.global_rank)
        return distributed_sampler_kwargs

    @property
    def _is_single_process_single_device(self):
        return True

    def setup(self, trainer: "pl.Trainer") -> None:
        os.environ["MASTER_PORT"] = str(self.cluster_environment.main_port)
        super().setup(trainer)

    def _setup_model(self, model: Module) -> DistributedDataParallel:
        """Wraps the model into a :class:`~torch.nn.parallel.distributed.DistributedDataParallel` module."""
        return DistributedDataParallel(module=model, device_ids=self.determine_ddp_device_ids(), **self._ddp_kwargs)

    def set_world_ranks(self, process_idx: int = 0) -> None:
        self._local_rank = process_idx
        if self.cluster_environment is None:
            return
        self.cluster_environment.set_global_rank(self.node_rank * self.num_processes + self.local_rank)
        self.cluster_environment.set_world_size(self.num_nodes * self.num_processes)
        rank_zero_only.rank = self.cluster_environment.global_rank()

    def get_mp_spawn_kwargs(self, trainer: Optional["pl.Trainer"] = None) -> Dict[str, Any]:
        return {"nprocs": self.num_processes}

    def start_training(self, trainer: "pl.Trainer") -> Any:
        spawn_output: _SpawnOutput = self.spawn(self.new_process, trainer)
        self._recover_results_in_main_process(spawn_output, trainer)
        # reset optimizers, since main process is never used for training and thus does not have a valid optim state
        trainer.optimizers = []
        return spawn_output.trainer_results

    def start_evaluating(self, trainer: "pl.Trainer") -> Any:
        spawn_output: _SpawnOutput = self.spawn(self.new_process, trainer)
        self._recover_results_in_main_process(spawn_output, trainer)
        return spawn_output.trainer_results

    def start_predicting(self, trainer: "pl.Trainer") -> Any:
        spawn_output: _SpawnOutput = self.spawn(self.new_process, trainer)
        self._recover_results_in_main_process(spawn_output, trainer)
        return spawn_output.trainer_results

    def spawn(self, function: Callable, *args: Any, **kwargs: Any) -> Optional[Union[Any, "_SpawnOutput"]]:
        """Spawn processes that run the given function.

        Args:
            function: The function to spawn processes from.
            *args: Optional positional arguments that will be passed to the function in addition to the process index.
                These arguments must be pickleable.
            **kwargs: Optional named arguments that will be passed to the function in addition to the process index.
                These arguments must be pickleable.

        Return:
            The output of the function of process 0.
        """
        os.environ["MASTER_PORT"] = str(self.cluster_environment.main_port)
        context = mp.get_context("spawn")
        return_queue = context.SimpleQueue()
        mp.spawn(self._wrapped_function, args=(function, args, kwargs, return_queue), nprocs=self.num_processes)
        return return_queue.get()

    def _wrapped_function(
        self, process_idx: int, function: Callable, args: Any, kwargs: Any, return_queue: SimpleQueue
    ) -> None:
        self._worker_setup(process_idx)
        result = function(*args, **kwargs)
        if self.local_rank == 0:
            return_queue.put(move_data_to_device(result, "cpu"))

    def _worker_setup(self, process_idx: int):
        reset_seed()
        self.set_world_ranks(process_idx)
        rank_zero_only.rank = self.global_rank
        init_dist_connection(
            self.cluster_environment, self.torch_distributed_backend, self.global_rank, self.world_size
        )

    def new_process(self, trainer: "pl.Trainer") -> Optional["_SpawnOutput"]:
        # move the model to the correct device
        self.model_to_device()

        if self.sync_batchnorm:
            self.model = self.configure_sync_batchnorm(self.model)

        # skip wrapping the model if we are not fitting as no gradients need to be exchanged
        trainer_fn = self.lightning_module.trainer.state.fn
        if trainer_fn == TrainerFn.FITTING:
            self.configure_ddp()

        self.barrier()

        results = trainer.run_stage()
        outputs = self._collect_rank_zero_results(trainer, results)

        # ensure that spawned processes go through teardown before joining
        trainer._call_teardown_hook()
        return outputs

    def pre_configure_ddp(self):
        # if unset, default `find_unused_parameters` `True`
        # Many models require setting this parameter to True, as there are corner cases
        # when not all parameter backward hooks are fired by the autograd engine even if require_grad is set to True.
        # This flag does come with a performance hit, so it is suggested to disable in cases where it is possible.
        self._ddp_kwargs["find_unused_parameters"] = self._ddp_kwargs.get("find_unused_parameters", True)
        if not self.lightning_module.automatic_optimization and not self._ddp_kwargs.get(
            "find_unused_parameters", False
        ):
            # TODO: PyTorch 1.7.0 DDP introduces `self.reducer._rebuild_buckets()` breaking manual_optimization
            rank_zero_warn(
                "From PyTorch 1.7.0, Lightning `manual_optimization` needs to set `find_unused_parameters=True` to"
                " properly work with DDP. Using `find_unused_parameters=True`."
            )
            self._ddp_kwargs["find_unused_parameters"] = True

    def _register_ddp_hooks(self) -> None:
        # currently, DDP communication hooks only work with NCCL backend and SPSD (single process single device) mode
        # https://github.com/pytorch/pytorch/blob/v1.8.0/torch/nn/parallel/distributed.py#L1080-L1084
        if _TORCH_GREATER_EQUAL_1_8 and self.on_gpu and self._is_single_process_single_device:
            register_ddp_comm_hook(
                model=self._model,
                ddp_comm_state=self._ddp_comm_state,
                ddp_comm_hook=self._ddp_comm_hook,
                ddp_comm_wrapper=self._ddp_comm_wrapper,
            )

    def configure_ddp(self) -> None:
        self.pre_configure_ddp()
        self._model = self._setup_model(LightningDistributedModule(self.model))
        self._register_ddp_hooks()

    def determine_ddp_device_ids(self):
        if self.root_device.type == "cpu":
            return None
        return [self.root_device.index]

<<<<<<< HEAD
    def __collect_rank_zero_results(self, trainer: "pl.Trainer", results: Any) -> Optional["_SpawnOutput"]:
        rank_zero_info("Finalizing the DDP spawn environment.")
=======
    def _collect_rank_zero_results(self, trainer: "pl.Trainer", results: Any) -> Optional["_SpawnOutput"]:
        rank_zero_warn("cleaning up ddp environment...")
>>>>>>> 8b30981b
        checkpoint_callback = trainer.checkpoint_callback
        best_model_path = checkpoint_callback.best_model_path if checkpoint_callback else None

        # requires to compute the state_dict on all processes in case Metrics are present
        state_dict = self.lightning_module.state_dict()

        if self.global_rank != 0:
            return

        # save the last weights
        weights_path = None
        if trainer.state.fn == TrainerFn.FITTING:
            weights_path = os.path.join(trainer.default_root_dir, ".temp.ckpt")
            self.checkpoint_io.save_checkpoint(state_dict, weights_path)

        # adds the `callback_metrics` to the queue
        extra = _FakeQueue()
        if is_overridden("add_to_queue", self.lightning_module):
            # TODO: Remove the if in v1.7
            self.lightning_module.add_to_queue(extra)
        self.add_to_queue(trainer, extra)

        return _SpawnOutput(best_model_path, weights_path, trainer.state, results, extra)

    def _recover_results_in_main_process(self, spawn_output: "_SpawnOutput", trainer) -> None:
        # transfer back the best path to the trainer
        if trainer.checkpoint_callback:
            trainer.checkpoint_callback.best_model_path = spawn_output.best_model_path

        # TODO: pass also best score
        # load last weights
        if spawn_output.weights_path is not None:
            ckpt = self.checkpoint_io.load_checkpoint(
                spawn_output.weights_path, map_location=(lambda storage, loc: storage)
            )
            self.lightning_module.load_state_dict(ckpt)
            self.checkpoint_io.remove_checkpoint(spawn_output.weights_path)

        trainer.state = spawn_output.trainer_state

        # get the `callback_metrics` and set it to the trainer
        if is_overridden("get_from_queue", self.lightning_module):
            # only in case the user does not override it.
            # TODO: Remove the if in v1.7
            self.lightning_module.get_from_queue(spawn_output.extra)
        self.get_from_queue(trainer, spawn_output.extra)

    def barrier(self, *args, **kwargs) -> None:
        if not distributed_available():
            return
        if _TORCH_GREATER_EQUAL_1_8 and torch.distributed.get_backend() == "nccl":
            torch.distributed.barrier(device_ids=self.determine_ddp_device_ids())
        else:
            torch.distributed.barrier()

    def broadcast(self, obj: object, src: int = 0) -> object:
        if not distributed_available():
            return obj
        obj = [obj]
        if self.global_rank != src:
            obj = [None]
        torch.distributed.broadcast_object_list(obj, src, group=_group.WORLD)
        return obj[0]

    def model_to_device(self):
        if self.root_device.type == "cuda":
            # set the device on the spawned subprocesses
            torch.cuda.set_device(self.root_device)
        self.model.to(self.root_device)

    def pre_backward(self, closure_loss: torch.Tensor) -> None:
        """Run before precision plugin executes backward."""
        if not self.lightning_module.automatic_optimization:
            prepare_for_backward(self.model, closure_loss)

    def reduce(self, tensor, group: Optional[Any] = None, reduce_op: Union[ReduceOp, str] = "mean") -> torch.Tensor:
        """Reduces a tensor from several distributed processes to one aggregated tensor.

        Args:
            tensor: the tensor to sync and reduce
            group: the process group to gather results from. Defaults to all processes (world)
            reduce_op: the reduction operation. Defaults to 'mean'/'avg'.
                Can also be a string 'sum' to calculate the sum during reduction.

        Return:
            reduced value, except when the input was not a tensor the output remains is unchanged
        """
        if isinstance(tensor, torch.Tensor):
            tensor = sync_ddp_if_available(tensor, group, reduce_op=reduce_op)
        return tensor

    def training_step(self, *args, **kwargs) -> STEP_OUTPUT:
        with self.precision_plugin.train_step_context():
            return self.model(*args, **kwargs)

    def validation_step(self, *args, **kwargs) -> Optional[STEP_OUTPUT]:
        with self.precision_plugin.val_step_context():
            if isinstance(self.model, DistributedDataParallel):
                # used when calling `trainer.fit`
                return self.model(*args, **kwargs)
            else:
                # used when calling `trainer.validate`
                return self.lightning_module.validation_step(*args, **kwargs)

    def test_step(self, *args, **kwargs) -> Optional[STEP_OUTPUT]:
        with self.precision_plugin.test_step_context():
            return self.lightning_module.test_step(*args, **kwargs)

    def predict_step(self, *args, **kwargs) -> STEP_OUTPUT:
        with self.precision_plugin.predict_step_context():
            return self.lightning_module.predict_step(*args, **kwargs)

    def post_training_step(self):
        if not self.lightning_module.automatic_optimization:
            self.model.require_backward_grad_sync = True

    def add_to_queue(self, trainer: "pl.Trainer", queue: "_FakeQueue") -> None:
        """Appends the :attr:`trainer.callback_metrics` dictionary to the given queue. To avoid issues with memory
        sharing, we cast the data to numpy.

        Args:
            trainer: reference to the Trainer.
            queue: the instance of the queue to append the data.
        """
        callback_metrics: dict = apply_to_collection(
            trainer.callback_metrics, torch.Tensor, lambda x: x.cpu().numpy()
        )  # send as numpy to avoid issues with memory sharing
        queue.put(callback_metrics)

    def get_from_queue(self, trainer: "pl.Trainer", queue: "_FakeQueue") -> None:
        """Retrieve the :attr:`trainer.callback_metrics` dictionary from the given queue. To preserve consistency,
        we cast back the data to ``torch.Tensor``.

        Args:
            trainer: reference to the Trainer.
            queue: the instance of the queue from where to get the data.
        """
        # NOTE: `add_to_queue` needs to be called before
        callback_metrics: dict = queue.get()
        trainer.callback_metrics.update(apply_to_collection(callback_metrics, np.ndarray, lambda x: torch.tensor(x)))

    @classmethod
    def register_plugins(cls, plugin_registry: Dict) -> None:
        plugin_registry.register(
            "ddp_spawn_find_unused_parameters_false",
            cls,
            description="DDPSpawn Plugin with `find_unused_parameters` as False",
            find_unused_parameters=False,
        )

    def teardown(self) -> None:
        super().teardown()
        if isinstance(self.model, DistributedDataParallel):
            self.model = self.lightning_module

        if self.on_gpu:
            # GPU teardown
            self.lightning_module.cpu()
            # clean up memory
            torch.cuda.empty_cache()


class _FakeQueue(UserList):
    """Simulates a :class:`torch.multiprocessing.queue.SimpleQueue` interface using the Python list."""

    def get(self) -> Any:
        return self.pop(0)

    def put(self, item: Any) -> None:
        self.append(item)

    def empty(self) -> bool:
        return len(self) == 0


class _SpawnOutput(NamedTuple):
    best_model_path: Optional[_PATH]
    weights_path: Optional[_PATH]
    trainer_state: TrainerState
    trainer_results: Any
    extra: _FakeQueue<|MERGE_RESOLUTION|>--- conflicted
+++ resolved
@@ -243,13 +243,8 @@
             return None
         return [self.root_device.index]
 
-<<<<<<< HEAD
     def __collect_rank_zero_results(self, trainer: "pl.Trainer", results: Any) -> Optional["_SpawnOutput"]:
         rank_zero_info("Finalizing the DDP spawn environment.")
-=======
-    def _collect_rank_zero_results(self, trainer: "pl.Trainer", results: Any) -> Optional["_SpawnOutput"]:
-        rank_zero_warn("cleaning up ddp environment...")
->>>>>>> 8b30981b
         checkpoint_callback = trainer.checkpoint_callback
         best_model_path = checkpoint_callback.best_model_path if checkpoint_callback else None
 
