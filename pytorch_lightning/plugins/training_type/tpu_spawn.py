# Copyright The PyTorch Lightning team.
#
# Licensed under the Apache License, Version 2.0 (the "License");
# you may not use this file except in compliance with the License.
# You may obtain a copy of the License at
#
#     http://www.apache.org/licenses/LICENSE-2.0
#
# Unless required by applicable law or agreed to in writing, software
# distributed under the License is distributed on an "AS IS" BASIS,
# WITHOUT WARRANTIES OR CONDITIONS OF ANY KIND, either express or implied.
# See the License for the specific language governing permissions and
# limitations under the License.
import io
import os
import time
from multiprocessing.queues import SimpleQueue
from typing import Any, Callable, Dict, List, Optional, Union

import torch
import torch.multiprocessing as mp
from torch.nn import Module
from torch.utils.data import DataLoader

import pytorch_lightning as pl
from pytorch_lightning.overrides import LightningDistributedModule
from pytorch_lightning.plugins.io.checkpoint_plugin import CheckpointIO
from pytorch_lightning.plugins.io.xla_plugin import XLACheckpointIO
from pytorch_lightning.plugins.precision import PrecisionPlugin
from pytorch_lightning.plugins.training_type.ddp_spawn import _FakeQueue, _SpawnOutput, DDPSpawnPlugin
from pytorch_lightning.trainer.connectors.data_connector import DataConnector
from pytorch_lightning.trainer.states import TrainerFn
from pytorch_lightning.utilities import _TPU_AVAILABLE, find_shared_parameters, set_shared_parameters
from pytorch_lightning.utilities.apply_func import move_data_to_device
from pytorch_lightning.utilities.data import has_len
from pytorch_lightning.utilities.distributed import rank_zero_debug, rank_zero_only, ReduceOp
from pytorch_lightning.utilities.exceptions import MisconfigurationException
from pytorch_lightning.utilities.model_helpers import is_overridden
from pytorch_lightning.utilities.seed import reset_seed
from pytorch_lightning.utilities.types import _PATH, STEP_OUTPUT

if _TPU_AVAILABLE:
    import torch_xla.core.xla_env_vars as xenv
    import torch_xla.core.xla_model as xm
    import torch_xla.distributed.xla_multiprocessing as xmp
    from torch_xla.core.xla_model import rendezvous
    from torch_xla.distributed.parallel_loader import MpDeviceLoader
else:
    xm, xmp, MpDeviceLoader, rendezvous = [None] * 4


class TPUSpawnPlugin(DDPSpawnPlugin):
    """Plugin for training multiple TPU devices using the :func:`torch.multiprocessing.spawn` method."""

    def __init__(
        self,
        parallel_devices: Optional[List[int]] = None,
        checkpoint_io: Optional[CheckpointIO] = None,
        precision_plugin: Optional[PrecisionPlugin] = None,
        debug: bool = False,
        **_: Any,
    ) -> None:
        checkpoint_io = checkpoint_io or XLACheckpointIO()
        super().__init__(
            parallel_devices=parallel_devices, checkpoint_io=checkpoint_io, precision_plugin=precision_plugin
        )
        self.debug = debug
        self.tpu_local_core_rank = 0
        self.tpu_global_core_rank = 0
        self.start_method = None

    @property
    def global_rank(self) -> int:
        return self.tpu_global_core_rank

    @property
    def local_rank(self) -> int:
        return self.tpu_local_core_rank

    @property
    def world_size(self) -> int:
        return xm.xrt_world_size()

    @property
    def root_device(self) -> torch.device:
        return xm.xla_device()

    @staticmethod
    def _validate_dataloader(dataloaders: Union[List[DataLoader], DataLoader]) -> None:
        if not isinstance(dataloaders, list):
            dataloaders = [dataloaders]

        for dataloader in dataloaders:
            if not has_len(dataloader):
                raise MisconfigurationException(
                    "TPUs do not currently support IterableDataset objects, the dataset must implement `__len__`."
                    " HINT: You can mock the length on your dataset to bypass this MisconfigurationException."
                )

    @staticmethod
    def _validate_patched_dataloaders(model: "pl.LightningModule") -> None:
        """Validate and fail fast if the dataloaders were passed directly to fit."""
        connector: DataConnector = model.trainer._data_connector
        sources = (
            connector._train_dataloader_source,
            connector._val_dataloader_source,
            connector._test_dataloader_source,
            connector._predict_dataloader_source,
        )
        for source in sources:
            if not source.is_module():
                TPUSpawnPlugin._validate_dataloader(source.instance)

    def connect(self, model: "pl.LightningModule") -> None:
        TPUSpawnPlugin._validate_patched_dataloaders(model)
        self.wrapped_model = xmp.MpModelWrapper(LightningDistributedModule(model))
        return super().connect(model)

    def pre_dispatch(self, trainer: "pl.Trainer") -> None:
        self._move_optimizer_state()
        if self.debug:
            os.environ["PT_XLA_DEBUG"] = str(1)

        if self.tpu_global_core_rank != 0 and trainer.progress_bar_callback is not None:
            trainer.progress_bar_callback.disable()

        shared_params = find_shared_parameters(self.model)
        self.model_to_device()
        if is_overridden("on_post_move_to_device", self.lightning_module):
            self.model.module.on_post_move_to_device()
        else:
            set_shared_parameters(self.model.module, shared_params)

        self.setup_optimizers(trainer)
        self.precision_plugin.connect(self._model, None, None)

    def setup(self, trainer: "pl.Trainer") -> None:
        self.start_method = "fork"
        super().setup(trainer)

    def _setup_model(self, model: Module) -> Module:
        return model

    @property
    def distributed_sampler_kwargs(self) -> Dict[str, int]:
        return dict(num_replicas=xm.xrt_world_size(), rank=xm.get_ordinal())

    @property
    def is_distributed(self) -> bool:
        # HOST_WORLD_SIZE is None outside the xmp.spawn process
        return os.getenv(xenv.HOST_WORLD_SIZE, None) and self.world_size != 1

    def process_dataloader(self, dataloader: DataLoader) -> MpDeviceLoader:
        TPUSpawnPlugin._validate_dataloader(dataloader)
        dataloader = MpDeviceLoader(dataloader, self.root_device)
        # Mimic interface to torch.utils.data.DataLoader
        dataloader.dataset = dataloader._loader.dataset
        return dataloader

    def configure_ddp(self) -> None:
        pass

    def init_dist_connection(self, global_rank: int, world_size: int) -> None:
        pass

    def set_world_ranks(self, process_idx: int = 0) -> None:
        pass

    def model_to_device(self) -> None:
        self.model = self.wrapped_model.to(self.root_device)

    def barrier(self, name: Optional[str] = None) -> None:
        if self.is_distributed:
            rendezvous(name)

    def _collect_rank_zero_results(self, trainer: "pl.Trainer", results: Any) -> Optional["_SpawnOutput"]:
        rank_zero_debug("Finalizing the TPU spawn environment.")
        checkpoint_callback = trainer.checkpoint_callback
        best_model_path = checkpoint_callback.best_model_path if checkpoint_callback else None

        # requires to compute the state_dict on all processes in case Metrics are present
        state_dict = self.lightning_module.state_dict()

        # save the last weights
        weights_path = None
        if trainer.state.fn == TrainerFn.FITTING:
            weights_path = os.path.join(trainer.default_root_dir, ".temp.ckpt")
            self.checkpoint_io.save_checkpoint(state_dict, weights_path)

        # We use `local_rank` here as separate filesystems are used for each VM for TPU Pod Training
        if self.local_rank != 0:
            return

        # adds the `callback_metrics` to the queue
        extra = _FakeQueue()
        if is_overridden("add_to_queue", self.lightning_module):
            # TODO: Remove the if in v1.7
            self.lightning_module.add_to_queue(extra)
        self.add_to_queue(trainer, extra)

        return _SpawnOutput(best_model_path, weights_path, trainer.state, results, extra)

    def broadcast(self, obj: object, src: int = 0) -> object:
        if not self.is_distributed:
            return obj
        buffer = io.BytesIO()
        torch.save(obj, buffer)
        data = bytearray(buffer.getbuffer())
        data_tensor = torch.tensor(data, device=self.root_device, dtype=torch.float)
        data = xm.all_gather(data_tensor)
        buffer = io.BytesIO(data.cpu().byte().numpy())
        obj = torch.load(buffer)
        return obj

    def reduce_boolean_decision(self, decision: bool) -> bool:
        decision = torch.tensor(int(decision), device=self.lightning_module.device)
        decision = self.reduce(decision, reduce_op="sum")
        decision = bool(decision == self.world_size)
        return decision

    def reduce(self, output, group: Optional[Any] = None, reduce_op: Optional[Union[ReduceOp, str]] = None):
        if not isinstance(output, torch.Tensor):
            output = torch.tensor(output, device=self.lightning_module.device)

        _invalid_reduce_op = isinstance(reduce_op, ReduceOp) and reduce_op != ReduceOp.SUM
        _invalid_reduce_op_str = isinstance(reduce_op, str) and reduce_op.lower() not in ("sum", "mean", "avg")
        if _invalid_reduce_op or _invalid_reduce_op_str:
            raise MisconfigurationException(
                "Currently, TPUSpawn TrainingTypePlugin only support `sum`, `mean`, `avg` reduce operation."
            )

        output = xm.mesh_reduce("reduce", output, sum)

        if isinstance(reduce_op, str) and reduce_op.lower() in ("avg", "mean"):
            output = output / self.world_size

        return output

    def get_mp_spawn_kwargs(self, trainer: Optional["pl.Trainer"] = None) -> Dict[str, Any]:
        return {
            "nprocs": len(self.parallel_devices),
            "start_method": self.start_method,
        }

    def spawn(self, function: Callable, *args: Any, **kwargs: Any) -> Optional[Union[Any, "_SpawnOutput"]]:
<<<<<<< HEAD
        # TODO: this todo is unclear, does it still apply?
=======
>>>>>>> 23807c24
        # todo: precision pluging is call in accelerator setup and should be moved
        if "XLA_USE_BF16" in os.environ:
            del os.environ["XLA_USE_BF16"]
        context = mp.get_context(self.start_method or "fork")
        return_queue = context.SimpleQueue()
        xmp.spawn(self._wrapped_function, args=(function, args, kwargs, return_queue), **self.get_mp_spawn_kwargs())
        return return_queue.get()

    def _wrapped_function(
        self, process_idx: int, function: Callable, args: Any, kwargs: Any, return_queue: SimpleQueue
    ) -> None:
        self._worker_setup(process_idx)
        result = function(*args, **kwargs)
        if self.local_rank == 0:
            return_queue.put(move_data_to_device(result, "cpu"))

        # https://github.com/pytorch/xla/issues/1801#issuecomment-602799542
        self.barrier("end-process")

        # Ensure that the rank 0 process is the one exiting last
        # https://github.com/pytorch/xla/issues/2190#issuecomment-641665358
        if self.local_rank == 0:
            time.sleep(2)

    def _worker_setup(self, process_idx: int):
        reset_seed()
        self.tpu_local_core_rank = xm.get_local_ordinal()
        self.tpu_global_core_rank = xm.get_ordinal()
        rank_zero_only.rank = self.global_rank

    def validation_step(self, *args, **kwargs) -> Optional[STEP_OUTPUT]:
        with self.precision_plugin.val_step_context():
            return self.model(*args, **kwargs)

    def test_step(self, *args, **kwargs) -> Optional[STEP_OUTPUT]:
        with self.precision_plugin.test_step_context():
            return self.model(*args, **kwargs)

    def predict_step(self, *args, **kwargs) -> STEP_OUTPUT:
        with self.precision_plugin.predict_step_context():
            return self.model(*args, **kwargs)

    def training_step_end(self, output: STEP_OUTPUT) -> STEP_OUTPUT:
        self._pod_progress_bar_force_stdout()
        return output

    def validation_step_end(self, output: STEP_OUTPUT) -> STEP_OUTPUT:
        self._pod_progress_bar_force_stdout()
        return output

    def test_step_end(self, output: STEP_OUTPUT) -> STEP_OUTPUT:
        self._pod_progress_bar_force_stdout()
        return output

    def _pod_progress_bar_force_stdout(self) -> None:
        # Why is it required? The way `pytorch_xla.distributed` streams logs
        # from different vms to the main worker doesn't work well with tqdm
        # Ref: https://github.com/pytorch/xla/blob/master/torch_xla/distributed/xla_dist.py#L140
        # The print statement seems to force tqdm to flush stdout.
        if self.tpu_global_core_rank == 0 and int(os.getenv(xenv.TPUVM_MODE, 0)) == 1:
            print()

    def save_checkpoint(self, checkpoint: Dict[str, Any], filepath: _PATH) -> None:
        """Save model/training states as a checkpoint file through state-dump and file-write.

        Args:
            checkpoint: dict containing model and trainer state
            filepath: write-target file's path
        """
        return self.checkpoint_io.save_checkpoint(checkpoint, filepath)

    def all_gather(self, tensor: torch.Tensor, group: Optional[Any] = None, sync_grads: bool = False) -> torch.Tensor:
        """
        Function to gather a tensor from several distributed processes
        Args:
            tensor: tensor of shape (batch, ...)
            group: not available with TPUs
            sync_grads: not available with TPUs
        Return:
            A tensor of shape (world_size, batch, ...)
        """
        if isinstance(tensor, torch.Tensor) and tensor.dim() == 0:
            tensor = tensor.unsqueeze(0)
        return xm.all_gather(tensor)

    def teardown(self) -> None:
        os.environ.pop("PT_XLA_DEBUG", None)

    @property
    def should_rank_save_checkpoint(self) -> bool:
        return self.local_rank == 0

    @classmethod
    def register_plugins(cls, plugin_registry: Dict) -> None:
        plugin_registry.register("tpu_spawn_debug", cls, description="TPUSpawn Plugin with `debug` as True", debug=True)

    @property
    def checkpoint_io(self) -> CheckpointIO:
        return self._checkpoint_io

    @checkpoint_io.setter
    def checkpoint_io(self, plugin: CheckpointIO) -> None:
        raise MisconfigurationException("TPU Spawn Plugin currently does not support custom checkpoint plugins.")<|MERGE_RESOLUTION|>--- conflicted
+++ resolved
@@ -243,10 +243,6 @@
         }
 
     def spawn(self, function: Callable, *args: Any, **kwargs: Any) -> Optional[Union[Any, "_SpawnOutput"]]:
-<<<<<<< HEAD
-        # TODO: this todo is unclear, does it still apply?
-=======
->>>>>>> 23807c24
         # todo: precision pluging is call in accelerator setup and should be moved
         if "XLA_USE_BF16" in os.environ:
             del os.environ["XLA_USE_BF16"]
