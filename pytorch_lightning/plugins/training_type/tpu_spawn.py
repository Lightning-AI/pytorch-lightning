# Copyright The PyTorch Lightning team.
#
# Licensed under the Apache License, Version 2.0 (the "License");
# you may not use this file except in compliance with the License.
# You may obtain a copy of the License at
#
#     http://www.apache.org/licenses/LICENSE-2.0
#
# Unless required by applicable law or agreed to in writing, software
# distributed under the License is distributed on an "AS IS" BASIS,
# WITHOUT WARRANTIES OR CONDITIONS OF ANY KIND, either express or implied.
# See the License for the specific language governing permissions and
# limitations under the License.
import io
import os
import re
import time
from multiprocessing.queues import SimpleQueue
from typing import Any, Callable, Dict, List, Optional, Union

import torch
import torch.multiprocessing as mp
<<<<<<< HEAD
from torch.nn import Module
from torch.optim import Optimizer
=======
>>>>>>> 265189e0
from torch.utils.data import DataLoader

import pytorch_lightning as pl
from pytorch_lightning.overrides import LightningDistributedModule
from pytorch_lightning.plugins.io.checkpoint_plugin import CheckpointIO
from pytorch_lightning.plugins.training_type.ddp_spawn import DDPSpawnPlugin
from pytorch_lightning.trainer.connectors.data_connector import DataConnector
from pytorch_lightning.trainer.states import TrainerFn
from pytorch_lightning.utilities import (
    _OMEGACONF_AVAILABLE,
    _TPU_AVAILABLE,
    find_shared_parameters,
    rank_zero_warn,
    set_shared_parameters,
)
from pytorch_lightning.utilities.apply_func import apply_to_collection
from pytorch_lightning.utilities.data import has_len
from pytorch_lightning.utilities.distributed import rank_zero_only, ReduceOp
from pytorch_lightning.utilities.exceptions import MisconfigurationException
from pytorch_lightning.utilities.model_helpers import is_overridden
from pytorch_lightning.utilities.seed import reset_seed
from pytorch_lightning.utilities.types import _PATH, STEP_OUTPUT

if _TPU_AVAILABLE:
    import torch_xla.core.xla_env_vars as xenv
    import torch_xla.core.xla_model as xm
    import torch_xla.distributed.xla_multiprocessing as xmp
    from torch_xla.core.xla_model import rendezvous
    from torch_xla.distributed.parallel_loader import MpDeviceLoader
else:
    xm, xmp, MpDeviceLoader, rendezvous = [None] * 4

if _OMEGACONF_AVAILABLE:
    from omegaconf import DictConfig, ListConfig, OmegaConf


class TPUSpawnPlugin(DDPSpawnPlugin):
    """Plugin for training multiple TPU devices using the :func:`torch.multiprocessing.spawn` method."""

    def __init__(self, parallel_devices: Optional[List[int]] = None, debug: bool = False, **_: Any) -> None:
        super().__init__(parallel_devices=parallel_devices)
        self.debug = debug
        self.tpu_local_core_rank = 0
        self.tpu_global_core_rank = 0
        self.start_method = None

    @property
    def global_rank(self) -> int:
        return self.tpu_global_core_rank

    @property
    def local_rank(self) -> int:
        return self.tpu_local_core_rank

    @property
    def world_size(self) -> int:
        return xm.xrt_world_size()

    @property
    def root_device(self) -> torch.device:
        return xm.xla_device()

    @staticmethod
    def _validate_dataloader(dataloaders: Union[List[DataLoader], DataLoader]) -> None:
        if not isinstance(dataloaders, list):
            dataloaders = [dataloaders]

        for dataloader in dataloaders:
            if not has_len(dataloader):
                raise MisconfigurationException(
                    "TPUs do not currently support IterableDataset objects, the dataset must implement `__len__`."
                    " HINT: You can mock the length on your dataset to bypass this MisconfigurationException."
                )

    @staticmethod
    def _validate_patched_dataloaders(model: "pl.LightningModule") -> None:
        """Validate and fail fast if the dataloaders were passed directly to fit."""
        connector: DataConnector = model.trainer.data_connector
        sources = (
            connector._train_dataloader_source,
            connector._val_dataloader_source,
            connector._test_dataloader_source,
            connector._predict_dataloader_source,
        )
        for source in sources:
            if not source.is_module():
                TPUSpawnPlugin._validate_dataloader(source.instance)

    def connect(self, model: "pl.LightningModule") -> None:
        TPUSpawnPlugin._validate_patched_dataloaders(model)
        self.wrapped_model = xmp.MpModelWrapper(LightningDistributedModule(model))
        return super().connect(model)

    def pre_dispatch(self):
        if self.debug:
            os.environ["PT_XLA_DEBUG"] = str(1)

    def setup(self) -> None:
        self.create_mp_queue()

    def create_mp_queue(self):
        self.start_method = "fork"
        smp = mp.get_context(self.start_method)
        self.mp_queue = smp.SimpleQueue()

    @property
    def distributed_sampler_kwargs(self) -> Dict[str, int]:
        return dict(num_replicas=xm.xrt_world_size(), rank=xm.get_ordinal())

    @property
    def is_distributed(self) -> bool:
        # HOST_WORLD_SIZE is None outside the xmp.spawn process
        return os.getenv(xenv.HOST_WORLD_SIZE, None) and self.world_size != 1

    def process_dataloader(self, dataloader: DataLoader) -> MpDeviceLoader:
        TPUSpawnPlugin._validate_dataloader(dataloader)
        return MpDeviceLoader(dataloader, self.root_device)

    def configure_ddp(self) -> None:
        pass

    def init_ddp_connection(self, global_rank: int, world_size: int) -> None:
        pass

    def set_world_ranks(self, process_idx: int = 0) -> None:
        pass

    def new_process(self, trainer: "pl.Trainer", mp_queue: SimpleQueue) -> None:
        self.mp_queue = mp_queue

        if self.tpu_global_core_rank != 0 and trainer.progress_bar_callback is not None:
            trainer.progress_bar_callback.disable()

        shared_params = find_shared_parameters(self.model)
        self.model_to_device()
        if is_overridden("on_post_move_to_device", self.lightning_module):
            self.model.module.on_post_move_to_device()
        else:
            set_shared_parameters(self.model.module, shared_params)

        trainer.accelerator.setup_optimizers(trainer)
        trainer.precision_plugin.connect(self._model, None, None)

        self.barrier("pre-run-stage")

        results = trainer.run_stage()

        self.__transfer_distrib_spawn_state_on_fit_end(trainer, results)

        # https://github.com/pytorch/xla/issues/1801#issuecomment-602799542
        self.barrier("end-process")

        # https://github.com/pytorch/xla/issues/2190#issuecomment-641665358
        if self.local_rank == 0:
            time.sleep(2)

        # ensure that spawned processes go through teardown before joining
        trainer._call_teardown_hook()

    def optimizer_step(self, optimizer: Optimizer, lambda_closure: Optional[Callable], **kwargs: Any) -> None:
        xm.optimizer_step(optimizer, optimizer_args={"closure": lambda_closure, **kwargs})

    def model_to_device(self) -> None:
        self.model = self.wrapped_model.to(self.root_device)

    def barrier(self, name: Optional[str] = None) -> None:
        if self.is_distributed:
            rendezvous(name)

    def __transfer_distrib_spawn_state_on_fit_end(self, trainer: "pl.Trainer", results: Any) -> None:
        checkpoint_callback = trainer.checkpoint_callback
        best_model_path = checkpoint_callback.best_model_path if checkpoint_callback else None

        # requires to compute the state_dict on all processes in case Metrics are present
        state_dict = self.lightning_module.state_dict()

        if self.mp_queue is not None:
            rank_zero_warn("cleaning up tpu spawn environment...")

            # save the last weights
            last_path = None
            if trainer.state.fn == TrainerFn.FITTING and best_model_path is not None and len(best_model_path) > 0:
                last_path = re.sub(".ckpt", ".tmp_end.ckpt", best_model_path)
                self.save(state_dict, last_path)

            if self.local_rank == 0:
                # todo, pass complete checkpoint as state dictionary
                self.mp_queue.put(best_model_path)
                self.mp_queue.put(last_path)
                self.mp_queue.put(results)
                self.lightning_module.add_to_queue(self.mp_queue)  # adds the `callback_metrics` to the queue

    def save(self, state_dict: Dict, path: _PATH) -> None:
        xm.save(state_dict, path)

    def broadcast(self, obj: object, src: int = 0) -> object:
        if not self.is_distributed:
            return obj
        buffer = io.BytesIO()
        torch.save(obj, buffer)
        data = bytearray(buffer.getbuffer())
        data_tensor = torch.tensor(data, device=self.root_device, dtype=torch.float)
        data = xm.all_gather(data_tensor)
        buffer = io.BytesIO(data.cpu().byte().numpy())
        obj = torch.load(buffer)
        return obj

    def reduce_boolean_decision(self, decision: bool) -> bool:
        decision = torch.tensor(int(decision), device=self.lightning_module.device)
        decision = self.reduce(decision, reduce_op="sum")
        decision = bool(decision == self.world_size)
        return decision

    def reduce(self, output, group: Optional[Any] = None, reduce_op: Optional[Union[ReduceOp, str]] = None):
        if not isinstance(output, torch.Tensor):
            output = torch.tensor(output, device=self.lightning_module.device)

        _invalid_reduce_op = isinstance(reduce_op, ReduceOp) and reduce_op != ReduceOp.SUM
        _invalid_reduce_op_str = isinstance(reduce_op, str) and reduce_op.lower() not in ("sum", "mean", "avg")
        if _invalid_reduce_op or _invalid_reduce_op_str:
            raise MisconfigurationException(
                "Currently, TPUSpawn TrainingTypePlugin only support `sum`, `mean`, `avg` reduce operation."
            )

        output = xm.mesh_reduce("reduce", output, sum)

        if isinstance(reduce_op, str) and reduce_op.lower() in ("avg", "mean"):
            output = output / self.world_size

        return output

    def _close_logger(self, trainer) -> None:
        if trainer.logger is not None:
            trainer.logger.finalize("success")

    def get_mp_spawn_kwargs(self, trainer: Optional["pl.Trainer"] = None) -> Dict[str, Any]:
        return {
            "nprocs": len(self.parallel_devices),
            "start_method": self.start_method,
        }

    def spawn(self, function: Callable, *args: Any, **kwargs: Any) -> None:
        xmp.spawn(self._wrapped_function, args=(function, args, kwargs), **self.get_mp_spawn_kwargs())

    def _worker_setup(self, process_idx: int):
        reset_seed()
        self.tpu_local_core_rank = xm.get_local_ordinal()
        self.tpu_global_core_rank = xm.get_ordinal()
        rank_zero_only.rank = self.global_rank

    def start_training(self, trainer: "pl.Trainer") -> None:
        # todo: precision pluging is call in accelerator setup and should be moved
        if "XLA_USE_BF16" in os.environ:
            del os.environ["XLA_USE_BF16"]
        self._close_logger(trainer)
        return super().start_training(trainer)

    def start_evaluating(self, trainer: "pl.Trainer") -> None:
        self._close_logger(trainer)
        return super().start_evaluating(trainer)

    def training_step(self, *args, **kwargs):
        return self.model(*args, **kwargs)

    def validation_step(self, *args, **kwargs):
        return self.model(*args, **kwargs)

    def test_step(self, *args, **kwargs):
        return self.model(*args, **kwargs)

    def predict_step(self, *args, **kwargs):
        return self.model(*args, **kwargs)

    def training_step_end(self, output: STEP_OUTPUT) -> STEP_OUTPUT:
        self._pod_progress_bar_force_stdout()
        return output

    def validation_step_end(self, output: STEP_OUTPUT) -> STEP_OUTPUT:
        self._pod_progress_bar_force_stdout()
        return output

    def test_step_end(self, output: STEP_OUTPUT) -> STEP_OUTPUT:
        self._pod_progress_bar_force_stdout()
        return output

    def _pod_progress_bar_force_stdout(self) -> None:
        # Why is it required? The way `pytorch_xla.distributed` streams logs
        # from different vms to the master worker doesn't work well with tqdm
        # Ref: https://github.com/pytorch/xla/blob/master/torch_xla/distributed/xla_dist.py#L140
        # The print statement seems to force tqdm to flush stdout.
        if self.tpu_global_core_rank == 0 and int(os.getenv(xenv.TPUVM_MODE, 0)) == 1:
            print()

    def save_checkpoint(self, checkpoint: Dict[str, Any], filepath: _PATH) -> None:
        """Save model/training states as a checkpoint file through state-dump and file-write.

        Args:
            checkpoint: dict containing model and trainer state
            filepath: write-target file's path
        """
        # Todo: TypeError: 'mappingproxy' object does not support item assignment
        if _OMEGACONF_AVAILABLE:
            checkpoint = apply_to_collection(checkpoint, (DictConfig, ListConfig), OmegaConf.to_container)
        self.save({k: v for k, v in checkpoint.items() if k != "callbacks"}, filepath)

    def all_gather(self, tensor: torch.Tensor, group: Optional[Any] = None, sync_grads: bool = False) -> torch.Tensor:
        """
        Function to gather a tensor from several distributed processes
        Args:
            tensor: tensor of shape (batch, ...)
            group: not available with TPUs
            sync_grads: not available with TPUs
        Return:
            A tensor of shape (world_size, batch, ...)
        """
        if isinstance(tensor, torch.Tensor) and tensor.dim() == 0:
            tensor = tensor.unsqueeze(0)
        return xm.all_gather(tensor)

    def teardown(self) -> None:
        # TPU teardown
        os.environ.pop("PT_XLA_DEBUG", None)
        self.barrier("teardown")

    @property
    def should_rank_save_checkpoint(self) -> bool:
        return self.local_rank == 0

    @classmethod
    def register_plugins(cls, plugin_registry: Dict) -> None:
        plugin_registry.register("tpu_spawn_debug", cls, description="TPUSpawn Plugin with `debug` as True", debug=True)

    @property
    def checkpoint_io(self) -> CheckpointIO:
        return self._checkpoint_io

    @checkpoint_io.setter
    def checkpoint_io(self, plugin: CheckpointIO) -> None:
        raise MisconfigurationException("TPU Spawn Plugin currently does not support custom checkpoint plugins.")<|MERGE_RESOLUTION|>--- conflicted
+++ resolved
@@ -20,11 +20,8 @@
 
 import torch
 import torch.multiprocessing as mp
-<<<<<<< HEAD
 from torch.nn import Module
 from torch.optim import Optimizer
-=======
->>>>>>> 265189e0
 from torch.utils.data import DataLoader
 
 import pytorch_lightning as pl
