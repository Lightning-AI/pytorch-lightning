# Copyright The PyTorch Lightning team.
#
# Licensed under the Apache License, Version 2.0 (the "License");
# you may not use this file except in compliance with the License.
# You may obtain a copy of the License at
#
#     http://www.apache.org/licenses/LICENSE-2.0
#
# Unless required by applicable law or agreed to in writing, software
# distributed under the License is distributed on an "AS IS" BASIS,
# WITHOUT WARRANTIES OR CONDITIONS OF ANY KIND, either express or implied.
# See the License for the specific language governing permissions and
# limitations under the License.
from contextlib import ExitStack
from typing import Any, List, Optional, Union

import torch
import torch.distributed as torch_distrib
from torch.optim.lr_scheduler import _LRScheduler, Optimizer

from pytorch_lightning.core.optimizer import LightningOptimizer
from pytorch_lightning.plugins.training_type.parallel import ParallelPlugin
from pytorch_lightning.utilities import _HOROVOD_AVAILABLE
from pytorch_lightning.utilities.distributed import group, rank_zero_only, ReduceOp

if _HOROVOD_AVAILABLE:
    import horovod.torch as hvd


class HorovodPlugin(ParallelPlugin):

    def __init__(self, parallel_devices: Optional[List[torch.device]] = None):
        super().__init__(parallel_devices=parallel_devices, cluster_environment=None)

    @property
    def root_device(self):
        return self.parallel_devices[self.local_rank]

    @property
    def distributed_sampler_kwargs(self):
        distributed_sampler_kwargs = dict(num_replicas=hvd.size(), rank=hvd.rank())
        return distributed_sampler_kwargs

    def setup(self, model):
        self._model = model

        self.global_rank = hvd.rank()
        self.local_rank = hvd.local_rank()
        self.world_size = hvd.size()
        rank_zero_only.rank = self.global_rank

        self.model_to_device()

    def pre_dispatch(self):

        def _unpack_lightning_optimizer(opt):
            return opt._optimizer if isinstance(opt, LightningOptimizer) else opt

        optimizers = self.lightning_module.trainer.optimizers
        optimizers = [_unpack_lightning_optimizer(opt) for opt in optimizers]

        # Horovod: scale the learning rate by the number of workers to account for
        # increased total batch size
        for optimizer in optimizers:
            for param_group in optimizer.param_groups:
                param_group["lr"] *= hvd.size()

        # Horovod: adjust base LR used by schedulers to match scaled optimizer initial LR
        lr_schedulers = self.lightning_module.trainer.lr_schedulers
        for scheduler in lr_schedulers:
            scheduler = scheduler["scheduler"]
            if isinstance(scheduler, _LRScheduler):
                scheduler.base_lrs = [lr * hvd.size() for lr in scheduler.base_lrs]

        # Horovod: broadcast parameters & optimizer state to ensure consistent initialization
        hvd.broadcast_parameters(self.lightning_module.state_dict(), root_rank=0)
        for optimizer in optimizers:
            hvd.broadcast_optimizer_state(optimizer, root_rank=0)

        def _filter_named_parameters(model, optimizer):
            opt_params = set([p for group in optimizer.param_groups for p in group.get("params", [])])
            return [(name, p) for name, p in model.named_parameters() if p in opt_params]

        # Horovod: wrap optimizers to perform gradient aggregation via allreduce
        optimizers = [
            hvd.DistributedOptimizer(
                optimizer, named_parameters=_filter_named_parameters(self.lightning_module, optimizer)
            ) for optimizer in optimizers
        ]
        self.lightning_module.trainer.accelerator.optimizers = optimizers

    def start_training(self, trainer):
        with ExitStack() as stack:
            for optimizer in trainer.optimizers:
                # Synchronization will be performed explicitly following backward()
                stack.enter_context(optimizer.skip_synchronize())

            # set up training routine
            self._results = trainer.run_train()

        # Make sure all workers have finished training before returning to the user
        hvd.join()

    def start_evaluating(self, trainer):
        with ExitStack():
            self._results = trainer.run_evaluate()

        # Make sure all workers have finished training before returning to the user
        hvd.join()

    def start_predicting(self, trainer):
        with ExitStack():
            # set up training routine
            self._results = trainer.run_predict()

        # Make sure all workers have finished training before returning to the user
        hvd.join()

    def barrier(self, *args, **kwargs):
        if torch_distrib.is_initialized():
            hvd.join()

    def broadcast(self, obj: object, src: int = 0) -> object:
        obj = hvd.broadcast_object(obj, src)
        return obj

    def model_to_device(self):
        if self.on_gpu:
            torch.cuda.set_device(self.root_device)
        self.model.to(self.root_device)

    def reduce(self, tensor, group: Optional[Any] = None, reduce_op: Optional[Union[ReduceOp, str]] = "mean"):
        """
        Reduces a tensor from several distributed processes to one aggregated tensor.

        Args:
            tensor: the tensor to sync and reduce
            group: the process group to gather results from. Defaults to all processes (world)
            reduce_op: the reduction operation. Defaults to 'mean'/'avg'.
                Can also be a string 'sum' to calculate the sum during reduction.

        Return:
            reduced value, except when the input was not a tensor the output remains is unchanged
        """
        if group is not None:
            raise ValueError(
                "Horovod does not support allreduce using a subcommunicator at this time. "
                "Unset `group`."
            )

        if reduce_op in (None, "avg", "mean"):
            reduce_op = hvd.Average
<<<<<<< HEAD
        elif reduce_op == "sum":
=======
        elif reduce_op in ("sum", ReduceOp.SUM):
>>>>>>> 6ccfd68f
            reduce_op = hvd.Sum
        else:
            raise ValueError(f"unrecognized `reduce_op`: {reduce_op}")

        # sync all processes before reduction
        hvd.join()
        return hvd.allreduce(tensor, op=reduce_op)

    def all_gather(
        self,
        result: Union[torch.Tensor],
        group: Optional[Any] = group.WORLD,
        sync_grads: bool = False
    ) -> torch.Tensor:
        if group is not None and group != group.WORLD:
            raise ValueError(
                "Horovod does not support allgather using a subcommunicator at this time. "
                "Unset `group`."
            )

        if len(result.shape) == 0:
            # Convert scalars to single dimension tensors
            result = result.reshape(1)

        # sync and gather all
        hvd.join()
        gathered = hvd.allgather(result)
        gathered_result = list(gathered.split(1, dim=0))
        return gathered_result

    def post_backward(self, closure_loss: torch.Tensor, should_accumulate: bool, optimizer: Optimizer, opt_idx: int):
        # synchronize all horovod optimizers.
        for optimizer in self.lightning_module.trainer.optimizers:
            optimizer.synchronize()<|MERGE_RESOLUTION|>--- conflicted
+++ resolved
@@ -150,11 +150,7 @@
 
         if reduce_op in (None, "avg", "mean"):
             reduce_op = hvd.Average
-<<<<<<< HEAD
-        elif reduce_op == "sum":
-=======
         elif reduce_op in ("sum", ReduceOp.SUM):
->>>>>>> 6ccfd68f
             reduce_op = hvd.Sum
         else:
             raise ValueError(f"unrecognized `reduce_op`: {reduce_op}")
