--- conflicted
+++ resolved
@@ -12,12 +12,8 @@
 # See the License for the specific language governing permissions and
 # limitations under the License.
 import os
-<<<<<<< HEAD
+from contextlib import contextmanager
 from typing import Any, Dict, List, Optional, Union
-=======
-from contextlib import contextmanager
-from typing import Any, Dict, List, Union, Optional
->>>>>>> cb28f79c
 
 import torch.distributed as torch_distrib
 from torch.optim import Optimizer
@@ -155,10 +151,9 @@
             return model.module
         return model
 
-<<<<<<< HEAD
     def distributed_sampler_kwargs(self, distributed_sampler_kwargs):
         return distributed_sampler_kwargs
-=======
+
     @contextmanager
     def block_backward_sync(self, model: LightningDistributedDataParallel):
         """
@@ -173,4 +168,6 @@
 
     def on_after_manual_backward(self, model: LightningDistributedDataParallel):
         model.reducer_reset_hooks()
->>>>>>> cb28f79c
+
+    def _save_model(self, checkpoint_save_model, last_filepath, trainer, pl_module):
+        checkpoint_save_model(last_filepath, trainer, pl_module)