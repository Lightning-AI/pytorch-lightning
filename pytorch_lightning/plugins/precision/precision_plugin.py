--- conflicted
+++ resolved
@@ -106,7 +106,6 @@
         model.trainer.call_hook("on_before_optimizer_step", optimizer, optimizer_idx)
         return True
 
-<<<<<<< HEAD
     def post_optimizer_step(self, optimizer: 'Optimizer', optimizer_idx: int) -> None:
         """Hook to do something after each optimizer step."""
 
@@ -116,9 +115,6 @@
     def run_post_optimizer_step(self, optimizer: "Optimizer"):
         """ Lightning-independent post optimizer step logic. """
 
-    def clip_gradients(self, optimizer: 'Optimizer', clip_val: Union[int, float], norm_type: float = 2.0) -> None:
-        """Clips the gradients to a specific value"""
-=======
     def clip_gradients(
         self,
         optimizer: Optimizer,
@@ -127,7 +123,6 @@
         model: Optional[Module] = None,
     ) -> None:
         """Clips the gradients."""
->>>>>>> f14a47a0
         if clip_val is None:
             return
 
