# Copyright The PyTorch Lightning team.
#
# Licensed under the Apache License, Version 2.0 (the "License");
# you may not use this file except in compliance with the License.
# You may obtain a copy of the License at
#
#     http://www.apache.org/licenses/LICENSE-2.0
#
# Unless required by applicable law or agreed to in writing, software
# distributed under the License is distributed on an "AS IS" BASIS,
# WITHOUT WARRANTIES OR CONDITIONS OF ANY KIND, either express or implied.
# See the License for the specific language governing permissions and
# limitations under the License.
import math
from typing import Any, Callable, Generator, Sequence, Tuple, TYPE_CHECKING, Union

import torch

from pytorch_lightning.plugins.base_plugin import Plugin
from pytorch_lightning.utilities import GradClipAlgorithmType

if TYPE_CHECKING:
    from torch.nn import Module
    from torch.optim import Optimizer

    from pytorch_lightning.core import LightningModule


class PrecisionPlugin(Plugin):
    """ Plugin handling the precision-specific parts of the training.
    The static classattributes EPSILON and precision must be overwritten in child-classes and their
    default values reflect fp32 training.
    """
    EPSILON: float = 1e-6
    precision: Union[str, int] = 32

    def __init__(self) -> None:
        super().__init__()
        self.clip_grad_funcs = {
            GradClipAlgorithmType.VALUE: self.clip_grad_by_value,
            GradClipAlgorithmType.NORM: self.clip_grad_by_norm,
        }

    def master_params(self, optimizer: 'Optimizer') -> Generator[torch.Tensor, None, None]:
        """The master params of the model. Returns the plain model params here.
        Maybe different in other precision plugins.

        """
        for group in optimizer.param_groups:
            for p in group["params"]:
                yield p

    def connect(
        self,
        model: 'Module',
        optimizers: Sequence['Optimizer'],
        lr_schedulers: Sequence[Any],
    ) -> Tuple['Module', Sequence['Optimizer'], Sequence[Any]]:
        """Connects this plugin to the accelerator and the training process"""
        return model, optimizers, lr_schedulers

    def backward(
        self,
        model: 'LightningModule',
        closure_loss: torch.Tensor,
        optimizer: 'Optimizer',
        opt_idx: int,
        should_accumulate: bool,
        *args: Any,
        **kwargs: Any,
    ) -> torch.Tensor:
        """performs the actual backpropagation

        Args:
            model: the model to be optimized
            closure_loss: the loss value obtained from the closure
            optimizer: the optimizer to perform the step lateron
            opt_idx: the optimizer's index
            should_accumulate: whether to accumulate gradients or not

        """
        automatic_optimization = model.automatic_optimization

        # do backward pass
        if automatic_optimization:
            model.backward(closure_loss, optimizer, opt_idx)
        else:
            closure_loss.backward(*args, **kwargs)

        # once backward has been applied, release graph
        closure_loss = closure_loss.detach()

        return closure_loss

    def pre_optimizer_step(
        self,
        pl_module: 'LightningModule',
        optimizer: 'Optimizer',
        optimizer_idx: int,
        lambda_closure: Callable,
        **kwargs: Any,
    ) -> bool:
        """Hook to do something before each optimizer step."""
        return True

    def post_optimizer_step(self, optimizer: 'Optimizer', optimizer_idx: int) -> None:
        """Hook to do something after each optimizer step."""

    def clip_gradients(
        self,
<<<<<<< HEAD
        optimizer: 'Optimizer',
        clip_val: Union[int, float],
        gradient_clip_algorithm: GradClipAlgorithmType = GradClipAlgorithmType.NORM,
    ) -> None:
        """Clips the gradients"""
=======
        model: 'LightningModule',
        optimizer: 'Optimizer',
        clip_val: Union[int, float],
        norm_type: float = 2.0
    ) -> None:
        """Clips the gradients to a specific value"""
>>>>>>> 6dc10788
        if clip_val is None:
            return

        clip_val = float(clip_val)
        if clip_val <= 0:
            return

        clip_grad_func = self.clip_grad_funcs[gradient_clip_algorithm]
        clip_grad_func(optimizer, clip_val)  # type: ignore

    def clip_grad_by_value(self, optimizer: 'Optimizer', clip_val: Union[int, float]) -> None:
        """Clip gradients by value"""
        parameters = list(self.master_params(optimizer))
        torch.nn.utils.clip_grad_value_(parameters, clip_value=clip_val)

    def clip_grad_by_norm(self, optimizer: 'Optimizer', clip_val: Union[int, float], norm_type: float = 2.0) -> None:
        """Clip gradients by norm"""
        # TODO: separate TPU case from here
        parameters = list(self.master_params(optimizer))
        max_norm = clip_val

        if isinstance(parameters, torch.Tensor):
            parameters = [parameters]
        parameters = list(filter(lambda p: p.grad is not None, parameters))

        device = parameters[0].device

        if norm_type == math.inf:
            total_norm = max(p.grad.data.abs().max() for p in parameters)
        else:
            out = torch.empty(len(parameters), device=device)
            for i, p in enumerate(parameters):
                torch.norm(p.grad.data.to(device), norm_type, out=out[i])
            total_norm = torch.norm(out, norm_type)

        eps = self.EPSILON

        clip_coef = torch.tensor(max_norm, device=device) / (total_norm + eps)
        clip_coef = torch.min(clip_coef, torch.ones_like(clip_coef))
        for p in parameters:
            p.grad.data.mul_(clip_coef.to(p.grad.data.device))<|MERGE_RESOLUTION|>--- conflicted
+++ resolved
@@ -108,20 +108,12 @@
 
     def clip_gradients(
         self,
-<<<<<<< HEAD
+        model: 'LightningModule',
         optimizer: 'Optimizer',
         clip_val: Union[int, float],
         gradient_clip_algorithm: GradClipAlgorithmType = GradClipAlgorithmType.NORM,
     ) -> None:
         """Clips the gradients"""
-=======
-        model: 'LightningModule',
-        optimizer: 'Optimizer',
-        clip_val: Union[int, float],
-        norm_type: float = 2.0
-    ) -> None:
-        """Clips the gradients to a specific value"""
->>>>>>> 6dc10788
         if clip_val is None:
             return
 
