# Copyright The PyTorch Lightning team.
#
# Licensed under the Apache License, Version 2.0 (the "License");
# you may not use this file except in compliance with the License.
# You may obtain a copy of the License at
#
#     http://www.apache.org/licenses/LICENSE-2.0
#
# Unless required by applicable law or agreed to in writing, software
# distributed under the License is distributed on an "AS IS" BASIS,
# WITHOUT WARRANTIES OR CONDITIONS OF ANY KIND, either express or implied.
# See the License for the specific language governing permissions and
# limitations under the License.
from contextlib import contextmanager
from typing import Any, Callable, Dict, Generator, Union

import torch
from torch import Tensor
from torch.nn import Module
from torch.optim import LBFGS, Optimizer

import pytorch_lightning as pl
from pytorch_lightning.plugins.precision.mixed import MixedPrecisionPlugin
from pytorch_lightning.utilities import _TORCH_GREATER_EQUAL_DEV_1_10, AMPType
from pytorch_lightning.utilities.exceptions import MisconfigurationException

if _TORCH_GREATER_EQUAL_DEV_1_10:
    from torch import autocast
else:
    from torch.cuda.amp import autocast


class NativeMixedPrecisionPlugin(MixedPrecisionPlugin):
    """Plugin for native mixed precision training with :mod:`torch.cuda.amp`.

    Args:
        precision: Whether to use torch.float16 (16) or torch.bfloat16 (bf16).
    """

    def __init__(self, precision: Union[int, str] = 16, use_cpu: bool = False) -> None:
        super().__init__()
        self.use_cpu = use_cpu
        self._dtype = self._select_precision_dtype(precision)
        self.backend = AMPType.NATIVE
        if not self.is_bfloat16:
            self.scaler = torch.cuda.amp.GradScaler()

    def _select_precision_dtype(self, precision: Union[int, str] = 16) -> torch.dtype:
        if precision == "bf16":
            if not _TORCH_GREATER_EQUAL_DEV_1_10:
                raise MisconfigurationException(
                    "To use bfloat16 with native amp you must install torch greater or equal to 1.10."
                )
            return torch.bfloat16
        return torch.float16

    @property
    def is_bfloat16(self) -> bool:
        return self._dtype == torch.bfloat16

    def pre_backward(self, model: "pl.LightningModule", closure_loss: torch.Tensor) -> torch.Tensor:
        if self.is_bfloat16:
            return super().pre_backward(model, closure_loss)
        closure_loss = self.scaler.scale(closure_loss)
        return super().pre_backward(model, closure_loss)

    def _run_backward(self, tensor: Tensor, model: Module, *args: Any, **kwargs: Any) -> None:
        if not self.is_bfloat16:
            tensor = self.scaler.scale(tensor)
        super()._run_backward(tensor, model, *args, **kwargs)

<<<<<<< HEAD
=======
    def pre_optimizer_step(self, *_: Any, **__: Any) -> None:
        # override because the `on_before_optimizer_step` hook call is already in `optimizer_step`
        pass

>>>>>>> e52cef64
    def optimizer_step(
        self,
        model: Union["pl.LightningModule", Module],
        optimizer: Optimizer,
        optimizer_idx: int,
        lambda_closure: Callable[[], Any],
        **kwargs: Any,
    ) -> None:
        if self.is_bfloat16:
            # skip scaler logic, as bfloat16 does not require scaler
            return super().optimizer_step(model, optimizer, optimizer_idx, lambda_closure, **kwargs)
        if isinstance(optimizer, LBFGS):
            raise MisconfigurationException(
                f"Native AMP and the LBFGS optimizer are not compatible (optimizer {optimizer_idx})."
            )
        closure_result = lambda_closure()
<<<<<<< HEAD
=======
        # `unscale` after the closure is executed but before the `on_before_optimizer_step` hook.
        self.scaler.unscale_(optimizer)
        super().pre_optimizer_step(model, optimizer, optimizer_idx)
>>>>>>> e52cef64
        skipped_backward = closure_result is None
        # in manual optimization, the closure does not return a value
        if not isinstance(model, pl.LightningModule) or not model.automatic_optimization or not skipped_backward:
            # note: the scaler will skip the `optimizer.step` if nonfinite gradients are found
            self.scaler.step(optimizer, **kwargs)
            self.scaler.update()

    def autocast_context_manager(self) -> autocast:
        if _TORCH_GREATER_EQUAL_DEV_1_10:
            return autocast("cpu" if self.use_cpu else "cuda", dtype=self._dtype)
        return autocast()

    @contextmanager
    def forward_context(self) -> Generator[None, None, None]:
        """Enable autocast context."""
        with self.autocast_context_manager():
            yield

    def on_load_checkpoint(self, checkpoint: Dict[str, Any]) -> None:
        if "native_amp_scaling_state" in checkpoint and not self.is_bfloat16:
            self.scaler.load_state_dict(checkpoint["native_amp_scaling_state"])

    def on_save_checkpoint(self, checkpoint: Dict[str, Any]) -> None:
        if not self.is_bfloat16:
            checkpoint["native_amp_scaling_state"] = self.scaler.state_dict()<|MERGE_RESOLUTION|>--- conflicted
+++ resolved
@@ -69,13 +69,10 @@
             tensor = self.scaler.scale(tensor)
         super()._run_backward(tensor, model, *args, **kwargs)
 
-<<<<<<< HEAD
-=======
     def pre_optimizer_step(self, *_: Any, **__: Any) -> None:
         # override because the `on_before_optimizer_step` hook call is already in `optimizer_step`
         pass
 
->>>>>>> e52cef64
     def optimizer_step(
         self,
         model: Union["pl.LightningModule", Module],
@@ -92,12 +89,9 @@
                 f"Native AMP and the LBFGS optimizer are not compatible (optimizer {optimizer_idx})."
             )
         closure_result = lambda_closure()
-<<<<<<< HEAD
-=======
         # `unscale` after the closure is executed but before the `on_before_optimizer_step` hook.
         self.scaler.unscale_(optimizer)
         super().pre_optimizer_step(model, optimizer, optimizer_idx)
->>>>>>> e52cef64
         skipped_backward = closure_result is None
         # in manual optimization, the closure does not return a value
         if not isinstance(model, pl.LightningModule) or not model.automatic_optimization or not skipped_backward:
