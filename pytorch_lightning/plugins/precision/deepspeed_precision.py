--- conflicted
+++ resolved
@@ -77,17 +77,8 @@
         return closure_loss
 
     def clip_gradients(
-<<<<<<< HEAD
-        self,
-        optimizer: Optimizer,
-        clip_val: Union[int, float],
-        gradient_clip_algorithm: str = GradClipAlgorithmType.NORM,
-        norm_type: float = 2.0,
-    ):
-=======
         self, optimizer: 'Optimizer', clip_val: Union[int, float], norm_type: float = 2.0
     ) -> None:
->>>>>>> 0647340f
         """
         DeepSpeed handles clipping gradients via the training type plugin.
         """
