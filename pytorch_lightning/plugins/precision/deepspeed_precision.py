# Copyright The PyTorch Lightning team.
#
# Licensed under the Apache License, Version 2.0 (the "License");
# you may not use this file except in compliance with the License.
# You may obtain a copy of the License at
#
#     http://www.apache.org/licenses/LICENSE-2.0
#
# Unless required by applicable law or agreed to in writing, software
# distributed under the License is distributed on an "AS IS" BASIS,
# WITHOUT WARRANTIES OR CONDITIONS OF ANY KIND, either express or implied.
# See the License for the specific language governing permissions and
# limitations under the License.
from typing import Any, Callable, Union

from torch import Tensor
from torch.nn import Module
from torch.optim import LBFGS, Optimizer

import pytorch_lightning as pl
from pytorch_lightning.plugins.precision.precision_plugin import PrecisionPlugin
from pytorch_lightning.utilities import GradClipAlgorithmType
from pytorch_lightning.utilities.exceptions import MisconfigurationException
from pytorch_lightning.utilities.imports import _DEEPSPEED_AVAILABLE
from pytorch_lightning.utilities.model_helpers import is_overridden
from pytorch_lightning.utilities.warnings import WarningCache

if _DEEPSPEED_AVAILABLE:
    from deepspeed import DeepSpeedEngine

warning_cache = WarningCache()


class DeepSpeedPrecisionPlugin(PrecisionPlugin):
    """Precision plugin for DeepSpeed integration."""

    def __init__(self, precision: int) -> None:
        super().__init__()
        self.precision = precision

    def backward(self, model: "pl.LightningModule", closure_loss: Tensor, *args: Any, **kwargs: Any) -> None:
        if is_overridden("backward", model):
            warning_cache.warn(
                "You have overridden the `LightningModule.backward` hook but it will be ignored since DeepSpeed handles"
                " the backward logic internally."
            )
        deepspeed_engine: DeepSpeedEngine = model.trainer.model
        deepspeed_engine.backward(closure_loss, *args, **kwargs)

    def _run_backward(self, tensor: Tensor, model: Module, *args: Any, **kwargs: Any) -> None:
        model.backward(tensor, *args, **kwargs)

    def optimizer_step(
        self,
        model: Union["pl.LightningModule", Module],
        optimizer: Optimizer,
        optimizer_idx: int,
        closure: Callable[[], Any],
        **kwargs: Any,
    ) -> None:
        if isinstance(optimizer, LBFGS):
            raise MisconfigurationException(
                f"DeepSpeed and the LBFGS optimizer are not compatible (optimizer {optimizer_idx})."
            )
<<<<<<< HEAD
        closure_result = lambda_closure()
        if isinstance(model, pl.LightningModule):
            model.trainer.call_hook("on_before_optimizer_step", optimizer, optimizer_idx)
=======
        closure_result = closure()
        self._after_closure(model, optimizer, optimizer_idx)
>>>>>>> ba2e96af
        skipped_backward = closure_result is None
        # in manual optimization, the closure does not return a value
        if isinstance(model, pl.LightningModule) and model.automatic_optimization and skipped_backward:
            raise MisconfigurationException(
                "Skipping backward by returning `None` from your `training_step` is not supported by `DeepSpeed`"
            )
        # DeepSpeed handles the optimizer step internally
        deepspeed_engine = model.trainer.model if isinstance(model, pl.LightningModule) else model
        deepspeed_engine.step(**kwargs)

    def clip_gradients(
        self,
        optimizer: Optimizer,
        clip_val: Union[int, float] = 0.0,
        gradient_clip_algorithm: GradClipAlgorithmType = GradClipAlgorithmType.NORM,
    ) -> None:
        """DeepSpeed handles gradient clipping internally."""

    def _track_grad_norm(self, trainer: "pl.Trainer") -> None:
        if trainer.track_grad_norm == -1:
            return
        # the gradients are not available in the model due to gradient partitioning in zero stage >= 2
        warning_cache.warn(
            f"You set `Trainer(track_grad_norm={trainer.track_grad_norm!r})' but this is not supported for DeepSpeed."
            " The setting will be ignored."
        )<|MERGE_RESOLUTION|>--- conflicted
+++ resolved
@@ -62,14 +62,8 @@
             raise MisconfigurationException(
                 f"DeepSpeed and the LBFGS optimizer are not compatible (optimizer {optimizer_idx})."
             )
-<<<<<<< HEAD
-        closure_result = lambda_closure()
-        if isinstance(model, pl.LightningModule):
-            model.trainer.call_hook("on_before_optimizer_step", optimizer, optimizer_idx)
-=======
         closure_result = closure()
         self._after_closure(model, optimizer, optimizer_idx)
->>>>>>> ba2e96af
         skipped_backward = closure_result is None
         # in manual optimization, the closure does not return a value
         if isinstance(model, pl.LightningModule) and model.automatic_optimization and skipped_backward:
