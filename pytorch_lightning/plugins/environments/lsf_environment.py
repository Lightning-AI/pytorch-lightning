--- conflicted
+++ resolved
@@ -13,15 +13,7 @@
 # limitations under the License.
 
 import os
-<<<<<<< HEAD
 import socket
-=======
-import re
-import socket
-import sys
-import warnings
-
->>>>>>> f970ee44
 from pytorch_lightning import _logger as log
 from pytorch_lightning.plugins.environments import ClusterEnvironment
 
@@ -64,14 +56,8 @@
         os.environ["MASTER_PORT"] = str(self._main_port)
         log.debug(f"MASTER_PORT: {os.environ['MASTER_PORT']}")
 
-<<<<<<< HEAD
-        tmp = ('main_address', 'main_port', 'world_size',
-               'local_rank', 'node_rank', 'global_rank')
-        self._rep = ",".join('%s=%s' % (s, getattr(self, "_"+s)) for s in tmp)
-=======
-        tmp = ("master_address", "master_port", "world_size", "local_rank", "node_rank", "global_rank")
+        tmp = ('main_address', 'main_port', 'world_size', 'local_rank', 'node_rank', 'global_rank')
         self._rep = ",".join("{}={}".format(s, getattr(self, "_" + s)) for s in tmp)
->>>>>>> f970ee44
 
     def _read_hosts(self):
         var = "LSB_DJOB_RANKFILE"
@@ -85,7 +71,6 @@
             ret = [line.strip() for line in f]
         return ret
 
-<<<<<<< HEAD
     def _get_main_address(self):
         """A helper for getting the master address"""
         hosts = self._read_hosts()
@@ -93,15 +78,6 @@
 
     def _get_main_port(self):
         """A helper for getting the master port
-=======
-    def _get_master_address(self):
-        """A helper for getting the master address."""
-        hosts = self._read_hosts()
-        return hosts[1]
-
-    def _get_master_port(self):
-        """A helper for getting the master port.
->>>>>>> f970ee44
 
         Use the LSF job ID so all ranks can compute the master port
         """
@@ -175,7 +151,6 @@
     def __str__(self):
         return self._rep
 
-<<<<<<< HEAD
     @staticmethod
     def detect():
         """Detect if running in an LSF environment"""
@@ -209,19 +184,6 @@
         Master port is calculated from the LSF job ID
         """
         return self._main_port
-=======
-    def creates_children(self):
-        """LSF creates subprocesses -- i.e. PyTorch Lightning does not need to spawn them."""
-        return True
-
-    def master_address(self):
-        """Master address is read from an OpenMPI host rank file in the environment variable *LSB_DJOB_RANKFILE*"""
-        return self._master_address
-
-    def master_port(self):
-        """Master port is calculated from the LSF job ID."""
-        return self._master_port
->>>>>>> f970ee44
 
     def world_size(self):
         """World size is read from the environment variable JSM_NAMESPACE_SIZE."""
