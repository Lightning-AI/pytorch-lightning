--- conflicted
+++ resolved
@@ -42,20 +42,7 @@
         The world size for the task. This environment variable is set by jsrun
     """
 
-<<<<<<< HEAD
     def __init__(self) -> None:
-        self._master_address = self._get_master_address()
-        self._master_port = self._get_master_port()
-        log.debug(f"MASTER_ADDR: {self._master_address}")
-        log.debug(f"MASTER_PORT: {self._master_port}")
-
-    @staticmethod
-    def is_using_lsf() -> bool:
-        """Returns ``True`` if the current process was launched using the jsrun command."""
-        required_env_vars = ("LSB_JOBID", "LSB_HOSTS", "JSM_NAMESPACE_LOCAL_RANK", "JSM_NAMESPACE_SIZE")
-        return all(v in os.environ for v in required_env_vars)
-=======
-    def __init__(self):
         super().__init__()
         # TODO: remove in 1.7
         if hasattr(self, "is_using_lsf") and callable(self.is_using_lsf):
@@ -67,21 +54,11 @@
         self._main_port = self._get_main_port()
         log.debug(f"MASTER_ADDR: {self._main_address}")
         log.debug(f"MASTER_PORT: {self._main_port}")
->>>>>>> 3d59a2fa
 
     @property
     def creates_processes_externally(self) -> bool:
         return True
 
-<<<<<<< HEAD
-    def master_address(self) -> str:
-        """The master address is read from a list of hosts contained in the environment variable `LSB_HOSTS`."""
-        return self._master_address
-
-    def master_port(self) -> int:
-        """THe master port gets calculated from the LSF job ID."""
-        return self._master_port
-=======
     @property
     def main_address(self) -> str:
         """The main address is read from a list of hosts contained in the environment variable `LSB_HOSTS`."""
@@ -97,7 +74,6 @@
         """Returns ``True`` if the current process was launched using the jsrun command."""
         required_env_vars = {"LSB_JOBID", "LSB_HOSTS", "JSM_NAMESPACE_LOCAL_RANK", "JSM_NAMESPACE_SIZE"}
         return required_env_vars.issubset(os.environ.keys())
->>>>>>> 3d59a2fa
 
     def world_size(self) -> int:
         """The world size is read from the environment variable `JSM_NAMESPACE_SIZE`."""
@@ -162,22 +138,13 @@
             )
         return hosts
 
-<<<<<<< HEAD
-    def _get_master_address(self) -> str:
-=======
     def _get_main_address(self) -> str:
->>>>>>> 3d59a2fa
         hosts = self._read_hosts()
         return hosts[1]
 
     @staticmethod
-<<<<<<< HEAD
-    def _get_master_port() -> int:
-        """A helper function for accessing the master port.
-=======
     def _get_main_port() -> int:
         """A helper function for accessing the main port.
->>>>>>> 3d59a2fa
 
         Uses the LSF job ID so all ranks can compute the main port.
         """
