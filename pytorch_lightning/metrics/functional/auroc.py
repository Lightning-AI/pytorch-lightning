# Copyright The PyTorch Lightning team.
#
# Licensed under the Apache License, Version 2.0 (the "License");
# you may not use this file except in compliance with the License.
# You may obtain a copy of the License at
#
#     http://www.apache.org/licenses/LICENSE-2.0
#
# Unless required by applicable law or agreed to in writing, software
# distributed under the License is distributed on an "AS IS" BASIS,
# WITHOUT WARRANTIES OR CONDITIONS OF ANY KIND, either express or implied.
# See the License for the specific language governing permissions and
# limitations under the License.
from distutils.version import LooseVersion
from typing import Optional, Sequence, Tuple

import torch

from pytorch_lightning.metrics.classification.helpers import _input_format_classification
from pytorch_lightning.metrics.functional.auc import auc
from pytorch_lightning.metrics.functional.roc import roc
from pytorch_lightning.utilities import LightningEnum


class AverageMethods(LightningEnum):
    """ Type of averages """
    MACRO = 'macro'
    WEIGHTED = 'weighted'
    NONE = None


def _auroc_update(preds: torch.Tensor, target: torch.Tensor) -> Tuple[torch.Tensor, torch.Tensor, str]:
    # use _input_format_classification for validating the input and get the mode of data
    _, _, mode = _input_format_classification(preds, target)

    if mode == 'multi class multi dim':
        n_classes = preds.shape[1]
        preds = preds.transpose(0, 1).reshape(n_classes, -1).transpose(0, 1)
        target = target.flatten()
    if mode == 'multi-label' and preds.ndim > 2:
        n_classes = preds.shape[1]
        preds = preds.transpose(0, 1).reshape(n_classes, -1).transpose(0, 1)
        target = target.transpose(0, 1).reshape(n_classes, -1).transpose(0, 1)

    return preds, target, mode


def _auroc_compute(
        preds: torch.Tensor,
        target: torch.Tensor,
        mode: str,
        num_classes: Optional[int] = None,
        pos_label: Optional[int] = None,
        average: Optional[str] = 'macro',
        max_fpr: Optional[float] = None,
        sample_weights: Optional[Sequence] = None,
) -> torch.Tensor:
    # binary mode override num_classes
    if mode == 'binary':
        num_classes = 1

    # check max_fpr parameter
    if max_fpr is not None:
        if (not isinstance(max_fpr, float) and 0 < max_fpr <= 1):
            raise ValueError(f"`max_fpr` should be a float in range (0, 1], got: {max_fpr}")

        if LooseVersion(torch.__version__) < LooseVersion('1.6.0'):
            raise RuntimeError("`max_fpr` argument requires `torch.bucketize` which"
                               " is not available below PyTorch version 1.6")

        # max_fpr parameter is only support for binary
        if mode != 'binary':
            raise ValueError(f"Partial AUC computation not available in "
                             f"multilabel/multiclass setting, 'max_fpr' must be"
                             f" set to `None`, received `{max_fpr}`.")

    # calculate fpr, tpr
    if mode == 'multi-label':
        # for multilabel we iteratively evaluate roc in a binary fashion
        output = [roc(preds[:, i], target[:, i], num_classes=1, pos_label=1, sample_weights=sample_weights)
                  for i in range(num_classes)]
        fpr = [o[0] for o in output]
        tpr = [o[1] for o in output]
    else:
        fpr, tpr, _ = roc(preds, target, num_classes, pos_label, sample_weights)

    # calculate standard roc auc score
    if max_fpr is None or max_fpr == 1:
        if num_classes != 1:
            # calculate auc scores per class
            auc_scores = [auc(x, y) for x, y in zip(fpr, tpr)]

            # calculate average
            if average is None:
                return auc_scores
<<<<<<< HEAD
            if average == AverageMethods.MACRO:
                return torch.mean(torch.stack(auc_scores))
            if average == AverageMethods.WEIGHTED:
=======
            elif average == 'macro':
                return torch.mean(torch.stack(auc_scores))
            elif average == 'weighted':
>>>>>>> 54920c11
                if mode == 'multi-label':
                    support = torch.sum(target, dim=0)
                else:
                    support = torch.bincount(target.flatten(), minlength=num_classes)
                return torch.sum(torch.stack(auc_scores) * support / support.sum())

            allowed_average = [e.value for e in AverageMethods]
            raise ValueError(f"Argument `average` expected to be one of the following:"
                             f" {allowed_average} but got {average}")

        return auc(fpr, tpr)

    max_fpr = torch.tensor(max_fpr, device=fpr.device)
    # Add a single point at max_fpr and interpolate its tpr value
    stop = torch.bucketize(max_fpr, fpr, out_int32=True, right=True)
    weight = (max_fpr - fpr[stop - 1]) / (fpr[stop] - fpr[stop - 1])
    interp_tpr = torch.lerp(tpr[stop - 1], tpr[stop], weight)
    tpr = torch.cat([tpr[:stop], interp_tpr.view(1)])
    fpr = torch.cat([fpr[:stop], max_fpr.view(1)])

    # Compute partial AUC
    partial_auc = auc(fpr, tpr)

    # McClish correction: standardize result to be 0.5 if non-discriminant
    # and 1 if maximal
    min_area = 0.5 * max_fpr ** 2
    max_area = max_fpr
    return 0.5 * (1 + (partial_auc - min_area) / (max_area - min_area))


def auroc(
        preds: torch.Tensor,
        target: torch.Tensor,
        num_classes: Optional[int] = None,
        pos_label: Optional[int] = None,
        average: Optional[str] = 'macro',
        max_fpr: Optional[float] = None,
        sample_weights: Optional[Sequence] = None,
) -> torch.Tensor:
    """ Compute `Area Under the Receiver Operating Characteristic Curve (ROC AUC)
    <https://en.wikipedia.org/wiki/Receiver_operating_characteristic#Further_interpretations>`_

    Args:
        preds: Predictions from model (probabilities)
        target: Ground truth labels
        num_classes: integer with number of classes. Not nessesary to provide
            for binary problems.
        pos_label: integer determining the positive class. Default is ``None``
            which for binary problem is translate to 1. For multiclass problems
            this argument should not be set as we iteratively change it in the
            range [0,num_classes-1]
        average:
            - ``'macro'`` computes metric for each class and uniformly averages them
            - ``'weighted'`` computes metric for each class and does a weighted-average,
              where each class is weighted by their support (accounts for class imbalance)
            - ``None`` computes and returns the metric per class
        max_fpr:
            If not ``None``, calculates standardized partial AUC over the
            range [0, max_fpr]. Should be a float between 0 and 1.
        sample_weight: sample weights for each data point

    Example (binary case):

        >>> preds = torch.tensor([0.13, 0.26, 0.08, 0.19, 0.34])
        >>> target = torch.tensor([0, 0, 1, 1, 1])
        >>> auroc(preds, target, pos_label=1)
        tensor(0.5000)

    Example (multiclass case):

        >>> preds = torch.tensor([[0.90, 0.05, 0.05],
        ...                       [0.05, 0.90, 0.05],
        ...                       [0.05, 0.05, 0.90],
        ...                       [0.85, 0.05, 0.10],
        ...                       [0.10, 0.10, 0.80]])
        >>> target = torch.tensor([0, 1, 1, 2, 2])
        >>> auroc(preds, target, num_classes=3)
        tensor(0.7778)
    """
    preds, target, mode = _auroc_update(preds, target)
    return _auroc_compute(preds, target, mode, num_classes, pos_label, average, max_fpr, sample_weights)<|MERGE_RESOLUTION|>--- conflicted
+++ resolved
@@ -91,17 +91,11 @@
             auc_scores = [auc(x, y) for x, y in zip(fpr, tpr)]
 
             # calculate average
-            if average is None:
+            if average == AverageMethods.NONE:
                 return auc_scores
-<<<<<<< HEAD
-            if average == AverageMethods.MACRO:
+            elif average == AverageMethods.MACRO:
                 return torch.mean(torch.stack(auc_scores))
-            if average == AverageMethods.WEIGHTED:
-=======
-            elif average == 'macro':
-                return torch.mean(torch.stack(auc_scores))
-            elif average == 'weighted':
->>>>>>> 54920c11
+            elif average == AverageMethods.WEIGHTED:
                 if mode == 'multi-label':
                     support = torch.sum(target, dim=0)
                 else:
