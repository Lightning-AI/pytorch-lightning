--- conflicted
+++ resolved
@@ -20,14 +20,6 @@
     precision,
     precision_recall,
     recall,
-<<<<<<< HEAD
-    roc,
-    to_categorical,
-    to_onehot,
-=======
-    stat_scores,
-    stat_scores_multiple_classes,
->>>>>>> de3defb8
     iou,
 )
 from pytorch_lightning.metrics.functional.confusion_matrix import confusion_matrix
@@ -44,12 +36,8 @@
 from pytorch_lightning.metrics.functional.self_supervised import embedding_similarity
 from pytorch_lightning.metrics.functional.ssim import ssim
 
-<<<<<<< HEAD
-from pytorch_lightning.metrics.functional.accuracy import accuracy, hamming_loss
-=======
 from pytorch_lightning.metrics.functional.accuracy import accuracy
 from pytorch_lightning.metrics.functional.hamming_loss import hamming_loss
->>>>>>> de3defb8
 from pytorch_lightning.metrics.functional.confusion_matrix import confusion_matrix
 from pytorch_lightning.metrics.functional.f_beta import fbeta, f1
 from pytorch_lightning.metrics.functional.stat_scores import stat_scores