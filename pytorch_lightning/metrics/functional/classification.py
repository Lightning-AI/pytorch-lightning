import sys
from functools import wraps
from typing import Callable, Optional, Sequence, Tuple

import torch
from torch.nn import functional as F

from pytorch_lightning.metrics.functional.reduction import reduce
from pytorch_lightning.utilities import rank_zero_warn, FLOAT16_EPSILON


def to_onehot(
        tensor: torch.Tensor,
        num_classes: Optional[int] = None,
) -> torch.Tensor:
    """
    Converts a dense label tensor to one-hot format

    Args:
        tensor: dense label tensor, with shape [N, d1, d2, ...]
        num_classes: number of classes C

    Output:
        A sparse label tensor with shape [N, C, d1, d2, ...]

    Example:

        >>> x = torch.tensor([1, 2, 3])
        >>> to_onehot(x)
        tensor([[0, 1, 0, 0],
                [0, 0, 1, 0],
                [0, 0, 0, 1]])

    """
    if num_classes is None:
        num_classes = int(tensor.max().detach().item() + 1)
    dtype, device, shape = tensor.dtype, tensor.device, tensor.shape
    tensor_onehot = torch.zeros(shape[0], num_classes, *shape[1:],
                                dtype=dtype, device=device)
    index = tensor.long().unsqueeze(1).expand_as(tensor_onehot)
    return tensor_onehot.scatter_(1, index, 1.0)


def to_categorical(
        tensor: torch.Tensor,
        argmax_dim: int = 1
) -> torch.Tensor:
    """
    Converts a tensor of probabilities to a dense label tensor

    Args:
        tensor: probabilities to get the categorical label [N, d1, d2, ...]
        argmax_dim: dimension to apply

    Return:
        A tensor with categorical labels [N, d2, ...]

    Example:

        >>> x = torch.tensor([[0.2, 0.5], [0.9, 0.1]])
        >>> to_categorical(x)
        tensor([1, 0])

    """
    return torch.argmax(tensor, dim=argmax_dim)


def get_num_classes(
        pred: torch.Tensor,
        target: torch.Tensor,
        num_classes: Optional[int] = None,
) -> int:
    """
    Calculates the number of classes for a given prediction and target tensor.

        Args:
            pred: predicted values
            target: true labels
            num_classes: number of classes if known

        Return:
            An integer that represents the number of classes.
    """
    num_target_classes = int(target.max().detach().item() + 1)
    num_pred_classes = int(pred.max().detach().item() + 1)
    num_all_classes = max(num_target_classes, num_pred_classes)

    if num_classes is None:
        num_classes = num_all_classes
    elif num_classes != num_all_classes:
        rank_zero_warn(f'You have set {num_classes} number of classes if different from'
                       f' predicted ({num_pred_classes}) and target ({num_target_classes}) number of classes')
    return num_classes


def stat_scores(
        pred: torch.Tensor,
        target: torch.Tensor,
        class_index: int, argmax_dim: int = 1,
) -> Tuple[torch.Tensor, torch.Tensor, torch.Tensor, torch.Tensor, torch.Tensor]:
    """
    Calculates the number of true positive, false positive, true negative
    and false negative for a specific class

    Args:
        pred: prediction tensor
        target: target tensor
        class_index: class to calculate over
        argmax_dim: if pred is a tensor of probabilities, this indicates the
            axis the argmax transformation will be applied over

    Return:
        True Positive, False Positive, True Negative, False Negative, Support

    Example:

        >>> x = torch.tensor([1, 2, 3])
        >>> y = torch.tensor([0, 2, 3])
        >>> tp, fp, tn, fn, sup = stat_scores(x, y, class_index=1)
        >>> tp, fp, tn, fn, sup
        (tensor(0), tensor(1), tensor(2), tensor(0), tensor(0))

    """
    if pred.ndim == target.ndim + 1:
        pred = to_categorical(pred, argmax_dim=argmax_dim)

    tp = ((pred == class_index) * (target == class_index)).to(torch.long).sum()
    fp = ((pred == class_index) * (target != class_index)).to(torch.long).sum()
    tn = ((pred != class_index) * (target != class_index)).to(torch.long).sum()
    fn = ((pred != class_index) * (target == class_index)).to(torch.long).sum()
    sup = (target == class_index).to(torch.long).sum()

    return tp, fp, tn, fn, sup


def stat_scores_multiple_classes(
        pred: torch.Tensor,
        target: torch.Tensor,
        num_classes: Optional[int] = None,
        argmax_dim: int = 1,
        reduction: str = 'none'
) -> Tuple[torch.Tensor, torch.Tensor, torch.Tensor, torch.Tensor, torch.Tensor]:
    """
    Calculates the number of true postive, false postive, true negative
    and false negative for each class

    Args:
        pred: prediction tensor
        target: target tensor
        num_classes: number of classes if known
        argmax_dim: if pred is a tensor of probabilities, this indicates the
            axis the argmax transformation will be applied over

    Return:
        True Positive, False Positive, True Negative, False Negative, Support

    Example:

        >>> x = torch.tensor([1, 2, 3])
        >>> y = torch.tensor([0, 2, 3])
        >>> tps, fps, tns, fns, sups = stat_scores_multiple_classes(x, y)
        >>> tps
        tensor([0., 0., 1., 1.])
        >>> fps
        tensor([0., 1., 0., 0.])
        >>> tns
        tensor([2., 2., 2., 2.])
        >>> fns
        tensor([1., 0., 0., 0.])
        >>> sups
        tensor([1., 0., 1., 1.])
    """
    if pred.ndim == target.ndim + 1:
        pred = to_categorical(pred, argmax_dim=argmax_dim)

<<<<<<< HEAD
    num_classes = get_num_classes(pred=pred, target=target, num_classes=num_classes)

    pred = pred.view((-1, )).long()
    target = target.view((-1, )).long()

    pred.clamp_max_(max=num_classes)
    target.clamp_max_(max=num_classes)

    if reduction == 'none':
        tps = torch.zeros((num_classes + 1,), device=pred.device)
        fps = torch.zeros((num_classes + 1,), device=pred.device)
        tns = torch.zeros((num_classes + 1,), device=pred.device)
        fns = torch.zeros((num_classes + 1,), device=pred.device)
        sups = torch.zeros((num_classes + 1,), device=pred.device)

        match_true = (pred == target).float()
        match_false = 1 - match_true
        # unused slots due to class out of bound (0 ~ num_classes-1)

        tps.scatter_add_(0, pred, match_true)
        fps.scatter_add_(0, pred, match_false)
        fns.scatter_add_(0, target, match_false)
        tns = pred.size(0) - (tps + fps + fns)
        sups.scatter_add_(0, target, torch.ones_like(match_true))

        tps = tps[:num_classes]
        fps = fps[:num_classes]
        tns = tns[:num_classes]
        fns = fns[:num_classes]
        sups = sups[:num_classes]

    if reduction == 'sum' or reduction == 'elementwise_mean':
        count_match_true = (pred == target).sum().float()
        oob_tp, oob_fp, oob_tn, oob_fn, oob_sup = stat_scores(pred, target, num_classes, argmax_dim)

        tps = count_match_true - oob_tp
        fps = pred.nelement() - count_match_true - oob_fp
        fns = pred.nelement() - count_match_true - oob_fn
        tns = pred.nelement() * (num_classes + 1) - (tps + fps + fns + oob_tn)
        sups = pred.nelement() - oob_sup.float()

        if reduction == 'elementwise_mean':
            tps /= num_classes
            fps /= num_classes
            fns /= num_classes
            tns /= num_classes
            sups /= num_classes

    else:
        raise ValueError("reduction type %s not supported" % reduction)
=======
    num_classes = get_num_classes(pred=pred, target=target,
                                  num_classes=num_classes)

    tps = torch.zeros((num_classes,), device=pred.device)
    fps = torch.zeros((num_classes,), device=pred.device)
    tns = torch.zeros((num_classes,), device=pred.device)
    fns = torch.zeros((num_classes,), device=pred.device)
    sups = torch.zeros((num_classes,), device=pred.device)
    for c in range(num_classes):
        tps[c], fps[c], tns[c], fns[c], sups[c] = stat_scores(pred=pred, target=target, class_index=c)
>>>>>>> 471f2b80

    return tps, fps, tns, fns, sups


def accuracy(
        pred: torch.Tensor,
        target: torch.Tensor,
        num_classes: Optional[int] = None,
        reduction='elementwise_mean',
) -> torch.Tensor:
    """
    Computes the accuracy classification score

    Args:
        pred: predicted labels
        target: ground truth labels
        num_classes: number of classes
        reduction: a method for reducing accuracies over labels (default: takes the mean)
            Available reduction methods:

            - elementwise_mean: takes the mean
            - none: pass array
            - sum: add elements

    Return:
         A Tensor with the classification score.

    Example:

        >>> x = torch.tensor([0, 1, 2, 3])
        >>> y = torch.tensor([0, 1, 2, 2])
        >>> accuracy(x, y)
        tensor(0.7500)

    """
    if not (target > 0).any() and num_classes is None:
        raise RuntimeError("cannot infer num_classes when target is all zero")

    tps, fps, tns, fns, sups = stat_scores_multiple_classes(
        pred=pred, target=target, num_classes=num_classes, reduction=reduction)

    return tps / sups


def confusion_matrix(
        pred: torch.Tensor,
        target: torch.Tensor,
        normalize: bool = False,
) -> torch.Tensor:
    """
    Computes the confusion matrix C where each entry C_{i,j} is the number of observations
    in group i that were predicted in group j.

    Args:
        pred: estimated targets
        target: ground truth labels
        normalize: normalizes confusion matrix

    Return:
        Tensor, confusion matrix C [num_classes, num_classes ]

    Example:

        >>> x = torch.tensor([1, 2, 3])
        >>> y = torch.tensor([0, 2, 3])
        >>> confusion_matrix(x, y)
        tensor([[0., 1., 0., 0.],
                [0., 0., 0., 0.],
                [0., 0., 1., 0.],
                [0., 0., 0., 1.]])
    """
    num_classes = get_num_classes(pred, target, None)

    unique_labels = target.view(-1) * num_classes + pred.view(-1)

    bins = torch.bincount(unique_labels, minlength=num_classes ** 2)
    cm = bins.reshape(num_classes, num_classes).squeeze().float()

    if normalize:
        cm = cm / cm.sum(-1)

    return cm


def precision_recall(
        pred: torch.Tensor,
        target: torch.Tensor,
        num_classes: Optional[int] = None,
        reduction: str = 'elementwise_mean',
) -> Tuple[torch.Tensor, torch.Tensor]:
    """
    Computes precision and recall for different thresholds

    Args:
        pred: estimated probabilities
        target: ground-truth labels
        num_classes: number of classes
        reduction: method for reducing precision-recall values (default: takes the mean)
            Available reduction methods:

            - elementwise_mean: takes the mean
            - none: pass array
            - sum: add elements

    Return:
        Tensor with precision and recall

    Example:

        >>> x = torch.tensor([0, 1, 2, 3])
        >>> y = torch.tensor([0, 1, 2, 2])
        >>> precision_recall(x, y)
        (tensor(0.7500), tensor(0.6250))

    """
    tps, fps, tns, fns, sups = stat_scores_multiple_classes(pred=pred, target=target, num_classes=num_classes)

    tps = tps.to(torch.float)
    fps = fps.to(torch.float)
    fns = fns.to(torch.float)

    precision = tps / (tps + fps)
    recall = tps / (tps + fns)

    # solution by justus, see https://discuss.pytorch.org/t/how-to-set-nan-in-tensor-to-0/3918/9
    precision[precision != precision] = 0
    recall[recall != recall] = 0

    precision = reduce(precision, reduction=reduction)
    recall = reduce(recall, reduction=reduction)
    return precision, recall


def precision(
        pred: torch.Tensor,
        target: torch.Tensor,
        num_classes: Optional[int] = None,
        reduction: str = 'elementwise_mean',
) -> torch.Tensor:
    """
    Computes precision score.

    Args:
        pred: estimated probabilities
        target: ground-truth labels
        num_classes: number of classes
        reduction: method for reducing precision values (default: takes the mean)
            Available reduction methods:

            - elementwise_mean: takes the mean
            - none: pass array
            - sum: add elements

    Return:
        Tensor with precision.

    Example:

        >>> x = torch.tensor([0, 1, 2, 3])
        >>> y = torch.tensor([0, 1, 2, 2])
        >>> precision(x, y)
        tensor(0.7500)

    """
    return precision_recall(pred=pred, target=target,
                            num_classes=num_classes, reduction=reduction)[0]


def recall(
        pred: torch.Tensor,
        target: torch.Tensor,
        num_classes: Optional[int] = None,
        reduction: str = 'elementwise_mean',
) -> torch.Tensor:
    """
    Computes recall score.

    Args:
        pred: estimated probabilities
        target: ground-truth labels
        num_classes: number of classes
        reduction: method for reducing recall values (default: takes the mean)
            Available reduction methods:

            - elementwise_mean: takes the mean
            - none: pass array
            - sum: add elements

    Return:
        Tensor with recall.

    Example:

        >>> x = torch.tensor([0, 1, 2, 3])
        >>> y = torch.tensor([0, 1, 2, 2])
        >>> recall(x, y)
        tensor(0.6250)
    """
    return precision_recall(pred=pred, target=target,
                            num_classes=num_classes, reduction=reduction)[1]


def fbeta_score(
        pred: torch.Tensor,
        target: torch.Tensor,
        beta: float,
        num_classes: Optional[int] = None,
        reduction: str = 'elementwise_mean',
) -> torch.Tensor:
    """
    Computes the F-beta score which is a weighted harmonic mean of precision and recall.
    It ranges between 1 and 0, where 1 is perfect and the worst value is 0.

    Args:
        pred: estimated probabilities
        target: ground-truth labels
        beta: weights recall when combining the score.
            beta < 1: more weight to precision.
            beta > 1 more weight to recall
            beta = 0: only precision
            beta -> inf: only recall
        num_classes: number of classes
        reduction: method for reducing F-score (default: takes the mean)
            Available reduction methods:

            - elementwise_mean: takes the mean
            - none: pass array
            - sum: add elements.

    Return:
        Tensor with the value of F-score. It is a value between 0-1.

    Example:

        >>> x = torch.tensor([0, 1, 2, 3])
        >>> y = torch.tensor([0, 1, 2, 2])
        >>> fbeta_score(x, y, 0.2)
        tensor(0.7407)
    """
    prec, rec = precision_recall(pred=pred, target=target,
                                 num_classes=num_classes,
                                 reduction='none')

    nom = (1 + beta ** 2) * prec * rec
    denom = ((beta ** 2) * prec + rec)
    fbeta = nom / denom

    # drop NaN after zero division
    fbeta[fbeta != fbeta] = 0

    return reduce(fbeta, reduction=reduction)


def f1_score(
        pred: torch.Tensor,
        target: torch.Tensor,
        num_classes: Optional[int] = None,
        reduction='elementwise_mean',
) -> torch.Tensor:
    """
    Computes the F1-score (a.k.a F-measure), which is the harmonic mean of the precision and recall.
    It ranges between 1 and 0, where 1 is perfect and the worst value is 0.

    Args:
        pred: estimated probabilities
        target: ground-truth labels
        num_classes: number of classes
        reduction: method for reducing F1-score (default: takes the mean)
            Available reduction methods:

            - elementwise_mean: takes the mean
            - none: pass array
            - sum: add elements.

    Return:
         Tensor containing F1-score

    Example:

        >>> x = torch.tensor([0, 1, 2, 3])
        >>> y = torch.tensor([0, 1, 2, 2])
        >>> f1_score(x, y)
        tensor(0.6667)
    """
    return fbeta_score(pred=pred, target=target, beta=1.,
                       num_classes=num_classes, reduction=reduction)


def _binary_clf_curve(
        pred: torch.Tensor,
        target: torch.Tensor,
        sample_weight: Optional[Sequence] = None,
        pos_label: int = 1.,
) -> Tuple[torch.Tensor, torch.Tensor, torch.Tensor]:
    """
    adapted from https://github.com/scikit-learn/scikit-learn/blob/master/sklearn/metrics/_ranking.py
    """
    if sample_weight is not None and not isinstance(sample_weight, torch.Tensor):
        sample_weight = torch.tensor(sample_weight, device=pred.device, dtype=torch.float)

    # remove class dimension if necessary
    if pred.ndim > target.ndim:
        pred = pred[:, 0]
    desc_score_indices = torch.argsort(pred, descending=True)

    pred = pred[desc_score_indices]
    target = target[desc_score_indices]

    if sample_weight is not None:
        weight = sample_weight[desc_score_indices]
    else:
        weight = 1.

    # pred typically has many tied values. Here we extract
    # the indices associated with the distinct values. We also
    # concatenate a value for the end of the curve.
    distinct_value_indices = torch.where(pred[1:] - pred[:-1])[0]
    threshold_idxs = F.pad(distinct_value_indices, (0, 1), value=target.size(0) - 1)

    target = (target == pos_label).to(torch.long)
    tps = torch.cumsum(target * weight, dim=0)[threshold_idxs]

    if sample_weight is not None:
        # express fps as a cumsum to ensure fps is increasing even in
        # the presence of floating point errors
        fps = torch.cumsum((1 - target) * weight, dim=0)[threshold_idxs]
    else:
        fps = 1 + threshold_idxs - tps

    return fps, tps, pred[threshold_idxs]


def roc(
        pred: torch.Tensor,
        target: torch.Tensor,
        sample_weight: Optional[Sequence] = None,
        pos_label: int = 1.,
) -> Tuple[torch.Tensor, torch.Tensor, torch.Tensor]:
    """
    Computes the Receiver Operating Characteristic (ROC). It assumes classifier is binary.

    Args:
        pred: estimated probabilities
        target: ground-truth labels
        sample_weight: sample weights
        pos_label: the label for the positive class

    Return:
        false-positive rate (fpr), true-positive rate (tpr), thresholds

    Example:

        >>> x = torch.tensor([0, 1, 2, 3])
        >>> y = torch.tensor([0, 1, 2, 2])
        >>> fpr, tpr, thresholds = roc(x, y)
        >>> fpr
        tensor([0.0000, 0.3333, 0.6667, 0.6667, 1.0000])
        >>> tpr
        tensor([0., 0., 0., 1., 1.])
        >>> thresholds
        tensor([4, 3, 2, 1, 0])

    """
    fps, tps, thresholds = _binary_clf_curve(pred=pred, target=target,
                                             sample_weight=sample_weight,
                                             pos_label=pos_label)

    # Add an extra threshold position
    # to make sure that the curve starts at (0, 0)
    tps = torch.cat([torch.zeros(1, dtype=tps.dtype, device=tps.device), tps])
    fps = torch.cat([torch.zeros(1, dtype=fps.dtype, device=fps.device), fps])
    thresholds = torch.cat([thresholds[0][None] + 1, thresholds])

    if fps[-1] <= 0:
        raise ValueError("No negative samples in targets, false positive value should be meaningless")

    fpr = fps / fps[-1]

    if tps[-1] <= 0:
        raise ValueError("No positive samples in targets, true positive value should be meaningless")

    tpr = tps / tps[-1]

    return fpr, tpr, thresholds


def multiclass_roc(
        pred: torch.Tensor,
        target: torch.Tensor,
        sample_weight: Optional[Sequence] = None,
        num_classes: Optional[int] = None,
) -> Tuple[Tuple[torch.Tensor, torch.Tensor, torch.Tensor]]:
    """
    Computes the Receiver Operating Characteristic (ROC) for multiclass predictors.

    Args:
        pred: estimated probabilities
        target: ground-truth labels
        sample_weight: sample weights
        num_classes: number of classes (default: None, computes automatically from data)

    Return:
        returns roc for each class.
        Number of classes, false-positive rate (fpr), true-positive rate (tpr), thresholds

    Example:

        >>> pred = torch.tensor([[0.85, 0.05, 0.05, 0.05],
        ...                      [0.05, 0.85, 0.05, 0.05],
        ...                      [0.05, 0.05, 0.85, 0.05],
        ...                      [0.05, 0.05, 0.05, 0.85]])
        >>> target = torch.tensor([0, 1, 3, 2])
        >>> multiclass_roc(pred, target)   # doctest: +NORMALIZE_WHITESPACE
        ((tensor([0., 0., 1.]), tensor([0., 1., 1.]), tensor([1.8500, 0.8500, 0.0500])),
         (tensor([0., 0., 1.]), tensor([0., 1., 1.]), tensor([1.8500, 0.8500, 0.0500])),
         (tensor([0.0000, 0.3333, 1.0000]), tensor([0., 0., 1.]), tensor([1.8500, 0.8500, 0.0500])),
         (tensor([0.0000, 0.3333, 1.0000]), tensor([0., 0., 1.]), tensor([1.8500, 0.8500, 0.0500])))
    """
    num_classes = get_num_classes(pred, target, num_classes)

    class_roc_vals = []
    for c in range(num_classes):
        pred_c = pred[:, c]

        class_roc_vals.append(roc(pred=pred_c, target=target,
                                  sample_weight=sample_weight, pos_label=c))

    return tuple(class_roc_vals)


def precision_recall_curve(
        pred: torch.Tensor,
        target: torch.Tensor,
        sample_weight: Optional[Sequence] = None,
        pos_label: int = 1.,
) -> Tuple[torch.Tensor, torch.Tensor, torch.Tensor]:
    """
    Computes precision-recall pairs for different thresholds.

    Args:
        pred: estimated probabilities
        target: ground-truth labels
        sample_weight: sample weights
        pos_label: the label for the positive class

    Return:
         precision, recall, thresholds

    Example:

        >>> pred = torch.tensor([0, 1, 2, 3])
        >>> target = torch.tensor([0, 1, 2, 2])
        >>> precision, recall, thresholds = precision_recall_curve(pred, target)
        >>> precision
        tensor([0.3333, 0.0000, 0.0000, 1.0000])
        >>> recall
        tensor([1., 0., 0., 0.])
        >>> thresholds
        tensor([1, 2, 3])

    """
    fps, tps, thresholds = _binary_clf_curve(pred=pred, target=target,
                                             sample_weight=sample_weight,
                                             pos_label=pos_label)

    precision = tps / (tps + fps)
    recall = tps / tps[-1]

    # stop when full recall attained
    # and reverse the outputs so recall is decreasing
    last_ind = torch.where(tps == tps[-1])[0][0]
    sl = slice(0, last_ind.item() + 1)

    # need to call reversed explicitly, since including that to slice would
    # introduce negative strides that are not yet supported in pytorch
    precision = torch.cat([reversed(precision[sl]),
                           torch.ones(1, dtype=precision.dtype,
                                      device=precision.device)])

    recall = torch.cat([reversed(recall[sl]),
                        torch.zeros(1, dtype=recall.dtype,
                                    device=recall.device)])

    thresholds = torch.tensor(reversed(thresholds[sl]))

    return precision, recall, thresholds


def multiclass_precision_recall_curve(
        pred: torch.Tensor,
        target: torch.Tensor,
        sample_weight: Optional[Sequence] = None,
        num_classes: Optional[int] = None,
) -> Tuple[torch.Tensor, torch.Tensor, torch.Tensor, torch.Tensor]:
    """
    Computes precision-recall pairs for different thresholds given a multiclass scores.

    Args:
        pred: estimated probabilities
        target: ground-truth labels
        sample_weight: sample weight
        num_classes: number of classes

    Return:
        number of classes, precision, recall, thresholds

    Example:

        >>> pred = torch.tensor([[0.85, 0.05, 0.05, 0.05],
        ...                      [0.05, 0.85, 0.05, 0.05],
        ...                      [0.05, 0.05, 0.85, 0.05],
        ...                      [0.05, 0.05, 0.05, 0.85]])
        >>> target = torch.tensor([0, 1, 3, 2])
        >>> nb_classes, precision, recall, thresholds = multiclass_precision_recall_curve(pred, target)
        >>> nb_classes
        (tensor([1., 1.]), tensor([1., 0.]), tensor([0.8500]))
        >>> precision
        (tensor([1., 1.]), tensor([1., 0.]), tensor([0.8500]))
        >>> recall
        (tensor([0.2500, 0.0000, 1.0000]), tensor([1., 0., 0.]), tensor([0.0500, 0.8500]))
        >>> thresholds   # doctest: +NORMALIZE_WHITESPACE
        (tensor([0.2500, 0.0000, 1.0000]), tensor([1., 0., 0.]), tensor([0.0500, 0.8500]))
    """
    num_classes = get_num_classes(pred, target, num_classes)

    class_pr_vals = []
    for c in range(num_classes):
        pred_c = pred[:, c]

        class_pr_vals.append(precision_recall_curve(
            pred=pred_c,
            target=target,
            sample_weight=sample_weight, pos_label=c))

    return tuple(class_pr_vals)


def auc(
        x: torch.Tensor,
        y: torch.Tensor,
        reorder: bool = True
) -> torch.Tensor:
    """
    Computes Area Under the Curve (AUC) using the trapezoidal rule

    Args:
        x: x-coordinates
        y: y-coordinates
        reorder: reorder coordinates, so they are increasing

    Return:
        Tensor containing AUC score (float)

    Example:

        >>> x = torch.tensor([0, 1, 2, 3])
        >>> y = torch.tensor([0, 1, 2, 2])
        >>> auc(x, y)
        tensor(4.)
    """
    direction = 1.

    if reorder:
        # can't use lexsort here since it is not implemented for torch
        order = torch.argsort(x)
        x, y = x[order], y[order]
    else:
        dx = x[1:] - x[:-1]
        if (dx < 0).any():
            if (dx, 0).all():
                direction = -1.
            else:
                raise ValueError("Reordering is not turned on, and "
                                 "the x array is not increasing: %s" % x)

    return direction * torch.trapz(y, x)


def auc_decorator(reorder: bool = True) -> Callable:
    def wrapper(func_to_decorate: Callable) -> Callable:
        @wraps(func_to_decorate)
        def new_func(*args, **kwargs) -> torch.Tensor:
            x, y = func_to_decorate(*args, **kwargs)[:2]

            return auc(x, y, reorder=reorder)

        return new_func

    return wrapper


def multiclass_auc_decorator(reorder: bool = True) -> Callable:
    def wrapper(func_to_decorate: Callable) -> Callable:
        def new_func(*args, **kwargs) -> torch.Tensor:
            results = []
            for class_result in func_to_decorate(*args, **kwargs):
                x, y = class_result[:2]
                results.append(auc(x, y, reorder=reorder))

            return torch.cat(results)

        return new_func

    return wrapper


def auroc(
        pred: torch.Tensor,
        target: torch.Tensor,
        sample_weight: Optional[Sequence] = None,
        pos_label: int = 1.,
) -> torch.Tensor:
    """
    Compute Area Under the Receiver Operating Characteristic Curve (ROC AUC) from prediction scores

    Args:
        pred: estimated probabilities
        target: ground-truth labels
        sample_weight: sample weights
        pos_label: the label for the positive class

    Return:
        Tensor containing ROCAUC score

    Example:

        >>> x = torch.tensor([0, 1, 2, 3])
        >>> y = torch.tensor([0, 1, 2, 2])
        >>> auroc(x, y)
        tensor(0.3333)
    """

    @auc_decorator(reorder=True)
    def _auroc(pred, target, sample_weight, pos_label):
        return roc(pred, target, sample_weight, pos_label)

    return _auroc(pred=pred, target=target, sample_weight=sample_weight, pos_label=pos_label)


def average_precision(
        pred: torch.Tensor,
        target: torch.Tensor,
        sample_weight: Optional[Sequence] = None,
        pos_label: int = 1.,
) -> torch.Tensor:
    """
    Compute average precision from prediction scores

    Args:
        pred: estimated probabilities
        target: ground-truth labels
        sample_weight: sample weights
        pos_label: the label for the positive class

    Return:
        Tensor containing average precision score

    Example:

        >>> x = torch.tensor([0, 1, 2, 3])
        >>> y = torch.tensor([0, 1, 2, 2])
        >>> average_precision(x, y)
        tensor(0.3333)
    """
    precision, recall, _ = precision_recall_curve(pred=pred, target=target,
                                                  sample_weight=sample_weight,
                                                  pos_label=pos_label)
    # Return the step function integral
    # The following works because the last entry of precision is
    # guaranteed to be 1, as returned by precision_recall_curve
    return -torch.sum((recall[1:] - recall[:-1]) * precision[:-1])


def dice_score(
        pred: torch.Tensor,
        target: torch.Tensor,
        bg: bool = False,
        nan_score: float = 0.0,
        no_fg_score: float = 0.0,
        reduction: str = 'elementwise_mean',
) -> torch.Tensor:
    """
    Compute dice score from prediction scores

    Args:
        pred: estimated probabilities
        target: ground-truth labels
        bg: whether to also compute dice for the background
        nan_score: score to return, if a NaN occurs during computation
        no_fg_score: score to return, if no foreground pixel was found in target
        reduction: a method for reducing accuracies over labels (default: takes the mean)
            Available reduction methods:

            - elementwise_mean: takes the mean
            - none: pass array
            - sum: add elements

    Return:
        Tensor containing dice score

    Example:

        >>> pred = torch.tensor([[0.85, 0.05, 0.05, 0.05],
        ...                      [0.05, 0.85, 0.05, 0.05],
        ...                      [0.05, 0.05, 0.85, 0.05],
        ...                      [0.05, 0.05, 0.05, 0.85]])
        >>> target = torch.tensor([0, 1, 3, 2])
        >>> dice_score(pred, target)
        tensor(0.3333)

    """
    num_classes = pred.shape[1]
    bg = (1 - int(bool(bg)))
    scores = torch.zeros(num_classes - bg, device=pred.device, dtype=torch.float32)
    for i in range(bg, num_classes):
        if not (target == i).any():
            # no foreground class
            scores[i - bg] += no_fg_score
            continue

        tp, fp, tn, fn, sup = stat_scores(pred=pred, target=target, class_index=i)
        denom = (2 * tp + fp + fn).to(torch.float)
        # nan result
        score_cls = (2 * tp).to(torch.float) / denom if torch.is_nonzero(denom) else nan_score

        scores[i - bg] += score_cls
    return reduce(scores, reduction=reduction)


def iou(
        pred: torch.Tensor,
        target: torch.Tensor,
        num_classes: Optional[int] = None,
        remove_bg: bool = False,
        reduction: str = 'elementwise_mean'
) -> torch.Tensor:
    """
    Intersection over union, or Jaccard index calculation.

    Args:
        pred: Tensor containing predictions
        target: Tensor containing targets
        num_classes: Optionally specify the number of classes
        remove_bg: Flag to state whether a background class has been included
            within input parameters. If true, will remove background class. If
            false, return IoU over all classes
            Assumes that background is '0' class in input tensor
        reduction: a method for reducing IoU over labels (default: takes the mean)
            Available reduction methods:

            - elementwise_mean: takes the mean
            - none: pass array
            - sum: add elements

    Return:
        IoU score : Tensor containing single value if reduction is
        'elementwise_mean', or number of classes if reduction is 'none'

    Example:

        >>> target = torch.randint(0, 1, (10, 25, 25))
        >>> pred = torch.tensor(target)
        >>> pred[2:5, 7:13, 9:15] = 1 - pred[2:5, 7:13, 9:15]
        >>> iou(pred, target)
        tensor(0.4914)

    """
    tps, fps, tns, fns, sups = stat_scores_multiple_classes(pred, target, num_classes)
    if remove_bg:
        tps = tps[1:]
        fps = fps[1:]
        fns = fns[1:]
    denom = fps + fns + tps
    denom[denom == 0] = torch.tensor(FLOAT16_EPSILON).type_as(denom)
    iou = tps / denom
    return reduce(iou, reduction=reduction)<|MERGE_RESOLUTION|>--- conflicted
+++ resolved
@@ -173,7 +173,6 @@
     if pred.ndim == target.ndim + 1:
         pred = to_categorical(pred, argmax_dim=argmax_dim)
 
-<<<<<<< HEAD
     num_classes = get_num_classes(pred=pred, target=target, num_classes=num_classes)
 
     pred = pred.view((-1, )).long()
@@ -224,18 +223,6 @@
 
     else:
         raise ValueError("reduction type %s not supported" % reduction)
-=======
-    num_classes = get_num_classes(pred=pred, target=target,
-                                  num_classes=num_classes)
-
-    tps = torch.zeros((num_classes,), device=pred.device)
-    fps = torch.zeros((num_classes,), device=pred.device)
-    tns = torch.zeros((num_classes,), device=pred.device)
-    fns = torch.zeros((num_classes,), device=pred.device)
-    sups = torch.zeros((num_classes,), device=pred.device)
-    for c in range(num_classes):
-        tps[c], fps[c], tns[c], fns[c], sups[c] = stat_scores(pred=pred, target=target, class_index=c)
->>>>>>> 471f2b80
 
     return tps, fps, tns, fns, sups
 
