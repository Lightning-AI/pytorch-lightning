# Copyright The PyTorch Lightning team.
#
# Licensed under the Apache License, Version 2.0 (the "License");
# you may not use this file except in compliance with the License.
# You may obtain a copy of the License at
#
#     http://www.apache.org/licenses/LICENSE-2.0
#
# Unless required by applicable law or agreed to in writing, software
# distributed under the License is distributed on an "AS IS" BASIS,
# WITHOUT WARRANTIES OR CONDITIONS OF ANY KIND, either express or implied.
# See the License for the specific language governing permissions and
# limitations under the License.
from pytorch_lightning.metrics.metric import Metric

from pytorch_lightning.metrics.classification import (
    Accuracy,
    Precision,
    Recall,
<<<<<<< HEAD
    Fbeta,
    ConfusionMatrix,
    PrecisionRecallCurve,
    AveragePrecision,
    ROC
=======
    FBeta,
    F1,
    ConfusionMatrix
>>>>>>> 6831ba9a
)

from pytorch_lightning.metrics.regression import (
    MeanSquaredError,
    MeanAbsoluteError,
    MeanSquaredLogError,
    ExplainedVariance,
    PSNR,
    SSIM,
)<|MERGE_RESOLUTION|>--- conflicted
+++ resolved
@@ -17,17 +17,12 @@
     Accuracy,
     Precision,
     Recall,
-<<<<<<< HEAD
-    Fbeta,
     ConfusionMatrix,
     PrecisionRecallCurve,
     AveragePrecision,
-    ROC
-=======
+    ROC,
     FBeta,
     F1,
-    ConfusionMatrix
->>>>>>> 6831ba9a
 )
 
 from pytorch_lightning.metrics.regression import (
