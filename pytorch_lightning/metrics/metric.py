from abc import ABC, abstractmethod
from typing import Any, Optional
import numbers

import torch
from torch import nn
import numpy as np

from pytorch_lightning.metrics.converters import (
    sync_ddp_if_available, convert_to_tensor, convert_to_numpy)
from pytorch_lightning.utilities.apply_func import apply_to_collection
from pytorch_lightning.utilities.device_dtype_mixin import DeviceDtypeModuleMixin


class Metric(DeviceDtypeModuleMixin, nn.Module, ABC):
    """
    Abstract base class for metric implementation.

    Should be used to implement metrics that
    1. Return multiple Outputs
    2. Handle their own DDP sync

    Metric hooks that can be implemented are:
        input_convert: pre-forward hook that takes care of input conversion
        output_convert: post-forward hook that takes care of output convertion
        ddp_sync: implementation of ddp sync
        compute: post-ddp sync for additional metric computations

    Call order:
        input_convert -> forward -> output_convert -> ddp_sync -> compute

    """

    def __init__(self, name: str):
        """
        Args:
            name: the metric's name

        """
        super().__init__()
        self.name = name
<<<<<<< HEAD
        self._dtype = torch.get_default_dtype()
        self._device = torch.device('cpu')
        self.register_forward_pre_hook(self.input_convert)
        self.register_forward_hook(self.output_convert)
        self.register_forward_hook(self.ddp_sync)
        self.register_forward_hook(self.compute)
=======
>>>>>>> ad0f1194

    @abstractmethod
    def forward(self, *args, **kwargs):
        """
        Implements the actual metric computation.

        Returns:
            metric value or metric state

        """
        raise NotImplementedError

    def compute(self, module: nn.Module, input: Any, output: Any):
        """
        Implement additionally metric computations to be done after the ddp sync

        Args:
            module: current metric module

            input: input to forward method

            output: output from forward method

        Returns:
            final metric value

        """
        return output

    def ddp_sync(self, module: nn.Module, input: Any, output: Any):
        """
        Implement how the outputs from forward should be synced

        Args:
            module: current metric module

            input: input to forward method

            output: output from forward method

        Returns:
            synced output

        """
        return output

    def input_convert(self, module: nn.Module, input: Any):
        """
        Implement how the inputs should be casted before calling forward

        Args:
            module: current metric module

            input: input to forward method

        Returns:
            casted input
        """
        return input

    def output_convert(self, module: nn.Module, input: Any, output: Any):
        """
        Implement how outputs from forward should be casted

        Args:
            module: current metric module

            input: input to forward method

            output: output from forward method

        Returns:
            casted outputs
        """
        return output


class TensorMetric(Metric):
    """
    Base class for metric implementation operating directly on tensors.
    All inputs and outputs will be casted to tensors if necessary.
    Already handles DDP sync and input/output conversions.
    """

    def __init__(self, name: str,
                 reduce_group: Optional[Any] = None,
                 reduce_op: Optional[Any] = None,
                 ddp_normalize: bool = False):
        """

        Args:
            name: the metric's name
            reduce_group: the process group for DDP reduces (only needed for DDP training).
                Defaults to all processes (world)
            reduce_op: the operation to perform during reduction within DDP (only needed for DDP training).
                Defaults to sum.
            ddp_normalize: if true, will divide the DDP reduce result by the world rank
        """
        super().__init__(name)
        self.reduce_group = reduce_group
        self.reduce_op = reduce_op
        self.ddp_normalize = ddp_normalize

    def input_convert(self, module: nn.Module, input: Any):
        return apply_to_collection(input,
                                   (torch.Tensor, np.ndarray, numbers.Number),
                                   convert_to_tensor,
                                   self.dtype, self.device)

    def output_convert(self, module: nn.Module, input: Any, output: Any):
        return apply_to_collection(output, torch.Tensor, convert_to_tensor,
                                   self.dtype, self.device)

    def ddp_sync(self, module: nn.Module, input: Any, output: Any):
        return apply_to_collection(output, torch.Tensor, sync_ddp_if_available,
                                   self.reduce_group, self.reduce_op, self.ddp_normalize)


class TensorCollectionMetric(Metric):
    """
    Base class for metric implementation operating directly on tensors.
    All inputs will be casted to tensors if necessary. Outputs won't be casted.
    Already handles DDP sync and input conversions.

    This class differs from :class:`TensorMetric`, as it assumes all outputs to
    be collections of tensors and does not explicitly convert them. This is
    necessary, since some collections (like for ROC, Precision-Recall Curve etc.)
    cannot be converted to tensors at the highest level.
    All numpy arrays and numbers occuring in these outputs will still be converted.

    Use this class as a baseclass, whenever you want to ensure inputs are
    tensors and outputs cannot be converted to tensors automatically

    """

    def __init__(self, name: str,
                 reduce_group: Optional[Any] = None,
                 reduce_op: Optional[Any] = None,
                 ddp_normalize: bool = False):
        """

        Args:
            name: the metric's name
            reduce_group: the process group for DDP reduces (only needed for DDP training).
                Defaults to all processes (world)
            reduce_op: the operation to perform during reduction within DDP (only needed for DDP training).
                Defaults to sum.
            ddp_normalize: if true, will divide the DDP reduce result by the world rank
        """
        super().__init__(name)
        self.reduce_group = reduce_group
        self.reduce_op = reduce_op
        self.ddp_normalize = ddp_normalize

    def input_convert(self, module: nn.Module, input: Any):
        return apply_to_collection(input,
                                   (torch.Tensor, np.ndarray, numbers.Number),
                                   convert_to_tensor,
                                   self.dtype, self.device)

    def output_convert(self, module: nn.Module, input: Any, output: Any):
        return apply_to_collection(output,
                                   (torch.Tensor, np.ndarray, numbers.Number),
                                   convert_to_tensor,
                                   self.dtype, self.device)

    def ddp_sync(self, module: nn.Module, input: Any, output: Any):
        return apply_to_collection(output, torch.Tensor, sync_ddp_if_available,
                                   self.reduce_group, self.reduce_op, self.ddp_normalize)


class NumpyMetric(Metric):
    """
    Base class for metric implementation operating on numpy arrays.
    All inputs will be casted to numpy if necessary and all outputs will
    be casted to tensors if necessary.
    Already handles DDP sync and input/output conversions.
    """

    def __init__(self, name: str,
                 reduce_group: Optional[Any] = None,
                 reduce_op: Optional[Any] = None,
                 ddp_normalize: bool = False):
        """

        Args:
            name: the metric's name
            reduce_group: the process group for DDP reduces (only needed for DDP training).
                Defaults to all processes (world)
            reduce_op: the operation to perform during reduction within DDP (only needed for DDP training).
                Defaults to sum.
            ddp_normalize: if true, will divide the DDP reduce result by the world rank
        """
        super().__init__(name)
        self.reduce_group = reduce_group
        self.reduce_op = reduce_op
        self.ddp_normalize = ddp_normalize

    def input_convert(self, module: nn.Module, input: Any):
        return apply_to_collection(input,
                                   (torch.Tensor, np.ndarray, numbers.Number),
                                   convert_to_numpy)

    def output_convert(self, module: nn.Module, input: Any, output: Any):
        return apply_to_collection(output,
                                   (torch.Tensor, np.ndarray, numbers.Number),
                                   convert_to_tensor,
                                   self.dtype, self.device)

    def ddp_sync(self, module: nn.Module, input: Any, output: Any):
        return apply_to_collection(output, torch.Tensor, sync_ddp_if_available,
                                   self.reduce_group, self.reduce_op, self.ddp_normalize)<|MERGE_RESOLUTION|>--- conflicted
+++ resolved
@@ -39,15 +39,14 @@
         """
         super().__init__()
         self.name = name
-<<<<<<< HEAD
         self._dtype = torch.get_default_dtype()
         self._device = torch.device('cpu')
+
+        # Register hooks
         self.register_forward_pre_hook(self.input_convert)
         self.register_forward_hook(self.output_convert)
         self.register_forward_hook(self.ddp_sync)
         self.register_forward_hook(self.compute)
-=======
->>>>>>> ad0f1194
 
     @abstractmethod
     def forward(self, *args, **kwargs):
@@ -60,14 +59,14 @@
         """
         raise NotImplementedError
 
-    def compute(self, module: nn.Module, input: Any, output: Any):
+    def compute(self, module: nn.Module, data: Any, output: Any):
         """
         Implement additionally metric computations to be done after the ddp sync
 
         Args:
             module: current metric module
 
-            input: input to forward method
+            data: input to forward method
 
             output: output from forward method
 
@@ -77,14 +76,14 @@
         """
         return output
 
-    def ddp_sync(self, module: nn.Module, input: Any, output: Any):
+    def ddp_sync(self, module: nn.Module, data: Any, output: Any):
         """
         Implement how the outputs from forward should be synced
 
         Args:
             module: current metric module
 
-            input: input to forward method
+            data: input to forward method
 
             output: output from forward method
 
@@ -94,28 +93,28 @@
         """
         return output
 
-    def input_convert(self, module: nn.Module, input: Any):
+    def input_convert(self, module: nn.Module, data: Any):
         """
         Implement how the inputs should be casted before calling forward
 
         Args:
             module: current metric module
 
-            input: input to forward method
-
-        Returns:
-            casted input
-        """
-        return input
-
-    def output_convert(self, module: nn.Module, input: Any, output: Any):
+            data: input to forward method
+
+        Returns:
+            casted data
+        """
+        return data
+
+    def output_convert(self, module: nn.Module, data: Any, output: Any):
         """
         Implement how outputs from forward should be casted
 
         Args:
             module: current metric module
 
-            input: input to forward method
+            data: input to forward method
 
             output: output from forward method
 
@@ -134,8 +133,7 @@
 
     def __init__(self, name: str,
                  reduce_group: Optional[Any] = None,
-                 reduce_op: Optional[Any] = None,
-                 ddp_normalize: bool = False):
+                 reduce_op: Optional[Any] = None):
         """
 
         Args:
@@ -144,26 +142,24 @@
                 Defaults to all processes (world)
             reduce_op: the operation to perform during reduction within DDP (only needed for DDP training).
                 Defaults to sum.
-            ddp_normalize: if true, will divide the DDP reduce result by the world rank
         """
         super().__init__(name)
         self.reduce_group = reduce_group
         self.reduce_op = reduce_op
-        self.ddp_normalize = ddp_normalize
-
-    def input_convert(self, module: nn.Module, input: Any):
-        return apply_to_collection(input,
-                                   (torch.Tensor, np.ndarray, numbers.Number),
-                                   convert_to_tensor,
-                                   self.dtype, self.device)
-
-    def output_convert(self, module: nn.Module, input: Any, output: Any):
+
+    def input_convert(self, module: nn.Module, data: Any):
+        return apply_to_collection(data,
+                                   (torch.Tensor, np.ndarray, numbers.Number),
+                                   convert_to_tensor,
+                                   self.dtype, self.device)
+
+    def output_convert(self, module: nn.Module, data: Any, output: Any):
         return apply_to_collection(output, torch.Tensor, convert_to_tensor,
                                    self.dtype, self.device)
 
-    def ddp_sync(self, module: nn.Module, input: Any, output: Any):
+    def ddp_sync(self, module: nn.Module, data: Any, output: Any):
         return apply_to_collection(output, torch.Tensor, sync_ddp_if_available,
-                                   self.reduce_group, self.reduce_op, self.ddp_normalize)
+                                   self.reduce_group, self.reduce_op)
 
 
 class TensorCollectionMetric(Metric):
@@ -185,8 +181,7 @@
 
     def __init__(self, name: str,
                  reduce_group: Optional[Any] = None,
-                 reduce_op: Optional[Any] = None,
-                 ddp_normalize: bool = False):
+                 reduce_op: Optional[Any] = None):
         """
 
         Args:
@@ -195,28 +190,26 @@
                 Defaults to all processes (world)
             reduce_op: the operation to perform during reduction within DDP (only needed for DDP training).
                 Defaults to sum.
-            ddp_normalize: if true, will divide the DDP reduce result by the world rank
         """
         super().__init__(name)
         self.reduce_group = reduce_group
         self.reduce_op = reduce_op
-        self.ddp_normalize = ddp_normalize
-
-    def input_convert(self, module: nn.Module, input: Any):
-        return apply_to_collection(input,
-                                   (torch.Tensor, np.ndarray, numbers.Number),
-                                   convert_to_tensor,
-                                   self.dtype, self.device)
-
-    def output_convert(self, module: nn.Module, input: Any, output: Any):
+
+    def input_convert(self, module: nn.Module, data: Any):
+        return apply_to_collection(data,
+                                   (torch.Tensor, np.ndarray, numbers.Number),
+                                   convert_to_tensor,
+                                   self.dtype, self.device)
+
+    def output_convert(self, module: nn.Module, data: Any, output: Any):
         return apply_to_collection(output,
                                    (torch.Tensor, np.ndarray, numbers.Number),
                                    convert_to_tensor,
                                    self.dtype, self.device)
 
-    def ddp_sync(self, module: nn.Module, input: Any, output: Any):
+    def ddp_sync(self, module: nn.Module, data: Any, output: Any):
         return apply_to_collection(output, torch.Tensor, sync_ddp_if_available,
-                                   self.reduce_group, self.reduce_op, self.ddp_normalize)
+                                   self.reduce_group, self.reduce_op)
 
 
 class NumpyMetric(Metric):
@@ -229,8 +222,7 @@
 
     def __init__(self, name: str,
                  reduce_group: Optional[Any] = None,
-                 reduce_op: Optional[Any] = None,
-                 ddp_normalize: bool = False):
+                 reduce_op: Optional[Any] = None):
         """
 
         Args:
@@ -239,24 +231,22 @@
                 Defaults to all processes (world)
             reduce_op: the operation to perform during reduction within DDP (only needed for DDP training).
                 Defaults to sum.
-            ddp_normalize: if true, will divide the DDP reduce result by the world rank
         """
         super().__init__(name)
         self.reduce_group = reduce_group
         self.reduce_op = reduce_op
-        self.ddp_normalize = ddp_normalize
-
-    def input_convert(self, module: nn.Module, input: Any):
-        return apply_to_collection(input,
+
+    def input_convert(self, module: nn.Module, data: Any):
+        return apply_to_collection(data,
                                    (torch.Tensor, np.ndarray, numbers.Number),
                                    convert_to_numpy)
 
-    def output_convert(self, module: nn.Module, input: Any, output: Any):
+    def output_convert(self, module: nn.Module, data: Any, output: Any):
         return apply_to_collection(output,
                                    (torch.Tensor, np.ndarray, numbers.Number),
                                    convert_to_tensor,
                                    self.dtype, self.device)
 
-    def ddp_sync(self, module: nn.Module, input: Any, output: Any):
+    def ddp_sync(self, module: nn.Module, data: Any, output: Any):
         return apply_to_collection(output, torch.Tensor, sync_ddp_if_available,
-                                   self.reduce_group, self.reduce_op, self.ddp_normalize)+                                   self.reduce_group, self.reduce_op)