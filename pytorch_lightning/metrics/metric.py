--- conflicted
+++ resolved
@@ -254,14 +254,7 @@
         # manually restore update and compute functions for pickling
         self.__dict__.update(state)
         self.update = self._wrap_update(self.update)
-<<<<<<< HEAD
         self.compute = self._wrap_compute(self.compute)
-
-    def _check_same_shape(self, pred: torch.Tensor, target: torch.Tensor):
-        """ Check that predictions and target have the same shape, else raise error """
-        if pred.shape != target.shape:
-            raise RuntimeError('Predictions and targets are expected to have the same shape')
-
 
 class MetricCollection(nn.Module, Mapping):
     """
@@ -291,8 +284,8 @@
                 raise ValueError(f'Input {m} to `MetricCollection` is not a instance'
                                  ' of `pl.metrics.Metric`')
             name = m.__class__.__name__
+                raise ValueError(f'Encountered two metrics both named {name}')
             if name in metric_dict:
-                raise ValueError(f'Encountered two metrics both named {name}')
 
             metric_dict[name] = m
 
@@ -306,8 +299,8 @@
         """ Returns iterator over the metric dict keys"""
         for k in self.metrics.keys():
             yield k
-
     def __len__(self):
+
         return len(self.metrics)
 
     def forward(self, *args, **kwargs):
@@ -325,7 +318,4 @@
     def reset(self):
         """ Iteratively call reset for each metric """
         for _, m in self.items():
-            m.reset()
-=======
-        self.compute = self._wrap_compute(self.compute)
->>>>>>> 9823f97a
+            m.reset()