--- conflicted
+++ resolved
@@ -101,17 +101,10 @@
     """
 
     def __init__(
-<<<<<<< HEAD
-        self,
+        self,
+        num_classes: Optional[int] = None,
         normalize: bool = False,
         reduce_group: Any = None,
-=======
-            self,
-            num_classes: Optional[int] = None,
-            normalize: bool = False,
-            reduce_group: Any = None,
-            reduce_op: Any = None,
->>>>>>> 70af47db
     ):
         """
         Args:
@@ -137,21 +130,17 @@
         Return:
             A Tensor with the confusion matrix.
         """
-<<<<<<< HEAD
-        return confusion_matrix(pred=pred, target=target, normalize=self.normalize)
-
-    def aggregate(self, *tensors: torch.Tensor) -> torch.Tensor:
-        """Aggregates results by stacking them instead of concatenating before averaging.
-
-        Returns:
-            the aggregated results
-        """
-        return torch.stack(tensors).mean(0)
-=======
         return confusion_matrix(pred=pred, target=target,
                                 normalize=self.normalize,
                                 num_classes=self.num_classes)
->>>>>>> 70af47db
+
+    def aggregate(self, *tensors: torch.Tensor) -> torch.Tensor:
+        """Aggregates results by stacking them instead of concatenating before averaging.
+
+        Returns:
+            the aggregated results
+        """
+        return torch.stack(tensors).mean(0)
 
 
 class PrecisionRecallCurve(TensorMetric):
