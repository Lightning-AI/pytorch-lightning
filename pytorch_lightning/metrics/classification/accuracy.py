--- conflicted
+++ resolved
@@ -94,24 +94,6 @@
 
         self.threshold = threshold
 
-<<<<<<< HEAD
-=======
-    def _input_format(self, preds: torch.Tensor, target: torch.Tensor):
-        if not (len(preds.shape) == len(target.shape) or len(preds.shape) == len(target.shape) + 1):
-            raise ValueError(
-                "preds and target must have same number of dimensions, or one additional dimension for preds"
-            )
-
-        if len(preds.shape) == len(target.shape) + 1:
-            # multi class probabilites
-            preds = torch.argmax(preds, dim=1)
-
-        if len(preds.shape) == len(target.shape) and preds.dtype == torch.float:
-            # binary or multilabel probablities
-            preds = (preds >= self.threshold).long()
-        return preds, target
-
->>>>>>> f967fbba
     def update(self, preds: torch.Tensor, target: torch.Tensor):
         """
         Update state with predictions and targets.
