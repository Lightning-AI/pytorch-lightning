# Copyright The PyTorch Lightning team.
#
# Licensed under the Apache License, Version 2.0 (the "License");
# you may not use this file except in compliance with the License.
# You may obtain a copy of the License at
#
#     http://www.apache.org/licenses/LICENSE-2.0
#
# Unless required by applicable law or agreed to in writing, software
# distributed under the License is distributed on an "AS IS" BASIS,
# WITHOUT WARRANTIES OR CONDITIONS OF ANY KIND, either express or implied.
# See the License for the specific language governing permissions and
# limitations under the License.
import contextlib
from typing import Any, Callable, Dict, Generator, Iterable, List, Optional, Union

import torch
from torch import Tensor
from torch.nn import Module
from torch.optim import Optimizer
from torch.utils.data import DataLoader

import pytorch_lightning as pl
from pytorch_lightning.plugins.precision import ApexMixedPrecisionPlugin, NativeMixedPrecisionPlugin, PrecisionPlugin
from pytorch_lightning.plugins.training_type import DataParallelPlugin, TrainingTypePlugin
from pytorch_lightning.trainer.states import TrainerFn
from pytorch_lightning.utilities import _NATIVE_AMP_AVAILABLE
from pytorch_lightning.utilities.apply_func import apply_to_collection, move_data_to_device
from pytorch_lightning.utilities.enums import AMPType, GradClipAlgorithmType, LightningEnum
from pytorch_lightning.utilities.types import _PATH, STEP_OUTPUT

if _NATIVE_AMP_AVAILABLE:
    from torch.cuda.amp import GradScaler


class Accelerator:
    """The Accelerator Base Class. An Accelerator is meant to deal with one type of Hardware.

    Currently there are accelerators for:

    - CPU
    - GPU
    - TPU
    - IPU

    Each Accelerator gets two plugins upon initialization:
    One to handle differences from the training routine and one to handle different precisions.
    """

    def __init__(self, precision_plugin: PrecisionPlugin, training_type_plugin: TrainingTypePlugin) -> None:
        """
        Args:
            precision_plugin: the plugin to handle precision-specific parts
            training_type_plugin: the plugin to handle different training routines
        """
        self.precision_plugin = precision_plugin
        self.training_type_plugin = training_type_plugin

        self.optimizers: List = []
        self.lr_schedulers: List = []
        self.optimizer_frequencies: List = []

    def connect(self, model: "pl.LightningModule") -> None:
        """Transfers ownership of the model to this plugin."""
        self.training_type_plugin.connect(model)

    def setup_environment(self) -> None:
        """Setup any processes or distributed connections.

        This is called before the LightningModule/DataModule setup hook which allows the user to access the accelerator
        environment before setup is complete.
        """
        self.training_type_plugin.setup_environment()

    def setup(self, trainer: "pl.Trainer") -> None:
        """Setup plugins for the trainer fit and creates optimizers.

        Args:
            trainer: the trainer instance
        """
        self.setup_training_type_plugin()
        if not self.training_type_plugin.setup_optimizers_in_pre_dispatch:
            self.setup_optimizers(trainer)
        self.setup_precision_plugin()

    def start_training(self, trainer: "pl.Trainer") -> None:
        self.training_type_plugin.start_training(trainer)

    def start_evaluating(self, trainer: "pl.Trainer") -> None:
        self.training_type_plugin.start_evaluating(trainer)

    def start_predicting(self, trainer: "pl.Trainer") -> None:
        self.training_type_plugin.start_predicting(trainer)

    def pre_dispatch(self, trainer: "pl.Trainer") -> None:
        """Hook to do something before the training/evaluation/prediction starts."""
        self._move_optimizer_state()

        self.training_type_plugin.pre_dispatch()
        if self.training_type_plugin.setup_optimizers_in_pre_dispatch:
            self.setup_optimizers(trainer)

        self.precision_plugin.pre_dispatch()

    def _move_optimizer_state(self, device: Optional[torch.device] = None) -> None:
        """Moves the state of the optimizers to the GPU if needed."""
        device = device or self.root_device
        for opt in self.optimizers:
            for p, v in opt.state.items():
                opt.state[p] = apply_to_collection(v, torch.Tensor, move_data_to_device, device)

    def dispatch(self, trainer: "pl.Trainer") -> None:
        """Hook to do something before the training/evaluation/prediction starts."""
        self.training_type_plugin.dispatch(trainer)
        self.precision_plugin.dispatch(trainer)

    def post_dispatch(self, trainer: "pl.Trainer") -> None:
        """Hook to do something after the training/evaluation/prediction starts."""
        self.training_type_plugin.post_dispatch(trainer)
        self.precision_plugin.post_dispatch()

    @property
    def model(self) -> Module:
        """Returns the model.

        This can also be a wrapped LightningModule. For retrieving the pure LightningModule use
        :attr:`Accelerator.lightning_module`
        """
        return self.training_type_plugin.model

    @model.setter
    def model(self, new_model: Module) -> None:
        self.training_type_plugin.model = new_model

    @property
    def lightning_module(self) -> "pl.LightningModule":
        """Returns the pure LightningModule.

        To get the potentially wrapped model use :attr:`Accelerator.model`
        """
        return self.training_type_plugin.lightning_module

    @property
    def root_device(self) -> torch.device:
        """Returns the root device."""
        return self.training_type_plugin.root_device

    def teardown(self) -> None:
        """This method is called to teardown the training process.

        It is the right place to release memory and free other resources.
        """
        self.training_type_plugin.teardown()

    def batch_to_device(self, batch: Any, device: Optional[torch.device] = None, dataloader_idx: int = 0) -> Any:
        """Moves the batch to the correct device. The returned batch is of the same type as the input batch, just
        having all tensors on the correct device.

        Args:
            batch: The batch of samples to move to the correct device
            device: The target device
            dataloader_idx: The index of the dataloader to which the batch belongs.
        """
        model = self.lightning_module
        device = device or self.root_device

        if model is not None and not isinstance(self.training_type_plugin, DataParallelPlugin):
            # no need to transfer batch to device in DP mode
            return model._apply_batch_transfer_handler(batch, device=device, dataloader_idx=dataloader_idx)

        return move_data_to_device(batch, device)

    def training_step(self, step_kwargs: Dict[str, Union[Any, int]]) -> STEP_OUTPUT:
        """The actual training step.

        See :meth:`~pytorch_lightning.core.lightning.LightningModule.training_step` for more details
        """
        with self.precision_plugin.train_step_context():
            return self.training_type_plugin.training_step(*step_kwargs.values())

    def post_training_step(self) -> None:
        self.training_type_plugin.post_training_step()

    def validation_step(self, step_kwargs: Dict[str, Union[Any, int]]) -> Optional[STEP_OUTPUT]:
        """The actual validation step.

        See :meth:`~pytorch_lightning.core.lightning.LightningModule.validation_step` for more details
        """
        with self.precision_plugin.val_step_context():
            return self.training_type_plugin.validation_step(*step_kwargs.values())

    def test_step(self, step_kwargs: Dict[str, Union[Any, int]]) -> Optional[STEP_OUTPUT]:
        """The actual test step.

        See :meth:`~pytorch_lightning.core.lightning.LightningModule.test_step` for more details
        """
        with self.precision_plugin.test_step_context():
            return self.training_type_plugin.test_step(*step_kwargs.values())

    def predict_step(self, step_kwargs: Dict[str, Union[Any, int]]) -> STEP_OUTPUT:
        """The actual predict step.

        See :meth:`~pytorch_lightning.core.lightning.LightningModule.predict_step` for more details
        """
        with self.precision_plugin.predict_step_context():
            return self.training_type_plugin.predict_step(*step_kwargs.values())

    def training_step_end(self, output: STEP_OUTPUT) -> STEP_OUTPUT:
        """A hook to do something at the end of the training step.

        Args:
            output: the output of the training step
        """
        return self.training_type_plugin.training_step_end(output)

    def test_step_end(self, output: Optional[STEP_OUTPUT]) -> Optional[STEP_OUTPUT]:
        """A hook to do something at the end of the test step.

        Args:
            output: the output of the test step
        """
        return self.training_type_plugin.test_step_end(output)

    def validation_step_end(self, output: Optional[STEP_OUTPUT]) -> Optional[STEP_OUTPUT]:
        """A hook to do something at the end of the validation step.

        Args:
            output: the output of the validation step
        """
        return self.training_type_plugin.validation_step_end(output)

    def backward(self, closure_loss: Tensor, *args: Any, **kwargs: Any) -> Tensor:
        """Forwards backward-calls to the precision plugin.

        Args:
            closure_loss: a tensor holding the loss value to backpropagate
        """
        self.training_type_plugin.pre_backward(closure_loss)
        closure_loss = self.precision_plugin.pre_backward(self.lightning_module, closure_loss)

        self.precision_plugin.backward(self.lightning_module, closure_loss, *args, **kwargs)

        closure_loss = self.precision_plugin.post_backward(self.lightning_module, closure_loss)
        self.training_type_plugin.post_backward(closure_loss)

        return closure_loss

    def optimizer_step(self, optimizer: Optimizer, opt_idx: int, lambda_closure: Callable, **kwargs: Any) -> None:
        """performs the actual optimizer step.

        Args:
            optimizer: the optimizer performing the step
            opt_idx: index of the current optimizer
            lambda_closure: closure calculating the loss value
        """
        make_optimizer_step = self.precision_plugin.pre_optimizer_step(
            self.lightning_module, optimizer, opt_idx, lambda_closure, **kwargs
        )
        if make_optimizer_step:
            self.run_optimizer_step(optimizer, opt_idx, lambda_closure, **kwargs)
        self.precision_plugin.post_optimizer_step(optimizer, opt_idx)
        self.training_type_plugin.post_optimizer_step(optimizer, opt_idx, **kwargs)

    def run_optimizer_step(
        self, optimizer: Optimizer, optimizer_idx: int, lambda_closure: Callable, **kwargs: Any
    ) -> None:
        self.training_type_plugin.optimizer_step(optimizer, lambda_closure=lambda_closure, **kwargs)

    def optimizer_zero_grad(self, current_epoch: int, batch_idx: int, optimizer: Optimizer, opt_idx: int) -> None:
        """Zeros all model parameter's gradients."""
        model_ref = self.lightning_module
        model_ref.optimizer_zero_grad(current_epoch, batch_idx, optimizer, opt_idx)

    def clip_gradients(
        self,
        optimizer: Optimizer,
        clip_val: Union[int, float],
        gradient_clip_algorithm: GradClipAlgorithmType = GradClipAlgorithmType.NORM,
    ) -> None:
        """clips all the optimizer parameters to the given value."""
        self.precision_plugin.clip_gradients(
            optimizer, clip_val, gradient_clip_algorithm=gradient_clip_algorithm, model=self.model
        )

    def setup_optimizers(self, trainer: "pl.Trainer") -> None:
        """Creates optimizers and schedulers.

        Args:
            trainer: the Trainer, these optimizers should be connected to
        """
        if trainer.state.fn not in (TrainerFn.FITTING, TrainerFn.TUNING):
            return
        optimizers, lr_schedulers, optimizer_frequencies = self.training_type_plugin.init_optimizers(
            trainer=trainer, model=self.lightning_module
        )
        self.optimizers = optimizers
        self.lr_schedulers = lr_schedulers
        self.optimizer_frequencies = optimizer_frequencies

    def setup_training_type_plugin(self) -> None:
        """Attaches the training type plugin to the accelerator."""
        self.training_type_plugin.setup()

    def setup_precision_plugin(self) -> None:
        """Attaches the precision plugin to the accelerator."""
        model, optimizers, schedulers = self.precision_plugin.connect(self.model, self.optimizers, self.lr_schedulers)
        self.model = model
        self.optimizers = optimizers
        self.lr_schedulers = schedulers

    @property
    def amp_backend(self) -> Optional[LightningEnum]:
        if isinstance(self.precision_plugin, ApexMixedPrecisionPlugin):
            return AMPType.APEX
        if isinstance(self.precision_plugin, NativeMixedPrecisionPlugin):
            return AMPType.NATIVE
        return None

    @property
    def precision(self) -> Union[str, int]:
        return self.precision_plugin.precision

    @property
    def scaler(self) -> Optional["GradScaler"]:
        return getattr(self.precision_plugin, "scaler", None)

    def optimizer_state(self, optimizer: Optimizer) -> Dict[str, Tensor]:
        """Returns state of an optimizer.

        Allows for syncing/collating optimizer state from processes in custom plugins.
        """
        return getattr(self.training_type_plugin, "optimizer_state", lambda x: x.state_dict())(optimizer)

    def lightning_module_state_dict(self) -> Dict[str, Union[Any, Tensor]]:
        """Returns state of model.

        Allows for syncing/collating model state from processes in custom plugins.
        """
        return self.training_type_plugin.lightning_module_state_dict()

    def barrier(self, name: Optional[str] = None) -> None:
        self.training_type_plugin.barrier(name=name)

    def broadcast(self, obj: object, src: int = 0) -> object:
        """Broadcasts an object to all processes, such that the src object is broadcast to all other ranks if
        needed.

        Args:
            obj: Object to broadcast to all process, usually a tensor or collection of tensors.
            src: The source rank of which the object will be broadcast from
        """
        return self.training_type_plugin.broadcast(obj, src)

    def all_gather(self, tensor: Tensor, group: Optional[Any] = None, sync_grads: bool = False) -> Tensor:
        """Function to gather a tensor from several distributed processes.

        Args:
            tensor: tensor of shape (batch, ...)
            group: the process group to gather results from. Defaults to all processes (world)
            sync_grads: flag that allows users to synchronize gradients for all_gather op

        Return:
            A tensor of shape (world_size, batch, ...)
        """
        return self.training_type_plugin.all_gather(tensor, group=group, sync_grads=sync_grads)

    def process_dataloader(self, dataloader: Union[Iterable, DataLoader]) -> Union[Iterable, DataLoader]:
        """Wraps the dataloader if necessary.

        Args:
            dataloader: iterable. Ideally of type: :class:`torch.utils.data.DataLoader`
        """
        return self.training_type_plugin.process_dataloader(dataloader)

    @property
    def results(self) -> Any:
        """The results of the last run will be cached within the training type plugin.

        In distributed training, we make sure to transfer the results to the appropriate master process.
        """
        return self.training_type_plugin.results

    @contextlib.contextmanager
    def model_sharded_context(self) -> Generator[None, None, None]:
        """Provide hook to create modules in a distributed aware context. This is useful for when we'd like to.

        shard the model instantly - useful for extremely large models. Can save memory and
        initialization time.

        Returns:
            Model parallel context.
        """
        with self.training_type_plugin.model_sharded_context():
            yield

    def save_checkpoint(self, checkpoint: Dict[str, Any], filepath: _PATH) -> None:
        """Save model/training states as a checkpoint file through state-dump and file-write.

        Args:
            checkpoint: dict containing model and trainer state
            filepath: write-target file's path
        """
        self.training_type_plugin.save_checkpoint(checkpoint, filepath)

    @property
    def call_configure_sharded_model_hook(self) -> bool:
        """Allow model parallel hook to be called in suitable environments determined by the training type plugin.
        This is useful for when we want to shard the model once within fit.

        Returns:
            True if we want to call the model parallel setup hook.
        """
        return self.training_type_plugin.call_configure_sharded_model_hook

    @call_configure_sharded_model_hook.setter
    def call_configure_sharded_model_hook(self, mode: bool) -> None:
        self.training_type_plugin.call_configure_sharded_model_hook = mode

    @property
    def setup_optimizers_in_pre_dispatch(self) -> bool:
        """Override to delay setting optimizers and schedulers till after dispatch. This is useful when the
        `TrainingTypePlugin` requires operating on the wrapped accelerator model. However this may break certain
        precision plugins such as APEX which require optimizers to be set.

        Returns:
            If True, delay setup optimizers until `pre_dispatch`, else call within `setup`.
        """
        return self.training_type_plugin.setup_optimizers_in_pre_dispatch

    @property
    def restore_checkpoint_after_pre_dispatch(self) -> bool:
        """Override to delay restoring from checkpoint till after pre-dispatch. This is useful when the plugin
        requires all the setup hooks to run before loading checkpoint.

        Returns:
            If true, restore checkpoint after pre_dispatch.
        """
        return self.training_type_plugin.restore_checkpoint_after_pre_dispatch

<<<<<<< HEAD
    def update_global_step(self, total_batch_idx: int, current_global_step: int) -> int:
        return self.training_type_plugin.update_global_step(total_batch_idx, current_global_step)

    def get_device_stats(self, device: Optional[torch.device] = None) -> Dict[str, Any]:
        """Gets stats for a given device"""
        pass

=======
>>>>>>> 86c03357
    def on_train_start(self) -> None:
        """Called when train begins."""
        return self.training_type_plugin.on_train_start()

    def on_validation_start(self) -> None:
        """Called when validation begins."""
        return self.training_type_plugin.on_validation_start()

    def on_test_start(self) -> None:
        """Called when test begins."""
        return self.training_type_plugin.on_test_start()

    def on_predict_start(self) -> None:
        """Called when predict begins."""
        return self.training_type_plugin.on_predict_start()

    def on_validation_end(self) -> None:
        """Called when validation ends."""
        return self.training_type_plugin.on_validation_end()

    def on_test_end(self) -> None:
        """Called when test end."""
        return self.training_type_plugin.on_test_end()

    def on_predict_end(self) -> None:
        """Called when predict ends."""
        return self.training_type_plugin.on_predict_end()

    def on_train_end(self) -> None:
        """Called when train ends."""
        return self.training_type_plugin.on_train_end()

    def on_train_batch_start(self, batch: Any, batch_idx: int, dataloader_idx: int) -> None:
        """Called in the training loop before anything happens for that batch."""
        return self.training_type_plugin.on_train_batch_start(batch, batch_idx, dataloader_idx)<|MERGE_RESOLUTION|>--- conflicted
+++ resolved
@@ -437,16 +437,10 @@
         """
         return self.training_type_plugin.restore_checkpoint_after_pre_dispatch
 
-<<<<<<< HEAD
-    def update_global_step(self, total_batch_idx: int, current_global_step: int) -> int:
-        return self.training_type_plugin.update_global_step(total_batch_idx, current_global_step)
-
     def get_device_stats(self, device: Optional[torch.device] = None) -> Dict[str, Any]:
         """Gets stats for a given device"""
         pass
 
-=======
->>>>>>> 86c03357
     def on_train_start(self) -> None:
         """Called when train begins."""
         return self.training_type_plugin.on_train_start()
