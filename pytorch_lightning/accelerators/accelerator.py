--- conflicted
+++ resolved
@@ -30,28 +30,7 @@
     - IPU
     """
 
-<<<<<<< HEAD
-    def __init__(self, precision_plugin: Optional[PrecisionPlugin], training_type_plugin: TrainingTypePlugin) -> None:
-        """
-        Args:
-            precision_plugin: the plugin to handle precision-specific parts
-
-                .. deprecated::
-                    The ``precision_plugin`` parameter has been deprecated and will be removed soon.
-                    Pass the precision plugin as a parameter to the ``TrainingTypePlugin`` instead.
-
-            training_type_plugin: the plugin to handle different training routines
-        """
-
-        self.training_type_plugin = training_type_plugin
-
-        if precision_plugin is not None:
-            self.training_type_plugin.precision_plugin = precision_plugin
-
-    def setup_environment(self) -> None:
-=======
     def setup_environment(self, root_device: torch.device) -> None:
->>>>>>> 46d6fbf1
         """Setup any processes or distributed connections.
 
         This is called before the LightningModule/DataModule setup hook which allows the user to access the accelerator
