--- conflicted
+++ resolved
@@ -13,12 +13,8 @@
 # limitations under the License.
 
 from enum import Enum
-<<<<<<< HEAD
 from abc import ABCMeta
-from typing import Any, Optional, Union, List
-=======
 from typing import Any, Optional, Union
->>>>>>> 42b9a387
 
 import torch
 from torch.optim import Optimizer
