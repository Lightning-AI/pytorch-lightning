# Copyright The PyTorch Lightning team.
#
# Licensed under the Apache License, Version 2.0 (the "License");
# you may not use this file except in compliance with the License.
# You may obtain a copy of the License at
#
#     http://www.apache.org/licenses/LICENSE-2.0
#
# Unless required by applicable law or agreed to in writing, software
# distributed under the License is distributed on an "AS IS" BASIS,
# WITHOUT WARRANTIES OR CONDITIONS OF ANY KIND, either express or implied.
# See the License for the specific language governing permissions and
# limitations under the License.
import contextlib
from typing import Any, Callable, Dict, Generator, Iterable, List, Optional, Union

import torch
from torch import Tensor
from torch.cuda.amp import GradScaler
from torch.nn import Module
from torch.optim import Optimizer
from torch.utils.data import DataLoader

import pytorch_lightning as pl
from pytorch_lightning.plugins.precision import ApexMixedPrecisionPlugin, NativeMixedPrecisionPlugin, PrecisionPlugin
from pytorch_lightning.plugins.training_type import DataParallelPlugin, TrainingTypePlugin
from pytorch_lightning.trainer.states import TrainerFn
from pytorch_lightning.utilities import rank_zero_deprecation
from pytorch_lightning.utilities.apply_func import apply_to_collection, move_data_to_device
from pytorch_lightning.utilities.enums import AMPType, GradClipAlgorithmType, LightningEnum
from pytorch_lightning.utilities.types import _PATH, STEP_OUTPUT


class Accelerator:
    """The Accelerator Base Class. An Accelerator is meant to deal with one type of Hardware.

    Currently there are accelerators for:

    - CPU
    - GPU
    - TPU
    - IPU

    Each Accelerator gets two plugins upon initialization:
    One to handle differences from the training routine and one to handle different precisions.
    """

    def __init__(self, precision_plugin: PrecisionPlugin, training_type_plugin: TrainingTypePlugin) -> None:
        """
        Args:
            precision_plugin: the plugin to handle precision-specific parts
            training_type_plugin: the plugin to handle different training routines
        """
        self.precision_plugin = precision_plugin
        self.training_type_plugin = training_type_plugin

        self.optimizers: List = []
        self.lr_schedulers: List = []
        self.optimizer_frequencies: List = []

    def connect(self, model: "pl.LightningModule") -> None:
        """Transfers ownership of the model to this plugin.

        See deprecation warning below.

        .. deprecated:: v1.5
            This method is deprecated in v1.5 and will be removed in v1.6.
            Please call `training_type_plugin.on_train_batch_start` directly.
        """
        rank_zero_deprecation(
            "`Accelerator.connect` is deprecated in v1.5 and will be removed in v1.6. "
            "`connect` logic is implemented directly in the `TrainingTypePlugin` implementations."
        )
        self.training_type_plugin.connect(model)

    def setup_environment(self) -> None:
        """Setup any processes or distributed connections.

        This is called before the LightningModule/DataModule setup hook which allows the user to access the accelerator
        environment before setup is complete.
        """
        self.training_type_plugin.setup_environment()

    def setup(self, trainer: "pl.Trainer") -> None:
        """Setup plugins for the trainer fit and creates optimizers.

        Args:
            trainer: the trainer instance
        """
        self.setup_training_type_plugin()
        if not self.training_type_plugin.setup_optimizers_in_pre_dispatch:
            self.setup_optimizers(trainer)
        self.setup_precision_plugin()

    def start_training(self, trainer: "pl.Trainer") -> None:
        """
        .. deprecated:: v1.5
            This method is deprecated in v1.5 and will be removed in v1.6.
            Please call `training_type_plugin.start_training` directly.
        """
        rank_zero_deprecation(
            "`Accelerator.start_training` is deprecated in v1.5 and will be removed in v1.6. "
            "`start_training` logic is implemented directly in the `TrainingTypePlugin` implementations."
        )
        self.training_type_plugin.start_training(trainer)

    def start_evaluating(self, trainer: "pl.Trainer") -> None:
        """
        .. deprecated:: v1.5
            This method is deprecated in v1.5 and will be removed in v1.6.
            Please call `training_type_plugin.start_evaluating` directly.
        """
        rank_zero_deprecation(
            "`Accelerator.start_evaluating` is deprecated in v1.5 and will be removed in v1.6. "
            "`start_evaluating` logic is implemented directly in the `TrainingTypePlugin` implementations."
        )
        self.training_type_plugin.start_evaluating(trainer)

    def start_predicting(self, trainer: "pl.Trainer") -> None:
        """
        .. deprecated:: v1.5
            This method is deprecated in v1.5 and will be removed in v1.6.
            Please call `training_type_plugin.start_predicting` directly.
        """
        rank_zero_deprecation(
            "`Accelerator.start_predicting` is deprecated in v1.5 and will be removed in v1.6. "
            "`start_predicting` logic is implemented directly in the `TrainingTypePlugin` implementations."
        )
        self.training_type_plugin.start_predicting(trainer)

    def pre_dispatch(self, trainer: "pl.Trainer") -> None:
        """Hook to do something before the training/evaluation/prediction starts."""
        self._move_optimizer_state()

        self.training_type_plugin.pre_dispatch()
        if self.training_type_plugin.setup_optimizers_in_pre_dispatch:
            self.setup_optimizers(trainer)

        self.precision_plugin.pre_dispatch()

    def _move_optimizer_state(self, device: Optional[torch.device] = None) -> None:
        """Moves the state of the optimizers to the GPU if needed."""
        device = device or self.root_device
        for opt in self.optimizers:
            for p, v in opt.state.items():
                opt.state[p] = apply_to_collection(v, torch.Tensor, move_data_to_device, device)

    def dispatch(self, trainer: "pl.Trainer") -> None:
        """Hook to do something before the training/evaluation/prediction starts."""
        self.training_type_plugin.dispatch(trainer)
        self.precision_plugin.dispatch(trainer)

    def post_dispatch(self, trainer: "pl.Trainer") -> None:
        """Hook to do something after the training/evaluation/prediction starts."""
        self.training_type_plugin.post_dispatch(trainer)
        self.precision_plugin.post_dispatch()

    @property
    def model(self) -> Module:
        """Returns the model.

        This can also be a wrapped LightningModule. For retrieving the pure LightningModule use
        :attr:`Accelerator.lightning_module`
        """
        return self.training_type_plugin.model

    @model.setter
    def model(self, new_model: Module) -> None:
        self.training_type_plugin.model = new_model

    @property
    def lightning_module(self) -> "pl.LightningModule":
        """Returns the pure LightningModule.

        To get the potentially wrapped model use :attr:`Accelerator.model`
        """
        return self.training_type_plugin.lightning_module

    @property
    def root_device(self) -> torch.device:
        """Returns the root device."""
        return self.training_type_plugin.root_device

    def teardown(self) -> None:
        """This method is called to teardown the training process.

        It is the right place to release memory and free other resources.
        """
        self.training_type_plugin.teardown()

    def batch_to_device(self, batch: Any, device: Optional[torch.device] = None, dataloader_idx: int = 0) -> Any:
        """Moves the batch to the correct device. The returned batch is of the same type as the input batch, just
        having all tensors on the correct device.

        Args:
            batch: The batch of samples to move to the correct device
            device: The target device
            dataloader_idx: The index of the dataloader to which the batch belongs.
        """
        model = self.lightning_module
        device = device or self.root_device

        if model is not None and not isinstance(self.training_type_plugin, DataParallelPlugin):
            # no need to transfer batch to device in DP mode
            return model._apply_batch_transfer_handler(batch, device=device, dataloader_idx=dataloader_idx)

        return move_data_to_device(batch, device)

    def training_step(self, step_kwargs: Dict[str, Union[Any, int]]) -> STEP_OUTPUT:
        """The actual training step.

        See :meth:`~pytorch_lightning.core.lightning.LightningModule.training_step` for more details
        """
        with self.precision_plugin.train_step_context():
            return self.training_type_plugin.training_step(*step_kwargs.values())

    def post_training_step(self) -> None:
        """
        .. deprecated:: v1.5
            This method is deprecated in v1.5 and will be removed in v1.6.
            Please call `training_type_plugin.post_training_step` directly.
        """
        rank_zero_deprecation(
            "`Accelerator.post_training_step` is deprecated in v1.5 and will be removed in v1.6. "
            "`post_training_step` logic is implemented directly in the `TrainingTypePlugin` implementations."
        )
        self.training_type_plugin.post_training_step()

    def validation_step(self, step_kwargs: Dict[str, Union[Any, int]]) -> Optional[STEP_OUTPUT]:
        """The actual validation step.

        See :meth:`~pytorch_lightning.core.lightning.LightningModule.validation_step` for more details
        """
        with self.precision_plugin.val_step_context():
            return self.training_type_plugin.validation_step(*step_kwargs.values())

    def test_step(self, step_kwargs: Dict[str, Union[Any, int]]) -> Optional[STEP_OUTPUT]:
        """The actual test step.

        See :meth:`~pytorch_lightning.core.lightning.LightningModule.test_step` for more details
        """
        with self.precision_plugin.test_step_context():
            return self.training_type_plugin.test_step(*step_kwargs.values())

    def predict_step(self, step_kwargs: Dict[str, Union[Any, int]]) -> STEP_OUTPUT:
        """The actual predict step.

        See :meth:`~pytorch_lightning.core.lightning.LightningModule.predict_step` for more details
        """
        with self.precision_plugin.predict_step_context():
            return self.training_type_plugin.predict_step(*step_kwargs.values())

    def training_step_end(self, output: STEP_OUTPUT) -> STEP_OUTPUT:
        """A hook to do something at the end of the training step.

        .. deprecated:: v1.5
            This method is deprecated in v1.5 and will be removed in v1.6.
            Please call `training_type_plugin.training_step_end` directly.

        Args:
            output: the output of the training step
        """
        rank_zero_deprecation(
            "`Accelerator.training_step_end` is deprecated in v1.5 and will be removed in v1.6. "
            "`training_step_end` logic is implemented directly in the `TrainingTypePlugin` implementations."
        )
        return self.training_type_plugin.training_step_end(output)

    def test_step_end(self, output: Optional[STEP_OUTPUT]) -> Optional[STEP_OUTPUT]:
        """A hook to do something at the end of the test step.

        .. deprecated:: v1.5
            This method is deprecated in v1.5 and will be removed in v1.6.
            Please call `training_type_plugin.test_step_end` directly.

        Args:
            output: the output of the test step
        """
        rank_zero_deprecation(
            "`Accelerator.test_step_end` is deprecated in v1.5 and will be removed in v1.6. "
            "`test_step_end` logic is implemented directly in the `TrainingTypePlugin` implementations."
        )
        return self.training_type_plugin.test_step_end(output)

    def validation_step_end(self, output: Optional[STEP_OUTPUT]) -> Optional[STEP_OUTPUT]:
        """A hook to do something at the end of the validation step.

        .. deprecated:: v1.5
            This method is deprecated in v1.5 and will be removed in v1.6.
            Please call `training_type_plugin.validation_step_end` directly.

        Args:
            output: the output of the validation step
        """
        rank_zero_deprecation(
            "`Accelerator.validation_step_end` is deprecated in v1.5 and will be removed in v1.6. "
            "`validation_step_end` logic is implemented directly in the `TrainingTypePlugin` implementations."
        )
        return self.training_type_plugin.validation_step_end(output)

    def backward(self, closure_loss: Tensor, *args: Any, **kwargs: Any) -> Tensor:
        """Forwards backward-calls to the precision plugin.

        Args:
            closure_loss: a tensor holding the loss value to backpropagate
        """
        self.training_type_plugin.pre_backward(closure_loss)
        closure_loss = self.precision_plugin.pre_backward(self.lightning_module, closure_loss)

        self.precision_plugin.backward(self.lightning_module, closure_loss, *args, **kwargs)

        closure_loss = self.precision_plugin.post_backward(self.lightning_module, closure_loss)
        self.training_type_plugin.post_backward(closure_loss)

        return closure_loss

    def optimizer_step(
        self,
        optimizer: Optimizer,
<<<<<<< HEAD
        opt_idx,
        lambda_closure: Callable,
        model: Optional[Union[Module, "pl.LightningModule"]] = None,
=======
        opt_idx: int,
        lambda_closure: Callable[[], Any],
        model: Optional[Union["pl.LightningModule", Module]] = None,
>>>>>>> d4190288
        **kwargs: Any
    ) -> None:
        """performs the actual optimizer step.

        Args:
            optimizer: the optimizer performing the step
            opt_idx: index of the current optimizer
            lambda_closure: closure calculating the loss value
            model: reference to the model, optionally defining optimizer step related hooks
        """
<<<<<<< HEAD
        model = model if model is not None else self.lightning_module
=======
        model = model or self.lightning_module
>>>>>>> d4190288
        make_optimizer_step = self.precision_plugin.pre_optimizer_step(
            model, optimizer, opt_idx, lambda_closure, **kwargs
        )
        if make_optimizer_step:
<<<<<<< HEAD
            self.run_optimizer_step(optimizer, lambda_closure, **kwargs)

    def run_optimizer_step(self, optimizer: Optimizer, lambda_closure: Callable, **kwargs: Any) -> None:
        self.training_type_plugin.optimizer_step(optimizer, lambda_closure=lambda_closure, **kwargs)
=======
            self.training_type_plugin.optimizer_step(optimizer, lambda_closure=lambda_closure, **kwargs)
>>>>>>> d4190288

    def optimizer_zero_grad(self, current_epoch: int, batch_idx: int, optimizer: Optimizer, opt_idx: int) -> None:
        """Zeros all model parameter's gradients."""
        model_ref = self.lightning_module
        model_ref.optimizer_zero_grad(current_epoch, batch_idx, optimizer, opt_idx)

    def clip_gradients(
        self,
        optimizer: Optimizer,
        clip_val: Union[int, float],
        gradient_clip_algorithm: GradClipAlgorithmType = GradClipAlgorithmType.NORM,
    ) -> None:
        """clips all the optimizer parameters to the given value."""
        self.precision_plugin.clip_gradients(
            optimizer, clip_val, gradient_clip_algorithm=gradient_clip_algorithm, model=self.model
        )

    def setup_optimizers(self, trainer: "pl.Trainer") -> None:
        """Creates optimizers and schedulers.

        Args:
            trainer: the Trainer, these optimizers should be connected to
        """
        if trainer.state.fn not in (TrainerFn.FITTING, TrainerFn.TUNING):
            return
        optimizers, lr_schedulers, optimizer_frequencies = self.training_type_plugin.init_optimizers(
            trainer=trainer, model=self.lightning_module
        )
        self.optimizers = optimizers
        self.lr_schedulers = lr_schedulers
        self.optimizer_frequencies = optimizer_frequencies

    def setup_training_type_plugin(self) -> None:
        """Attaches the training type plugin to the accelerator."""
        self.training_type_plugin.setup()

    def setup_precision_plugin(self) -> None:
        """Attaches the precision plugin to the accelerator."""
        model, optimizers, schedulers = self.precision_plugin.connect(self.model, self.optimizers, self.lr_schedulers)
        self.model = model
        self.optimizers = optimizers
        self.lr_schedulers = schedulers

    @property
    def amp_backend(self) -> Optional[LightningEnum]:
        if isinstance(self.precision_plugin, ApexMixedPrecisionPlugin):
            return AMPType.APEX
        if isinstance(self.precision_plugin, NativeMixedPrecisionPlugin):
            return AMPType.NATIVE
        return None

    @property
    def precision(self) -> Union[str, int]:
        return self.precision_plugin.precision

    @property
    def scaler(self) -> Optional["GradScaler"]:
        return getattr(self.precision_plugin, "scaler", None)

    def optimizer_state(self, optimizer: Optimizer) -> Dict[str, Tensor]:
        """Returns state of an optimizer.

        Allows for syncing/collating optimizer state from processes in custom plugins.
        """
        return getattr(self.training_type_plugin, "optimizer_state", lambda x: x.state_dict())(optimizer)

    def lightning_module_state_dict(self) -> Dict[str, Union[Any, Tensor]]:
        """Returns state of model.

        .. deprecated:: v1.5
            This method is deprecated in v1.5 and will be removed in v1.6.
            Please call `training_type_plugin.lightning_module_state_dict` directly.

        Allows for syncing/collating model state from processes in custom plugins.
        """
        rank_zero_deprecation(
            "`Accelerator.lightning_module_state_dict` is deprecated in v1.5 and will be removed in v1.6. "
            "`lightning_module_state_dict` logic is implemented directly in the `TrainingTypePlugin` implementations."
        )
        return self.training_type_plugin.lightning_module_state_dict()

    def barrier(self, name: Optional[str] = None) -> None:
        """
        .. deprecated:: v1.5
            This method is deprecated in v1.5 and will be removed in v1.6.
            Please call `training_type_plugin.barrier` directly.
        """
        rank_zero_deprecation(
            "`Accelerator.barrier` is deprecated in v1.5 and will be removed in v1.6. "
            "`Barrier` logic is implemented directly in the `TrainingTypePlugin` implementations."
        )
        self.training_type_plugin.barrier(name=name)

    def broadcast(self, obj: object, src: int = 0) -> object:
        """Broadcasts an object to all processes, such that the src object is broadcast to all other ranks if
        needed.

        .. deprecated:: v1.5
            This method is deprecated in v1.5 and will be removed in v1.6.
            Please call `training_type_plugin.broadcast` directly.

        Args:
            obj: Object to broadcast to all process, usually a tensor or collection of tensors.
            src: The source rank of which the object will be broadcast from
        """
        rank_zero_deprecation(
            "`Accelerator.broadcast` is deprecated in v1.5 and will be removed in v1.6. "
            "`Broadcast` logic is implemented directly in the `TrainingTypePlugin` implementations."
        )
        return self.training_type_plugin.broadcast(obj, src)

    def all_gather(self, tensor: Tensor, group: Optional[Any] = None, sync_grads: bool = False) -> Tensor:
        """Function to gather a tensor from several distributed processes.

        .. deprecated:: v1.5
            This method is deprecated in v1.5 and will be removed in v1.6.
            Please call `training_type_plugin.all_gather` directly.

        Args:
            tensor: tensor of shape (batch, ...)
            group: the process group to gather results from. Defaults to all processes (world)
            sync_grads: flag that allows users to synchronize gradients for all_gather op

        Return:
            A tensor of shape (world_size, batch, ...)
        """
        rank_zero_deprecation(
            "`Accelerator.all_gather` is deprecated in v1.5 and will be removed in v1.6. "
            "`all_gather` logic is implemented directly in the `TrainingTypePlugin` implementations."
        )
        return self.training_type_plugin.all_gather(tensor, group=group, sync_grads=sync_grads)

    def process_dataloader(self, dataloader: Union[Iterable, DataLoader]) -> Union[Iterable, DataLoader]:
        """Wraps the dataloader if necessary.

        .. deprecated:: v1.5
            This method is deprecated in v1.5 and will be removed in v1.6.
            Please call `training_type_plugin.process_dataloader` directly.

        Args:
            dataloader: iterable. Ideally of type: :class:`torch.utils.data.DataLoader`
        """
        rank_zero_deprecation(
            "`Accelerator.process_dataloader` is deprecated in v1.5 and will be removed in v1.6. "
            "`process_dataloader` logic is implemented directly in the `TrainingTypePlugin` implementations."
        )
        return self.training_type_plugin.process_dataloader(dataloader)

    @property
    def results(self) -> Any:
        """The results of the last run will be cached within the training type plugin.

        .. deprecated:: v1.5
            This property is deprecated in v1.5 and will be removed in v1.6.
            Please call `training_type_plugin.results` directly.

        In distributed training, we make sure to transfer the results to the appropriate master process.
        """
        rank_zero_deprecation(
            "`Accelerator.results` is deprecated in v1.5 and will be removed in v1.6. "
            "Accesse results directly from the `TrainingTypePlugin`."
        )
        return self.training_type_plugin.results

    @contextlib.contextmanager
    def model_sharded_context(self) -> Generator[None, None, None]:
        """Provide hook to create modules in a distributed aware context. This is useful for when we'd like to.

        shard the model instantly - useful for extremely large models. Can save memory and
        initialization time.

        Returns:
            Model parallel context.
        """
        with self.training_type_plugin.model_sharded_context():
            yield

    def save_checkpoint(self, checkpoint: Dict[str, Any], filepath: _PATH) -> None:
        """Save model/training states as a checkpoint file through state-dump and file-write.

        .. deprecated:: v1.5
            This method is deprecated in v1.5 and will be removed in v1.6.
            Please call `training_type_plugin.save_checkpoint` directly.

        Args:
            checkpoint: dict containing model and trainer state
            filepath: write-target file's path
        """
        rank_zero_deprecation(
            "`Accelerator.save_checkpoint` is deprecated in v1.5 and will be removed in v1.6. "
            "`save_checkpoint` logic is implemented directly in the `TrainingTypePlugin` implementations."
        )
        self.training_type_plugin.save_checkpoint(checkpoint, filepath)

    @property
    def setup_optimizers_in_pre_dispatch(self) -> bool:
        """Override to delay setting optimizers and schedulers till after dispatch. This is useful when the
        `TrainingTypePlugin` requires operating on the wrapped accelerator model. However this may break certain
        precision plugins such as APEX which require optimizers to be set.

        .. deprecated:: v1.5
            This property is deprecated in v1.5 and will be removed in v1.6.
            Please call `training_type_plugin.setup_optimizers_in_pre_dispatch` directly.

        Returns:
            If True, delay setup optimizers until `pre_dispatch`, else call within `setup`.
        """
        rank_zero_deprecation(
            "`Accelerator.setup_optimizers_in_pre_dispatch` is deprecated in v1.5 and will be removed in v1.6. "
            "Accesse `setup_optimizers_in_pre_dispatch directly` from the `TrainingTypePlugin`."
        )
        return self.training_type_plugin.setup_optimizers_in_pre_dispatch

    @property
    def restore_checkpoint_after_pre_dispatch(self) -> bool:
        """Override to delay restoring from checkpoint till after pre-dispatch. This is useful when the plugin
        requires all the setup hooks to run before loading checkpoint.

        .. deprecated:: v1.5
            This property is deprecated in v1.5 and will be removed in v1.6.
            Please call `training_type_plugin.restore_checkpoint_after_pre_dispatch` directly.

        Returns:
            If true, restore checkpoint after pre_dispatch.
        """
        rank_zero_deprecation(
            "`Accelerator.restore_checkpoint_after_pre_dispatch` is deprecated in v1.5 and will be removed in v1.6. "
            "Accesse `restore_checkpoint_after_pre_dispatch` directly from the `TrainingTypePlugin`."
        )
        return self.training_type_plugin.restore_checkpoint_after_pre_dispatch

    def get_device_stats(self, device: Union[str, torch.device]) -> Dict[str, Any]:
        """Gets stats for a given device.

        Args:
            device: device for which to get stats

        Returns:
            Dictionary of device stats
        """
        raise NotImplementedError

    def on_train_start(self) -> None:
        """Called when train begins."""
        return self.training_type_plugin.on_train_start()

    def on_validation_start(self) -> None:
        """Called when validation begins.

        See deprecation warning below.

        .. deprecated:: v1.5
            This method is deprecated in v1.5 and will be removed in v1.6.
            Please call `training_type_plugin.on_validation_start` directly.
        """
        rank_zero_deprecation(
            "`Accelerator.on_validation_start` is deprecated in v1.5 and will be removed in v1.6. "
            "`on_validation_start` logic is implemented directly in the `TrainingTypePlugin` implementations."
        )
        return self.training_type_plugin.on_validation_start()

    def on_test_start(self) -> None:
        """Called when test begins.

        See deprecation warning below.

        .. deprecated:: v1.5
            This method is deprecated in v1.5 and will be removed in v1.6.
            Please call `training_type_plugin.on_test_start` directly.
        """
        rank_zero_deprecation(
            "`Accelerator.on_test_start` is deprecated in v1.5 and will be removed in v1.6. "
            "`on_test_start` logic is implemented directly in the `TrainingTypePlugin` implementations."
        )
        return self.training_type_plugin.on_test_start()

    def on_predict_start(self) -> None:
        """Called when predict begins.

        See deprecation warning below.

        .. deprecated:: v1.5
            This method is deprecated in v1.5 and will be removed in v1.6.
            Please call `training_type_plugin.on_predict_start` directly.
        """
        rank_zero_deprecation(
            "`Accelerator.on_predict_start` is deprecated in v1.5 and will be removed in v1.6. "
            "`on_predict_start` logic is implemented directly in the `TrainingTypePlugin` implementations."
        )
        return self.training_type_plugin.on_predict_start()

    def on_validation_end(self) -> None:
        """Called when validation ends.

        See deprecation warning below.

        .. deprecated:: v1.5
            This method is deprecated in v1.5 and will be removed in v1.6.
            Please call `training_type_plugin.on_validation_end` directly.
        """
        rank_zero_deprecation(
            "`Accelerator.on_validation_end` is deprecated in v1.5 and will be removed in v1.6. "
            "`on_validation_end` logic is implemented directly in the `TrainingTypePlugin` implementations."
        )
        return self.training_type_plugin.on_validation_end()

    def on_test_end(self) -> None:
        """Called when test end.

        See deprecation warning below.

        .. deprecated:: v1.5
            This method is deprecated in v1.5 and will be removed in v1.6.
            Please call `training_type_plugin.on_test_end` directly.
        """
        rank_zero_deprecation(
            "`Accelerator.on_test_end` is deprecated in v1.5 and will be removed in v1.6. "
            "`on_test_end` logic is implemented directly in the `TrainingTypePlugin` implementations."
        )
        return self.training_type_plugin.on_test_end()

    def on_predict_end(self) -> None:
        """Called when predict ends.

        See deprecation warning below.

        .. deprecated:: v1.5
            This method is deprecated in v1.5 and will be removed in v1.6.
            Please call `training_type_plugin.on_predict_end` directly.
        """
        rank_zero_deprecation(
            "`Accelerator.on_predict_end` is deprecated in v1.5 and will be removed in v1.6. "
            "`on_predict_end` logic is implemented directly in the `TrainingTypePlugin` implementations."
        )
        return self.training_type_plugin.on_predict_end()

    def on_train_end(self) -> None:
        """Called when train ends.

        See deprecation warning below.

        .. deprecated:: v1.5
            This method is deprecated in v1.5 and will be removed in v1.6.
            Please call `training_type_plugin.on_train_end` directly.
        """
        rank_zero_deprecation(
            "`Accelerator.on_train_end` is deprecated in v1.5 and will be removed in v1.6. "
            "`on_train_end` logic is implemented directly in the `TrainingTypePlugin` implementations."
        )
        return self.training_type_plugin.on_train_end()

    # TODO: Update this in v1.7 (deprecation: #9816)
    def on_train_batch_start(self, batch: Any, batch_idx: int, dataloader_idx: int = 0) -> None:
        """Called in the training loop before anything happens for that batch.

        See deprecation warning below.

        .. deprecated:: v1.5
            This method is deprecated in v1.5 and will be removed in v1.6.
            Please call `training_type_plugin.on_train_batch_start` directly.
        """
        rank_zero_deprecation(
            "`Accelerator.on_train_batch_start` is deprecated in v1.5 and will be removed in v1.6. "
            "`on_train_batch_start` logic is implemented directly in the `TrainingTypePlugin` implementations."
        )
        return self.training_type_plugin.on_train_batch_start(batch, batch_idx)<|MERGE_RESOLUTION|>--- conflicted
+++ resolved
@@ -317,15 +317,9 @@
     def optimizer_step(
         self,
         optimizer: Optimizer,
-<<<<<<< HEAD
-        opt_idx,
-        lambda_closure: Callable,
-        model: Optional[Union[Module, "pl.LightningModule"]] = None,
-=======
         opt_idx: int,
         lambda_closure: Callable[[], Any],
         model: Optional[Union["pl.LightningModule", Module]] = None,
->>>>>>> d4190288
         **kwargs: Any
     ) -> None:
         """performs the actual optimizer step.
@@ -336,23 +330,12 @@
             lambda_closure: closure calculating the loss value
             model: reference to the model, optionally defining optimizer step related hooks
         """
-<<<<<<< HEAD
-        model = model if model is not None else self.lightning_module
-=======
         model = model or self.lightning_module
->>>>>>> d4190288
         make_optimizer_step = self.precision_plugin.pre_optimizer_step(
             model, optimizer, opt_idx, lambda_closure, **kwargs
         )
         if make_optimizer_step:
-<<<<<<< HEAD
-            self.run_optimizer_step(optimizer, lambda_closure, **kwargs)
-
-    def run_optimizer_step(self, optimizer: Optimizer, lambda_closure: Callable, **kwargs: Any) -> None:
-        self.training_type_plugin.optimizer_step(optimizer, lambda_closure=lambda_closure, **kwargs)
-=======
             self.training_type_plugin.optimizer_step(optimizer, lambda_closure=lambda_closure, **kwargs)
->>>>>>> d4190288
 
     def optimizer_zero_grad(self, current_epoch: int, batch_idx: int, optimizer: Optimizer, opt_idx: int) -> None:
         """Zeros all model parameter's gradients."""
