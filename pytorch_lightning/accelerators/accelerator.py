# Copyright The PyTorch Lightning team.
#
# Licensed under the Apache License, Version 2.0 (the "License");
# you may not use this file except in compliance with the License.
# You may obtain a copy of the License at
#
#     http://www.apache.org/licenses/LICENSE-2.0
#
# Unless required by applicable law or agreed to in writing, software
# distributed under the License is distributed on an "AS IS" BASIS,
# WITHOUT WARRANTIES OR CONDITIONS OF ANY KIND, either express or implied.
# See the License for the specific language governing permissions and
# limitations under the License.

from contextlib import contextmanager
from enum import Enum
from typing import Any, Optional, Union

import torch
import torch.distributed as torch_distrib
from torch.optim import Optimizer

from pytorch_lightning.core.lightning import LightningModule
from pytorch_lightning.core.optimizer import LightningOptimizer
from pytorch_lightning.utilities import AMPType
from pytorch_lightning.utilities.apply_func import move_data_to_device
from pytorch_lightning.utilities.exceptions import MisconfigurationException
from pytorch_lightning.utilities.parsing import AttributeDict

if torch.distributed.is_available():
    from torch.distributed import ReduceOp
else:
    class ReduceOp:
        SUM = None


class Accelerator(object):

    def __init__(self, trainer=None, cluster_environment=None, ddp_plugin=None):
        self.trainer = trainer
        self.nickname = None
        self.cluster_environment = cluster_environment
        self.dist = AttributeDict(rank=0, device=None)
        self.ddp_plugin = ddp_plugin

        if trainer is not None:
            self.train_loop = self.trainer.train
            self.validation_loop = self.trainer.run_evaluation
            self.test_loop = self.trainer.run_evaluation

    def setup(self, model):
        pass

    def teardown(self):
        # Ensure if necessary all processes are finished
        self.barrier()

    def barrier(self, name: Optional[str] = None):
        pass

    def broadcast(self, obj, src=0):
        return obj

    def train_or_test(self):
        if self.trainer.evaluating:
            results = self.trainer.run_test()
        else:
            results = self.trainer.train()
        return results

    def batch_to_device(self, batch: Any, device: torch.device):
        model = self.trainer.get_model()
        if model is not None:
            return model.transfer_batch_to_device(batch, device)
        return move_data_to_device(batch, device)

    def training_step_end(self, output):
        return output

    def test_step_end(self, output):
        return output

    def validation_step_end(self, output):
        return output

    def process_dataloader(self, dataloader):
        return dataloader

    def backward(self, closure_loss, optimizer, opt_idx, *args, **kwargs):
        automatic_optimization = self.trainer.train_loop.automatic_optimization

        if not automatic_optimization and self.ddp_plugin is not None:
            # Manually prepare for reduce as user calling backwards manually
            self.ddp_plugin.on_before_manual_backward(self.trainer.model, closure_loss)

        if self.trainer.precision == 16:
            closure_loss = self.trainer.precision_connector.backend.backward(
                closure_loss, optimizer, opt_idx, *args, **kwargs
            )
        else:
            # do backward pass
            model = self.trainer.get_model()
            model.backward(closure_loss, optimizer, opt_idx, *args, **kwargs)

            # once backward has been applied, release graph
            closure_loss = closure_loss.detach()

        if not automatic_optimization and self.ddp_plugin is not None:
            # Manually prepare for reduce as user calling backwards manually
            self.ddp_plugin.on_after_manual_backward(self.trainer.model)
        return closure_loss

    def clip_gradients(self, optimizer, clip_val=None):
        # use the trainer's clip val if none passed
        grad_clip_val = self.trainer.gradient_clip_val
        if clip_val is not None:
            grad_clip_val = clip_val
        grad_clip_val = float(grad_clip_val)

        if grad_clip_val <= 0:
            return
        self._clip_gradients(optimizer, grad_clip_val)

    def _clip_gradients(self, optimizer: Optimizer, grad_clip_val: Union[float, int], norm_type: float = 2.0):
        if self.trainer.amp_backend:
            self.trainer.precision_connector.backend.clip_gradients(grad_clip_val, optimizer, norm_type)
        else:
            model = self.trainer.get_model()
            torch.nn.utils.clip_grad_norm_(model.parameters(), max_norm=grad_clip_val, norm_type=norm_type)

    def on_train_epoch_end(self, outputs):
        pass

    def on_train_end(self):
        pass

    def early_stopping_should_stop(self, pl_module):
        return self.trainer.should_stop

    def setup_optimizers(self, model):
<<<<<<< HEAD
        if self.trainer.evaluating:
=======
        if self.trainer.testing:
>>>>>>> aeaa6b2d
            return

        optimizers, lr_schedulers, optimizer_frequencies = self.trainer.init_optimizers(model)
        self.trainer.optimizers = optimizers
        self.trainer.lr_schedulers = lr_schedulers
        self.trainer.optimizer_frequencies = optimizer_frequencies

    def init_ddp_connection(
            self, global_rank: int, world_size: int, is_slurm_managing_tasks: bool = True
    ) -> None:
        self.ddp_plugin.init_ddp_connection(
            self.trainer,
            self.cluster_environment,
            global_rank,
            world_size,
            is_slurm_managing_tasks,
        )

    def sync_tensor(self,
                    tensor: Union[torch.Tensor],
                    group: Optional[Any] = None,
                    reduce_op: Optional[Union[ReduceOp, str]] = None) -> torch.Tensor:
        """
        Function to reduce a tensor from several distributed processes to one aggregated tensor.

        Args:
            tensor: the tensor to sync and reduce
            group: the process group to gather results from. Defaults to all processes (world)
            reduce_op: the reduction operation. Defaults to sum.
                Can also be a string of 'avg', 'mean' to calculate the mean during reduction.

        Return:
            reduced value
        """
        raise NotImplementedError()

    def optimizer_state(self, optimizer: Optimizer) -> dict:
        """
        Returns state of an optimizer. Allows for syncing/collating optimizer state from processes in custom
        plugins.
        Return:
            Optimizer state dict
        """
        if self.ddp_plugin:
            return self.ddp_plugin.optimizer_state(optimizer)
        return optimizer.state_dict()

    def get_reference_model(self, model) -> LightningModule:
        """
        Override to modify returning base :class:`LightningModule`
        when accessing variable and functions if the accelerator has wrapped the model.

        Example::
            ref_model = accelerator.get_reference_model(model)
            ref_model.training_step(...)

        Args:
            model: Accelerator model.

        Returns: Reference :class:`LightningModule`.

        """
        return model

    def __getstate__(self):
        return {
            'trainer': self.trainer,
            'nickname': self.nickname,
            'cluster_environment': self.cluster_environment,
            'dist': self.dist,
            'ddp_plugin': self.ddp_plugin
        }

    def __setstate__(self, d):
        self.trainer = d['trainer']
        self.nickname = d['nickname']
        self.cluster_environment = d['cluster_environment']
        self.dist = d['dist']
        self.ddp_plugin = d['ddp_plugin']

    def on_save(self, checkpoint):
        return checkpoint

    @contextmanager
    def block_ddp_plugin_sync_behaviour(self):
        """
        Blocks ddp sync gradients behaviour on backwards pass.
        This is useful for skipping sync when accumulating gradients, reducing communication overhead
        Returns: context manager with sync behaviour off
        """
        cm = self.ddp_plugin.block_backward_sync(self.trainer.model) if self.ddp_plugin else None
        yield cm


# TODO: allow user to compare with string even internaly we shall use these Enum to prevent typos...
class BackendType(Enum):
    DP = 'dp'
    DDP = 'ddp'
    DDP2 = 'ddp2'
    DDP_SPAWN = 'ddp_spawn'
    # decuple distrib and device
    DDP_CPU = 'ddp_cpu'
    HOROVOD = 'horovod'
    # this is rather device
    TPU = 'tpu'<|MERGE_RESOLUTION|>--- conflicted
+++ resolved
@@ -138,11 +138,7 @@
         return self.trainer.should_stop
 
     def setup_optimizers(self, model):
-<<<<<<< HEAD
         if self.trainer.evaluating:
-=======
-        if self.trainer.testing:
->>>>>>> aeaa6b2d
             return
 
         optimizers, lr_schedulers, optimizer_frequencies = self.trainer.init_optimizers(model)
