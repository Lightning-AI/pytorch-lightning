--- conflicted
+++ resolved
@@ -315,16 +315,12 @@
         return closure_loss
 
     def optimizer_step(
-<<<<<<< HEAD
-        self, optimizer: Optimizer, opt_idx: int, lambda_closure: Callable[[], Any], **kwargs: Any
-=======
         self,
         optimizer: Optimizer,
         opt_idx: int,
         lambda_closure: Callable[[], Any],
         model: Optional[Union["pl.LightningModule", Module]] = None,
         **kwargs: Any
->>>>>>> 4ea72a93
     ) -> None:
         """performs the actual optimizer step.
 
@@ -334,18 +330,10 @@
             lambda_closure: closure calculating the loss value
             model: reference to the model, optionally defining optimizer step related hooks
         """
-<<<<<<< HEAD
+        model = model or self.lightning_module
         result = lambda_closure()
-        self.precision_plugin.pre_optimizer_step(self.lightning_module, optimizer, opt_idx)
-        self.precision_plugin.optimizer_step(self.lightning_module, optimizer, opt_idx, result, **kwargs)
-=======
-        model = model or self.lightning_module
-        make_optimizer_step = self.precision_plugin.pre_optimizer_step(
-            model, optimizer, opt_idx, lambda_closure, **kwargs
-        )
-        if make_optimizer_step:
-            self.training_type_plugin.optimizer_step(optimizer, lambda_closure=lambda_closure, **kwargs)
->>>>>>> 4ea72a93
+        self.precision_plugin.pre_optimizer_step(model, optimizer, opt_idx)
+        self.precision_plugin.optimizer_step(model, optimizer, opt_idx, result, **kwargs)
 
     def optimizer_zero_grad(self, current_epoch: int, batch_idx: int, optimizer: Optimizer, opt_idx: int) -> None:
         """Zeros all model parameter's gradients."""
