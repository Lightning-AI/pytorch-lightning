# Copyright The PyTorch Lightning team.
#
# Licensed under the Apache License, Version 2.0 (the "License");
# you may not use this file except in compliance with the License.
# You may obtain a copy of the License at
#
#     http://www.apache.org/licenses/LICENSE-2.0
#
# Unless required by applicable law or agreed to in writing, software
# distributed under the License is distributed on an "AS IS" BASIS,
# WITHOUT WARRANTIES OR CONDITIONS OF ANY KIND, either express or implied.
# See the License for the specific language governing permissions and
# limitations under the License.
import contextlib
<<<<<<< HEAD
from typing import Any, Callable, Dict, Generator, Iterable, Optional, Sequence, Union
=======
from typing import Any, Callable, Dict, Generator, Iterable, List, Optional, Union
>>>>>>> d1529c28

import torch
from torch import Tensor
from torch.nn import Module
from torch.optim import Optimizer
from torch.utils.data import DataLoader

import pytorch_lightning as pl
from pytorch_lightning.plugins.precision import ApexMixedPrecisionPlugin, NativeMixedPrecisionPlugin, PrecisionPlugin
from pytorch_lightning.plugins.training_type import TrainingTypePlugin
from pytorch_lightning.trainer.states import TrainerState
from pytorch_lightning.utilities import _NATIVE_AMP_AVAILABLE, rank_zero_warn
from pytorch_lightning.utilities.apply_func import move_data_to_device
from pytorch_lightning.utilities.enums import AMPType, GradClipAlgorithmType, LightningEnum
from pytorch_lightning.utilities.types import EPOCH_OUTPUT, STEP_OUTPUT

if _NATIVE_AMP_AVAILABLE:
    from torch.cuda.amp import GradScaler


class Accelerator:
    """
    The Accelerator Base Class.
    An Accelerator is meant to deal with one type of Hardware.

    Currently there are accelerators for:

    - CPU
    - GPU
    - TPU

    Each Accelerator gets two plugins upon initialization:
    One to handle differences from the training routine and one to handle different precisions.

    """

    def __init__(
        self,
        precision_plugin: PrecisionPlugin,
        training_type_plugin: TrainingTypePlugin,
    ) -> None:
        """
        Args:
            precision_plugin: the plugin to handle precision-specific parts
            training_type_plugin: the plugin to handle different training routines
        """
        self.precision_plugin = precision_plugin
        self.training_type_plugin = training_type_plugin

        self.optimizers: List = []
        self.lr_schedulers: List = []
        self.optimizer_frequencies: List = []

    def connect(self, model: 'pl.LightningModule') -> None:
        """Transfers ownership of the model to this plugin"""
        self.training_type_plugin.connect(model)

    def setup_environment(self) -> None:
        """
        Setup any processes or distributed connections.
        This is called before the LightningModule/DataModule setup hook
        which allows the user to access the accelerator environment before setup is complete.
        """
        self.training_type_plugin.setup_environment()

    def setup(self, trainer: 'pl.Trainer', model: 'pl.LightningModule') -> None:
        """
        Setup plugins for the trainer fit and creates optimizers.

        Args:
            trainer: the trainer instance
            model: the LightningModule
        """
        self.setup_training_type_plugin(model)
        if not self.training_type_plugin.setup_optimizers_in_pre_dispatch:
            self.setup_optimizers(trainer)
        self.setup_precision_plugin()

    def start_training(self, trainer: 'pl.Trainer') -> None:
        self.training_type_plugin.start_training(trainer)

    def start_evaluating(self, trainer: 'pl.Trainer') -> None:
        self.training_type_plugin.start_evaluating(trainer)

    def start_predicting(self, trainer: 'pl.Trainer') -> None:
        self.training_type_plugin.start_predicting(trainer)

    def pre_dispatch(self, trainer: 'pl.Trainer') -> None:
        """Hook to do something before the training/evaluation/prediction starts."""
        self.training_type_plugin.pre_dispatch()
        if self.training_type_plugin.setup_optimizers_in_pre_dispatch:
            self.setup_optimizers(trainer)
        self.precision_plugin.pre_dispatch()

    def post_dispatch(self, trainer: 'pl.Trainer') -> None:
        """Hook to do something after the training/evaluation/prediction starts."""
        self.training_type_plugin.post_dispatch()
        self.precision_plugin.post_dispatch()

    @property
    def model(self) -> Module:
        """
        Returns the model. This can also be a wrapped LightningModule.
        For retrieving the pure LightningModule use :attr:`Accelerator.lightning_module`
        """
        return self.training_type_plugin.model

    @model.setter
    def model(self, new_model: Module) -> None:
        self.training_type_plugin.model = new_model

    @property
    def lightning_module(self) -> 'pl.LightningModule':
        """
        Returns the pure LightningModule.
        To get the potentially wrapped model use :attr:`Accelerator.model`
        """
        return self.training_type_plugin.lightning_module

    @property
    def root_device(self) -> torch.device:
        return self.training_type_plugin.root_device

    def teardown(self) -> None:
        """
        This method is called to teardown the training process.
        It is the right place to release memory and free other ressources.
        """
        pass

    def batch_to_device(
        self, batch: Any, device: Optional[torch.device] = None, dataloader_idx: Optional[int] = None
    ) -> Any:
        """Moves the batch to the correct device.
        The returned batch is of the same type as the input batch, just having all tensors on the correct device.

        Args:
            batch: The batch of samples to move to the correct device
            device: The target device
            dataloader_idx: The index of the dataloader to which the batch belongs.
        """
        model = self.lightning_module

        if model is not None:
            return model._apply_batch_transfer_handler(batch, device, dataloader_idx)

        return move_data_to_device(batch, device)

    def on_train_start(self) -> None:
        """Hook to do something upon the training start"""
        pass

    def training_step(
        self,
<<<<<<< HEAD
        kwargs: Dict[str, Union[Any, int]],
    ) -> _STEP_OUTPUT_TYPE:
=======
        args: List[Union[Any, int]],
    ) -> STEP_OUTPUT:
>>>>>>> d1529c28
        """The actual training step.

        Args:
            kwargs: the arguments for the models training step. Can consist of the following:

                - batch (:class:`~torch.Tensor` | (:class:`~torch.Tensor`, ...) | [:class:`~torch.Tensor`, ...]):
                  The output of your :class:`~torch.utils.data.DataLoader`. A tensor, tuple or list.
                - batch_idx (int): Integer displaying index of this batch
                - optimizer_idx (int): When using multiple optimizers, this argument will also be present.
                - hiddens(:class:`~torch.Tensor`): Passed in if
                  :paramref:`~pytorch_lightning.trainer.trainer.Trainer.truncated_bptt_steps` > 0.
        """
        kwargs = self.to_device(kwargs)

        with self.precision_plugin.train_step_context(), self.training_type_plugin.train_step_context():
            return self.training_type_plugin.training_step(*kwargs.values())

    def post_training_step(self) -> None:
        self.training_type_plugin.post_training_step()

<<<<<<< HEAD
    def validation_step(self, kwargs: Dict[str, Union[Any, int]]) -> _STEP_OUTPUT_TYPE:
=======
    def validation_step(self, args: List[Union[Any, int]]) -> Optional[STEP_OUTPUT]:
>>>>>>> d1529c28
        """The actual validation step.

        Args:
            kwargs: the arguments for the models validation step. Can consist of the following:

                - batch (:class:`~torch.Tensor` | (:class:`~torch.Tensor`, ...) | [:class:`~torch.Tensor`, ...]):
                  The output of your :class:`~torch.utils.data.DataLoader`. A tensor, tuple or list.
                - batch_idx (int): The index of this batch
                - dataloader_idx (int): The index of the dataloader that produced this batch
                  (only if multiple val dataloaders used)
        """
        kwargs = self.to_device(kwargs)

        with self.precision_plugin.val_step_context(), self.training_type_plugin.val_step_context():
            return self.training_type_plugin.validation_step(*kwargs.values())

<<<<<<< HEAD
    def test_step(self, kwargs: Dict[str, Union[Any, int]]) -> _STEP_OUTPUT_TYPE:
=======
    def test_step(self, args: List[Union[Any, int]]) -> Optional[STEP_OUTPUT]:
>>>>>>> d1529c28
        """The actual test step.

        Args:
            kwargs: the arguments for the models test step. Can consist of the following:

                - batch (:class:`~torch.Tensor` | (:class:`~torch.Tensor`, ...) | [:class:`~torch.Tensor`, ...]):
                  The output of your :class:`~torch.utils.data.DataLoader`. A tensor, tuple or list.
                - batch_idx (int): The index of this batch.
                - dataloader_idx (int): The index of the dataloader that produced this batch
                  (only if multiple test dataloaders used).
        """
        kwargs = self.to_device(kwargs)

        with self.precision_plugin.test_step_context(), self.training_type_plugin.test_step_context():
            return self.training_type_plugin.test_step(*kwargs.values())

<<<<<<< HEAD
    def predict_step(self, kwargs: Dict[str, Union[Any, int]]) -> _STEP_OUTPUT_TYPE:
=======
    def predict_step(self, args: List[Union[Any, int]]) -> STEP_OUTPUT:
>>>>>>> d1529c28
        """The actual predict step.

        Args:
            kwargs: the arguments for the models predict step. Can consist of the following:

                - batch (:class:`~torch.Tensor` | (:class:`~torch.Tensor`, ...) | [:class:`~torch.Tensor`, ...]):
                  The output of your :class:`~torch.utils.data.DataLoader`. A tensor, tuple or list.
                - batch_idx (int): The index of this batch.
                - dataloader_idx (int): The index of the dataloader that produced this batch
                  (only if multiple predict dataloaders used).
        """
        kwargs = self.to_device(kwargs)

        with self.precision_plugin.predict_context(), self.training_type_plugin.predict_context():
            return self.training_type_plugin.predict_step(*kwargs.values())

    def training_step_end(self, output: STEP_OUTPUT) -> STEP_OUTPUT:
        """A hook to do something at the end of the training step

        Args:
            output: the output of the training step
        """
        return self.training_type_plugin.training_step_end(output)

    def test_step_end(self, output: Optional[STEP_OUTPUT]) -> Optional[STEP_OUTPUT]:
        """A hook to do something at the end of the test step

        Args:
            output: the output of the test step
        """
        return self.training_type_plugin.test_step_end(output)

    def validation_step_end(self, output: Optional[STEP_OUTPUT]) -> Optional[STEP_OUTPUT]:
        """A hook to do something at the end of the validation step

        Args:
            output: the output of the validation step
        """
        return self.training_type_plugin.validation_step_end(output)

    def backward(
        self,
        closure_loss: Tensor,
        optimizer: Optimizer,
        optimizer_idx: int,
        should_accumulate: bool,
        *args: Any,
        **kwargs: Any,
    ) -> Tensor:
        """Forwards backward-calls to the precision plugin.

        Args:
            closure_loss: a tensor holding the loss value to backpropagate
            should_accumulate: whether to accumulate gradients
        """
        self.training_type_plugin.pre_backward(closure_loss, should_accumulate, optimizer, optimizer_idx)

        output = self.precision_plugin.backward(
            self.lightning_module, closure_loss, optimizer, optimizer_idx, should_accumulate, *args, **kwargs
        )

        self.training_type_plugin.post_backward(closure_loss, should_accumulate, optimizer, optimizer_idx)

        return output

    def optimizer_step(self, optimizer: Optimizer, opt_idx: int, lambda_closure: Callable, **kwargs: Any) -> None:
        """performs the actual optimizer step.

        Args:
            optimizer: the optimizer performing the step
            opt_idx: index of the current optimizer
            lambda_closure: closure calculating the loss value

        """
        make_optimizer_step = self.precision_plugin.pre_optimizer_step(
            self.lightning_module, optimizer, opt_idx, lambda_closure, **kwargs
        )
        if make_optimizer_step:
            self.run_optimizer_step(optimizer, opt_idx, lambda_closure, **kwargs)
        self.precision_plugin.post_optimizer_step(optimizer, opt_idx)
        self.training_type_plugin.post_optimizer_step(optimizer, opt_idx, **kwargs)

    def run_optimizer_step(
        self, optimizer: Optimizer, optimizer_idx: int, lambda_closure: Callable, **kwargs: Any
    ) -> None:
        self.training_type_plugin.optimizer_step(optimizer, lambda_closure=lambda_closure, **kwargs)

    def optimizer_zero_grad(self, current_epoch: int, batch_idx: int, optimizer: Optimizer, opt_idx: int) -> None:
        """Zeros all model parameter's gradients"""
        model_ref = self.lightning_module
        model_ref.optimizer_zero_grad(current_epoch, batch_idx, optimizer, opt_idx)

    def clip_gradients(
        self,
        optimizer: Optimizer,
        clip_val: Union[int, float],
        gradient_clip_algorithm: GradClipAlgorithmType = GradClipAlgorithmType.NORM,
    ) -> None:
        """clips all the optimizer parameters to the given value"""
        self.precision_plugin.clip_gradients(optimizer, clip_val, gradient_clip_algorithm=gradient_clip_algorithm)

    def on_train_epoch_end(self, outputs: EPOCH_OUTPUT) -> None:
        """Hook to do something on the end of an training epoch

        Args:
            outputs: the outputs of the training steps
        """
        pass

    def on_train_end(self) -> None:
        """Hook to do something at the end of the training"""
        pass

    def setup_optimizers(self, trainer: 'pl.Trainer') -> None:
        """
        Creates optimizers and schedulers

        Args:
            trainer: the Trainer, these optimizers should be connected to
        """
        if trainer.state not in (TrainerState.FITTING, TrainerState.TUNING):
            return
        optimizers, lr_schedulers, optimizer_frequencies = self.training_type_plugin.init_optimizers(
            trainer=trainer, model=self.lightning_module
        )
        self.optimizers = optimizers
        self.lr_schedulers = lr_schedulers
        self.optimizer_frequencies = optimizer_frequencies

<<<<<<< HEAD
    def setup_training_type_plugin(self, model: LightningModule) -> None:
=======
    def setup_training_type_plugin(self, plugin: TrainingTypePlugin, model: 'pl.LightningModule') -> None:
>>>>>>> d1529c28
        """Attaches the training type plugin to the accelerator."""
        self.training_type_plugin.setup(model)

    def setup_precision_plugin(self) -> None:
        """Attaches the precision plugin to the accelerator"""
        model, optimizers, schedulers = self.precision_plugin.connect(self.model, self.optimizers, self.lr_schedulers)
        self.model = model
        self.optimizers = optimizers
        self.schedulers = schedulers

    def to_device(self, kwargs: Dict[str, Union[Any, int]]) -> Dict[str, Union[Any, int]]:
        """Pushes the batch to the root device"""
<<<<<<< HEAD
        batch = kwargs['batch']

        # TODO (tchaton) Better fix
        is_dict = isinstance(batch, dict)
        if is_dict:
            batch = [batch]

        batch = self.batch_to_device(
            batch, self.root_device, dataloader_idx=kwargs.get('dataloader_idx', None)
        )
        kwargs['batch'] = batch[0] if is_dict else batch
        return kwargs
=======
        return self.batch_to_device(batch, self.root_device)
>>>>>>> d1529c28

    @property
    def amp_backend(self) -> Optional[LightningEnum]:
        if isinstance(self.precision_plugin, ApexMixedPrecisionPlugin):
            return AMPType.APEX
        elif isinstance(self.precision_plugin, NativeMixedPrecisionPlugin):
            return AMPType.NATIVE
        return None

    @property
    def precision(self) -> Union[str, int]:
        return self.precision_plugin.precision

    @property
    def scaler(self) -> Optional['GradScaler']:
        return getattr(self.precision_plugin, 'scaler', None)

    @property
    def rpc_enabled(self) -> bool:
        return self.training_type_plugin.rpc_enabled

    def optimizer_state(self, optimizer: Optimizer) -> Dict[str, Tensor]:
        """
        Returns state of an optimizer. Allows for syncing/collating optimizer state from processes in custom
        plugins.
        """
        return getattr(self.training_type_plugin, 'optimizer_state', lambda x: x.state_dict())(optimizer)

    def on_save(self, checkpoint: Dict[str, Union[Any, Tensor]]) -> Dict[str, Union[Any, Tensor]]:
        return self.training_type_plugin.on_save(checkpoint)

    def barrier(self, name: Optional[str] = None) -> None:
        self.training_type_plugin.barrier(name=name)

    def broadcast(self, obj: object, src: int = 0) -> object:
        """Broadcasts an object to all processes, such that the src object is broadcast to all other ranks if needed.

        Args:
            obj: Object to broadcast to all process, usually a tensor or collection of tensors.
            src: The source rank of which the object will be broadcast from
        """
        return self.training_type_plugin.broadcast(obj, src)

    def all_gather(self, tensor: Tensor, group: Optional[Any] = None, sync_grads: bool = False) -> Tensor:
        """
        Function to gather a tensor from several distributed processes.

        Args:
            tensor: tensor of shape (batch, ...)
            group: the process group to gather results from. Defaults to all processes (world)
            sync_grads: flag that allows users to synchronize gradients for all_gather op

        Return:
            A tensor of shape (world_size, batch, ...)
        """
        return self.training_type_plugin.all_gather(tensor, group=group, sync_grads=sync_grads)

    def process_dataloader(self, dataloader: Union[Iterable, DataLoader]) -> Union[Iterable, DataLoader]:
        """Wraps the dataloader if necessary

        Args:
            dataloader: iterable. Ideally of type: :class:`torch.utils.data.DataLoader`
        """
        return self.training_type_plugin.process_dataloader(dataloader)

    @property
    def results(self) -> Any:
        """
        The results of the last run will be cached within the training type plugin.
        In distributed training, we make sure to transfer the results to the appropriate master process.
        """
        return self.training_type_plugin.results

    @contextlib.contextmanager
    def model_sharded_context(self) -> Generator[None, None, None]:
        """
        Provide hook to create modules in a distributed aware context. This is useful for when we'd like to
        shard the model instantly - useful for extremely large models. Can save memory and
        initialization time.

        Returns:
            Model parallel context.
        """
        with self.training_type_plugin.model_sharded_context():
            yield

    # todo: remove in v1.5
    def connect_training_type_plugin(self, plugin: TrainingTypePlugin, model: 'pl.LightningModule') -> None:
        """
        Attaches the training type plugin to the accelerator.
        Also transfers ownership of the model to this plugin

        .. deprecated::v1.3
            Will be removed in v1.5.0.
        """
        rank_zero_warn(
            'Accelerator method `connect_training_type_plugin` was deprecated in v1.3.'
            ' It will be removed in v1.5.'
        )
        self.setup_training_type_plugin(model)

    # todo: remove in v1.5
    def connect_precision_plugin(self, plugin: PrecisionPlugin) -> None:
        """Attaches the precision plugin to the accelerator

        .. deprecated::v1.3
            Will be removed in v1.5.0.
        """
        rank_zero_warn(
            'Accelerator method `connect_precision_plugin` was deprecated in v1.3.'
            ' It will be removed in v1.5.'
        )
        self.setup_precision_plugin()

    def save_checkpoint(self, checkpoint: Dict[str, Any], filepath: str) -> None:
        """Save model/training states as a checkpoint file through state-dump and file-write.

        Args:
            checkpoint: dict containing model and trainer state
            filepath: write-target file's path
        """
        self.training_type_plugin.save_checkpoint(checkpoint, filepath)

    @property
    def call_configure_sharded_model_hook(self) -> bool:
        """
        Allow model parallel hook to be called in suitable environments determined by the training type plugin.
        This is useful for when we want to shard the model once within fit.

        Returns:
            True if we want to call the model parallel setup hook.
        """
        return self.training_type_plugin.call_configure_sharded_model_hook

    @call_configure_sharded_model_hook.setter
    def call_configure_sharded_model_hook(self, mode: bool) -> None:
        self.training_type_plugin.call_configure_sharded_model_hook = mode

    @property
    def setup_optimizers_in_pre_dispatch(self) -> bool:
        """
        Override to delay setting optimizers and schedulers till after dispatch.
        This is useful when the `TrainingTypePlugin` requires operating on the wrapped accelerator model.
        However this may break certain precision plugins such as APEX which require optimizers to be set.

        Returns:
            If True, delay setup optimizers until `pre_dispatch`, else call within `setup`.
        """
        return self.training_type_plugin.setup_optimizers_in_pre_dispatch

    def update_global_step(self, total_batch_idx: int, current_global_step: int) -> int:
        return self.training_type_plugin.update_global_step(total_batch_idx, current_global_step)<|MERGE_RESOLUTION|>--- conflicted
+++ resolved
@@ -12,11 +12,7 @@
 # See the License for the specific language governing permissions and
 # limitations under the License.
 import contextlib
-<<<<<<< HEAD
-from typing import Any, Callable, Dict, Generator, Iterable, Optional, Sequence, Union
-=======
 from typing import Any, Callable, Dict, Generator, Iterable, List, Optional, Union
->>>>>>> d1529c28
 
 import torch
 from torch import Tensor
@@ -171,13 +167,8 @@
 
     def training_step(
         self,
-<<<<<<< HEAD
         kwargs: Dict[str, Union[Any, int]],
-    ) -> _STEP_OUTPUT_TYPE:
-=======
-        args: List[Union[Any, int]],
     ) -> STEP_OUTPUT:
->>>>>>> d1529c28
         """The actual training step.
 
         Args:
@@ -198,11 +189,7 @@
     def post_training_step(self) -> None:
         self.training_type_plugin.post_training_step()
 
-<<<<<<< HEAD
-    def validation_step(self, kwargs: Dict[str, Union[Any, int]]) -> _STEP_OUTPUT_TYPE:
-=======
-    def validation_step(self, args: List[Union[Any, int]]) -> Optional[STEP_OUTPUT]:
->>>>>>> d1529c28
+    def validation_step(self, kwargs: Dict[str, Union[Any, int]]) -> Optional[STEP_OUTPUT]:
         """The actual validation step.
 
         Args:
@@ -219,11 +206,7 @@
         with self.precision_plugin.val_step_context(), self.training_type_plugin.val_step_context():
             return self.training_type_plugin.validation_step(*kwargs.values())
 
-<<<<<<< HEAD
-    def test_step(self, kwargs: Dict[str, Union[Any, int]]) -> _STEP_OUTPUT_TYPE:
-=======
-    def test_step(self, args: List[Union[Any, int]]) -> Optional[STEP_OUTPUT]:
->>>>>>> d1529c28
+    def test_step(self, kwargs: Dict[str, Union[Any, int]]) -> Optional[STEP_OUTPUT]:
         """The actual test step.
 
         Args:
@@ -240,11 +223,7 @@
         with self.precision_plugin.test_step_context(), self.training_type_plugin.test_step_context():
             return self.training_type_plugin.test_step(*kwargs.values())
 
-<<<<<<< HEAD
-    def predict_step(self, kwargs: Dict[str, Union[Any, int]]) -> _STEP_OUTPUT_TYPE:
-=======
     def predict_step(self, args: List[Union[Any, int]]) -> STEP_OUTPUT:
->>>>>>> d1529c28
         """The actual predict step.
 
         Args:
@@ -374,11 +353,7 @@
         self.lr_schedulers = lr_schedulers
         self.optimizer_frequencies = optimizer_frequencies
 
-<<<<<<< HEAD
-    def setup_training_type_plugin(self, model: LightningModule) -> None:
-=======
-    def setup_training_type_plugin(self, plugin: TrainingTypePlugin, model: 'pl.LightningModule') -> None:
->>>>>>> d1529c28
+    def setup_training_type_plugin(self, model: 'pl.LightningModule') -> None:
         """Attaches the training type plugin to the accelerator."""
         self.training_type_plugin.setup(model)
 
@@ -391,22 +366,10 @@
 
     def to_device(self, kwargs: Dict[str, Union[Any, int]]) -> Dict[str, Union[Any, int]]:
         """Pushes the batch to the root device"""
-<<<<<<< HEAD
-        batch = kwargs['batch']
-
-        # TODO (tchaton) Better fix
-        is_dict = isinstance(batch, dict)
-        if is_dict:
-            batch = [batch]
-
-        batch = self.batch_to_device(
-            batch, self.root_device, dataloader_idx=kwargs.get('dataloader_idx', None)
+        kwargs['batch'] = self.batch_to_device(
+            kwargs['batch'], self.root_device, dataloader_idx=kwargs.get('dataloader_idx', None)
         )
-        kwargs['batch'] = batch[0] if is_dict else batch
         return kwargs
-=======
-        return self.batch_to_device(batch, self.root_device)
->>>>>>> d1529c28
 
     @property
     def amp_backend(self) -> Optional[LightningEnum]:
