--- conflicted
+++ resolved
@@ -26,20 +26,9 @@
 from pytorch_lightning.utilities import AMPType, HYDRA_AVAILABLE
 from pytorch_lightning.utilities.distributed import rank_zero_only, sync_ddp_if_available
 
-<<<<<<< HEAD
-try:
-    from hydra.core.hydra_config import HydraConfig
-    from hydra.utils import get_original_cwd, to_absolute_path
-except ImportError:
-    HYDRA_AVAILABLE = False
-else:
-    HYDRA_AVAILABLE = True
-=======
-
 if HYDRA_AVAILABLE:
     from hydra.utils import to_absolute_path, get_original_cwd
     from hydra.core.hydra_config import HydraConfig
->>>>>>> 21765032
 
 
 class DDPHPCAccelerator(Accelerator):
