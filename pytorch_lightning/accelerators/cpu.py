# Copyright The PyTorch Lightning team.
#
# Licensed under the Apache License, Version 2.0 (the "License");
# you may not use this file except in compliance with the License.
# You may obtain a copy of the License at
#
#     http://www.apache.org/licenses/LICENSE-2.0
#
# Unless required by applicable law or agreed to in writing, software
# distributed under the License is distributed on an "AS IS" BASIS,
# WITHOUT WARRANTIES OR CONDITIONS OF ANY KIND, either express or implied.
# See the License for the specific language governing permissions and
# limitations under the License.
import pytorch_lightning as pl
from pytorch_lightning.accelerators.accelerator import Accelerator
from pytorch_lightning.plugins.precision import MixedPrecisionPlugin
from pytorch_lightning.utilities.exceptions import MisconfigurationException


class CPUAccelerator(Accelerator):
    """Accelerator for CPU devices."""

<<<<<<< HEAD
    def setup(self, trainer: 'pl.Trainer') -> None:
=======
    def setup(self, trainer: "pl.Trainer", model: "pl.LightningModule") -> None:
>>>>>>> a64cc373
        """
        Raises:
            MisconfigurationException:
                If AMP is used with CPU, or if the selected device is not CPU.
        """
        if isinstance(self.precision_plugin, MixedPrecisionPlugin):
            raise MisconfigurationException(
                " Mixed precision is currenty only supported with the AMP backend"
                " and AMP + CPU is not supported. Please use a GPU option or"
                " change precision setting."
            )

        if "cpu" not in str(self.root_device):
            raise MisconfigurationException(f"Device should be CPU, got {self.root_device} instead.")

        return super().setup(trainer)<|MERGE_RESOLUTION|>--- conflicted
+++ resolved
@@ -20,11 +20,7 @@
 class CPUAccelerator(Accelerator):
     """Accelerator for CPU devices."""
 
-<<<<<<< HEAD
     def setup(self, trainer: 'pl.Trainer') -> None:
-=======
-    def setup(self, trainer: "pl.Trainer", model: "pl.LightningModule") -> None:
->>>>>>> a64cc373
         """
         Raises:
             MisconfigurationException:
