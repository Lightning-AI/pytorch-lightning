# Copyright The PyTorch Lightning team.
#
# Licensed under the Apache License, Version 2.0 (the "License");
# you may not use this file except in compliance with the License.
# You may obtain a copy of the License at
#
#     http://www.apache.org/licenses/LICENSE-2.0
#
# Unless required by applicable law or agreed to in writing, software
# distributed under the License is distributed on an "AS IS" BASIS,
# WITHOUT WARRANTIES OR CONDITIONS OF ANY KIND, either express or implied.
# See the License for the specific language governing permissions and
# limitations under the License.
from typing import Any, Dict, Union

import torch

import pytorch_lightning as pl
from pytorch_lightning.accelerators.accelerator import Accelerator
from pytorch_lightning.utilities.exceptions import MisconfigurationException


class CPUAccelerator(Accelerator):
    """Accelerator for CPU devices."""

    def setup(self, trainer: "pl.Trainer") -> None:
        """
        Raises:
            MisconfigurationException:
                If the selected device is not CPU.
        """
        if "cpu" not in str(self.root_device):
            raise MisconfigurationException(f"Device should be CPU, got {self.root_device} instead.")

        return super().setup(trainer)

    def get_device_stats(self, device: Union[str, torch.device]) -> Dict[str, Any]:
<<<<<<< HEAD
        raise NotImplementedError
=======
        """Returns dummy implementation for now."""
        return {}
>>>>>>> ab069876
<|MERGE_RESOLUTION|>--- conflicted
+++ resolved
@@ -35,9 +35,5 @@
         return super().setup(trainer)
 
     def get_device_stats(self, device: Union[str, torch.device]) -> Dict[str, Any]:
-<<<<<<< HEAD
-        raise NotImplementedError
-=======
         """Returns dummy implementation for now."""
-        return {}
->>>>>>> ab069876
+        return {}