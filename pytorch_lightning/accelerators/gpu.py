import logging
import os
from typing import TYPE_CHECKING

import torch

from pytorch_lightning.accelerators.accelerator import Accelerator
from pytorch_lightning.utilities.exceptions import MisconfigurationException

if TYPE_CHECKING:
    from pytorch_lightning.core.lightning import LightningModule
    from pytorch_lightning.trainer.trainer import Trainer

_log = logging.getLogger(__name__)


class GPUAccelerator(Accelerator):
<<<<<<< HEAD
    
=======
    """
    Raises:
        MisconfigurationException:
            If the selected device is not GPU.
    """
>>>>>>> 49514b88
    def setup(self, trainer: 'Trainer', model: 'LightningModule') -> None:
        """
        Raises:
            MisconfigurationException:
                If the selected device is not GPU.
        """
        if "cuda" not in str(self.root_device):
            raise MisconfigurationException(f"Device should be GPU, got {self.root_device} instead")
        self.set_nvidia_flags()
        torch.cuda.set_device(self.root_device)
        return super().setup(trainer, model)

    def on_train_start(self) -> None:
        # clear cache before training
        # use context because of:
        # https://discuss.pytorch.org/t/out-of-memory-when-i-use-torch-cuda-empty-cache/57898
        with torch.cuda.device(self.root_device):
            torch.cuda.empty_cache()

    def on_train_end(self) -> None:
        # clean up memory
        self.model.cpu()
        with torch.cuda.device(self.root_device):
            torch.cuda.empty_cache()

    @staticmethod
    def set_nvidia_flags() -> None:
        # set the correct cuda visible devices (using pci order)
        os.environ["CUDA_DEVICE_ORDER"] = "PCI_BUS_ID"
        all_gpu_ids = ",".join([str(x) for x in range(torch.cuda.device_count())])
        devices = os.getenv("CUDA_VISIBLE_DEVICES", all_gpu_ids)
        _log.info(f"LOCAL_RANK: {os.getenv('LOCAL_RANK', 0)} - CUDA_VISIBLE_DEVICES: [{devices}]")<|MERGE_RESOLUTION|>--- conflicted
+++ resolved
@@ -15,15 +15,7 @@
 
 
 class GPUAccelerator(Accelerator):
-<<<<<<< HEAD
-    
-=======
-    """
-    Raises:
-        MisconfigurationException:
-            If the selected device is not GPU.
-    """
->>>>>>> 49514b88
+
     def setup(self, trainer: 'Trainer', model: 'LightningModule') -> None:
         """
         Raises:
