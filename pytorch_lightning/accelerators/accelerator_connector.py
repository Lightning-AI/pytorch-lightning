--- conflicted
+++ resolved
@@ -233,9 +233,6 @@
                 self.trainer.plugin_connector.ddp_plugin
             )
 
-<<<<<<< HEAD
-        elif use_torchelastic_ddp:
-=======
         elif use_ddp_cpu_torch_elastic:
             accelerator_backend = accelerators.DDPCPUHPCAccelerator(
                 self.trainer,
@@ -249,7 +246,6 @@
                 cluster_env,
                 self.trainer.plugin_connector.ddp_plugin
             )
->>>>>>> 35f00df1
 
         elif use_ddp_spawn:
             accelerator_backend = accelerators.DDPSpawnAccelerator(
