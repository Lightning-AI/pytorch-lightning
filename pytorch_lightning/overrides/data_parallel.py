# Copyright The PyTorch Lightning team.
#
# Licensed under the Apache License, Version 2.0 (the "License");
# you may not use this file except in compliance with the License.
# You may obtain a copy of the License at
#
#     http://www.apache.org/licenses/LICENSE-2.0
#
# Unless required by applicable law or agreed to in writing, software
# distributed under the License is distributed on an "AS IS" BASIS,
# WITHOUT WARRANTIES OR CONDITIONS OF ANY KIND, either express or implied.
# See the License for the specific language governing permissions and
# limitations under the License.
<<<<<<< HEAD

import itertools
import threading
import warnings
from collections.abc import Iterable, Mapping
from itertools import chain
=======
import numbers
import warnings
from typing import Any
>>>>>>> 863a70c2

import torch
from torch.nn import DataParallel
from torch.nn.parallel import DistributedDataParallel

from pytorch_lightning.core.lightning import LightningModule
from pytorch_lightning.overrides.base import _LightningModuleWrapperBase
from pytorch_lightning.overrides.distributed import LightningDistributedModule
from pytorch_lightning.utilities.apply_func import apply_to_collection


class LightningDataParallel(DataParallel):
<<<<<<< HEAD
    """
    Override the forward call in lightning so it goes to training and validation step respectively
    """

    def __init__(self, *args, **kwargs):
        super().__init__(*args, **kwargs)
        warnings.filterwarnings(
            "ignore",
            module="torch.nn.parallel*",
            message=(
                "Was asked to gather along dimension 0, but all"
                " input tensors were scalars; will instead unsqueeze"
                " and return a vector."
            ),
        )

    def forward(self, *inputs, **kwargs):
        if not self.device_ids:
            return self.module(*inputs, **kwargs)

        for t in chain(self.module.parameters(), self.module.buffers()):
            if t.device != self.src_device_obj:
                raise RuntimeError("module must have its parameters and buffers "
                                   "on device {} (device_ids[0]) but found one of "
                                   "them on device: {}".format(self.src_device_obj, t.device))

        inputs, kwargs = self.scatter(inputs, kwargs, self.device_ids)
        if len(self.device_ids) == 1:
            # lightning
            if self.module.training:
                return self.module.training_step(*inputs[0], **kwargs[0])
            if self.module.testing:
                return self.module.test_step(*inputs[0], **kwargs[0])

            return self.module.validation_step(*inputs[0], **kwargs[0])

        replicas = self.replicate(self.module, self.device_ids[:len(inputs)])
        outputs = self.parallel_apply(replicas, inputs, kwargs)

        if isinstance(outputs[0], Result):
            outputs = self.__gather_structured_result(outputs)
        else:
            outputs = self.gather(outputs)
        return outputs

    def __gather_structured_result(self, outputs):
        prototype_output = outputs[0]
        original_class = prototype_output.__class__
        outputs = [dict(x) for x in outputs]

        # remove all the meta info
        meta = outputs[0]['meta']
        for i, output in enumerate(outputs):
            del output['meta']

        outputs = self.gather(outputs)

        # pass minimize to constructor for TrainResult
        if 'minimize' in outputs:
            result = original_class(outputs['minimize'])
        else:
            result = original_class()

        result.update(outputs)
        result['meta'] = meta
        return result

    def gather(self, outputs):
        r"""
        Override the gather method to support python scalars as well.
        """
        def gather_map(outputs):
            elem = outputs[0]
            elem_type = type(elem)

            if isinstance(elem, torch.Tensor):
                return Gather.apply(self.output_device, self.dim, *outputs)

            if elem is None:
                return None

            if isinstance(elem, Mapping):
                if not all((len(elem) == len(d) for d in outputs)):
                    raise ValueError('All dicts must have the same number of keys')
                return elem_type(((k, gather_map([d[k] for d in outputs]))
                                  for k in elem))
=======
>>>>>>> 863a70c2

    def __init__(self, module: LightningModule, *args, **kwargs):
        warnings.warn(
            "The usage of `LightningDataParallel` is deprecated since v1.2 and will be removed in v1.4."
            " From now on we recommend to directly subclass `torch.nn.parallel.DataParallel`.", DeprecationWarning
        )
        super().__init__(LightningParallelModule(module), *args, **kwargs)


class LightningDistributedDataParallel(DistributedDataParallel):

    def __init__(self, module: LightningModule, *args, **kwargs):
        warnings.warn(
            "The usage of `LightningDistributedDataParallel` is deprecated since v1.2 and will be removed in v1.4."
            " From now on we recommend to directly subclass `torch.nn.parallel.DistributedDataParallel`.",
            DeprecationWarning
        )
        super().__init__(LightningDistributedModule(module), *args, **kwargs)


class LightningParallelModule(_LightningModuleWrapperBase):
    """
    Wraps the user's LightningModule and redirects the forward call to the appropriate
    method, either ``training_step``, ``validation_step``, ``test_step`` or ``predict``.
    This class is used in combination with :class:`~torch.nn.parallel.DataParallel` as
    shown in the example. It also takes care of converting Python scalars to Tensors and
    un-squeezes 0-dimensional Tensors as it is required by :class:`~torch.nn.parallel.DataParallel`.

    Example:

        dp_model = torch.nn.DataParallel(
            module=LightningParallelModule(lightning_module),
            device_ids=[3, 4],
            ...
        )

    Args:
        pl_module: the model to wrap

    """

    def __init__(self, pl_module: LightningModule):
        super().__init__(pl_module)

    def forward(self, *inputs, **kwargs):
        output = super().forward(*inputs, **kwargs)

        def output_transform(data: Any):
            data = python_scalar_to_tensor(data, self.module.device)
            data = unsqueeze_scalar_tensor(data)
            return data

        output = apply_to_collection(
            output,
            dtype=(numbers.Number, torch.Tensor),
            function=output_transform,
        )
        return output


def python_scalar_to_tensor(data: Any, device: torch.device = torch.device("cpu")) -> Any:
    """ Converts a Python scalar number to a torch tensor and places it on the given device. """
    if isinstance(data, numbers.Number):
        data = torch.tensor([data], device=device)
    return data


def unsqueeze_scalar_tensor(data: Any) -> Any:
    """ Un-squeezes a 0-dim tensor. """
    if isinstance(data, torch.Tensor) and data.dim() == 0:
        data = data.unsqueeze(0)
    return data<|MERGE_RESOLUTION|>--- conflicted
+++ resolved
@@ -11,18 +11,9 @@
 # WITHOUT WARRANTIES OR CONDITIONS OF ANY KIND, either express or implied.
 # See the License for the specific language governing permissions and
 # limitations under the License.
-<<<<<<< HEAD
-
-import itertools
-import threading
-import warnings
-from collections.abc import Iterable, Mapping
-from itertools import chain
-=======
 import numbers
 import warnings
 from typing import Any
->>>>>>> 863a70c2
 
 import torch
 from torch.nn import DataParallel
@@ -35,95 +26,6 @@
 
 
 class LightningDataParallel(DataParallel):
-<<<<<<< HEAD
-    """
-    Override the forward call in lightning so it goes to training and validation step respectively
-    """
-
-    def __init__(self, *args, **kwargs):
-        super().__init__(*args, **kwargs)
-        warnings.filterwarnings(
-            "ignore",
-            module="torch.nn.parallel*",
-            message=(
-                "Was asked to gather along dimension 0, but all"
-                " input tensors were scalars; will instead unsqueeze"
-                " and return a vector."
-            ),
-        )
-
-    def forward(self, *inputs, **kwargs):
-        if not self.device_ids:
-            return self.module(*inputs, **kwargs)
-
-        for t in chain(self.module.parameters(), self.module.buffers()):
-            if t.device != self.src_device_obj:
-                raise RuntimeError("module must have its parameters and buffers "
-                                   "on device {} (device_ids[0]) but found one of "
-                                   "them on device: {}".format(self.src_device_obj, t.device))
-
-        inputs, kwargs = self.scatter(inputs, kwargs, self.device_ids)
-        if len(self.device_ids) == 1:
-            # lightning
-            if self.module.training:
-                return self.module.training_step(*inputs[0], **kwargs[0])
-            if self.module.testing:
-                return self.module.test_step(*inputs[0], **kwargs[0])
-
-            return self.module.validation_step(*inputs[0], **kwargs[0])
-
-        replicas = self.replicate(self.module, self.device_ids[:len(inputs)])
-        outputs = self.parallel_apply(replicas, inputs, kwargs)
-
-        if isinstance(outputs[0], Result):
-            outputs = self.__gather_structured_result(outputs)
-        else:
-            outputs = self.gather(outputs)
-        return outputs
-
-    def __gather_structured_result(self, outputs):
-        prototype_output = outputs[0]
-        original_class = prototype_output.__class__
-        outputs = [dict(x) for x in outputs]
-
-        # remove all the meta info
-        meta = outputs[0]['meta']
-        for i, output in enumerate(outputs):
-            del output['meta']
-
-        outputs = self.gather(outputs)
-
-        # pass minimize to constructor for TrainResult
-        if 'minimize' in outputs:
-            result = original_class(outputs['minimize'])
-        else:
-            result = original_class()
-
-        result.update(outputs)
-        result['meta'] = meta
-        return result
-
-    def gather(self, outputs):
-        r"""
-        Override the gather method to support python scalars as well.
-        """
-        def gather_map(outputs):
-            elem = outputs[0]
-            elem_type = type(elem)
-
-            if isinstance(elem, torch.Tensor):
-                return Gather.apply(self.output_device, self.dim, *outputs)
-
-            if elem is None:
-                return None
-
-            if isinstance(elem, Mapping):
-                if not all((len(elem) == len(d) for d in outputs)):
-                    raise ValueError('All dicts must have the same number of keys')
-                return elem_type(((k, gather_map([d[k] for d in outputs]))
-                                  for k in elem))
-=======
->>>>>>> 863a70c2
 
     def __init__(self, module: LightningModule, *args, **kwargs):
         warnings.warn(
