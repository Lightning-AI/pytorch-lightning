# NOTE: the upper bound for the package version is only set for CI stability, and it is dropped while installing this package
#  in case you want to preserve/enforce restrictions on the latest compatible version, add "strict" as an in-line comment

numpy >=1.17.2, <1.27.0
<<<<<<< HEAD
torch >=1.13.0, <2.4.0
=======
torch >=2.0.0, <2.3.0
>>>>>>> 5e0e02b7
fsspec[http] >=2022.5.0, <2023.11.0
packaging >=20.0, <=23.1
typing-extensions >=4.4.0, <4.10.0
lightning-utilities >=0.8.0, <0.12.0<|MERGE_RESOLUTION|>--- conflicted
+++ resolved
@@ -2,11 +2,7 @@
 #  in case you want to preserve/enforce restrictions on the latest compatible version, add "strict" as an in-line comment
 
 numpy >=1.17.2, <1.27.0
-<<<<<<< HEAD
-torch >=1.13.0, <2.4.0
-=======
-torch >=2.0.0, <2.3.0
->>>>>>> 5e0e02b7
+torch >=2.0.0, <2.4.0
 fsspec[http] >=2022.5.0, <2023.11.0
 packaging >=20.0, <=23.1
 typing-extensions >=4.4.0, <4.10.0
