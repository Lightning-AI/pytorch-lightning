coverage ==7.13.0; python_version >= "3.10"
coverage ==7.10.7; python_version < "3.10"
<<<<<<< HEAD
numpy >1.21.0, <1.27.0; python_version < "3.12"
numpy >2.1.0, <2.3.5; python_version >= "3.12"
pytest ==8.4.2
=======
numpy >=1.21.0, <1.27.0
pytest ==9.0.2
>>>>>>> 2e25642a
pytest-cov ==7.0.0
pytest-timeout ==2.4.0
pytest-rerunfailures ==16.0.1; python_version < "3.10"
pytest-rerunfailures ==16.1; python_version >= "3.10"
pytest-random-order ==1.2.0
click ==8.1.8; python_version < "3.11"
click ==8.3.1; python_version > "3.10"
tensorboardX >=2.6, <2.7.0  # todo: relax it back to `>=2.2` after fixing tests
huggingface-hub<|MERGE_RESOLUTION|>--- conflicted
+++ resolved
@@ -1,13 +1,8 @@
 coverage ==7.13.0; python_version >= "3.10"
 coverage ==7.10.7; python_version < "3.10"
-<<<<<<< HEAD
 numpy >1.21.0, <1.27.0; python_version < "3.12"
 numpy >2.1.0, <2.3.5; python_version >= "3.12"
-pytest ==8.4.2
-=======
-numpy >=1.21.0, <1.27.0
 pytest ==9.0.2
->>>>>>> 2e25642a
 pytest-cov ==7.0.0
 pytest-timeout ==2.4.0
 pytest-rerunfailures ==16.0.1; python_version < "3.10"
