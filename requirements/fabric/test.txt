coverage ==7.10.6
numpy >=1.21.0, <1.27.0
<<<<<<< HEAD
pytest ==8.4.1
pytest-cov ==6.3.0
=======
pytest ==8.4.2
pytest-cov ==6.2.1
>>>>>>> f41f73d7
pytest-timeout ==2.4.0
pytest-rerunfailures ==16.0.1
pytest-random-order ==1.2.0
click ==8.1.8; python_version < "3.11"
click ==8.2.1; python_version > "3.10"
tensorboardX >=2.6, <2.7.0  # todo: relax it back to `>=2.2` after fixing tests<|MERGE_RESOLUTION|>--- conflicted
+++ resolved
@@ -1,12 +1,7 @@
 coverage ==7.10.6
 numpy >=1.21.0, <1.27.0
-<<<<<<< HEAD
-pytest ==8.4.1
+pytest ==8.4.2
 pytest-cov ==6.3.0
-=======
-pytest ==8.4.2
-pytest-cov ==6.2.1
->>>>>>> f41f73d7
 pytest-timeout ==2.4.0
 pytest-rerunfailures ==16.0.1
 pytest-random-order ==1.2.0
