<<<<<<< HEAD
coverage ==7.10.6
=======
coverage ==7.10.7
numpy >=1.21.0, <1.27.0
>>>>>>> 4cd23361
pytest ==8.4.2
pytest-cov ==6.3.0
pytest-timeout ==2.4.0
pytest-rerunfailures ==16.0.1; python_version < "3.10"
pytest-rerunfailures ==16.1; python_version >= "3.10"
pytest-random-order ==1.2.0
click ==8.1.8; python_version < "3.11"
click ==8.3.0; python_version > "3.10"
tensorboardX >=2.6, <2.7.0  # todo: relax it back to `>=2.2` after fixing tests<|MERGE_RESOLUTION|>--- conflicted
+++ resolved
@@ -1,9 +1,4 @@
-<<<<<<< HEAD
-coverage ==7.10.6
-=======
 coverage ==7.10.7
-numpy >=1.21.0, <1.27.0
->>>>>>> 4cd23361
 pytest ==8.4.2
 pytest-cov ==6.3.0
 pytest-timeout ==2.4.0
