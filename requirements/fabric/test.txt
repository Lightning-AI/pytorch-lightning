--- conflicted
+++ resolved
@@ -4,9 +4,5 @@
 pytest-rerunfailures ==12.0
 pytest-random-order ==1.1.0
 click ==8.1.6
-<<<<<<< HEAD
-tensorboardX >=2.2, <2.6.3  # min version is set by torch.onnx missing attribute
-=======
 tensorboardX >=2.2, <2.7.0  # min version is set by torch.onnx missing attribute
->>>>>>> 7834bb63
 torchmetrics >=0.7.0, <1.1.0 # needed for using fixed compare_version