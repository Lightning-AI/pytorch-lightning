--- conflicted
+++ resolved
@@ -1,10 +1,5 @@
-<<<<<<< HEAD
-coverage ==7.10.7
-=======
 coverage ==7.11.0; python_version >= "3.10"
 coverage ==7.10.7; python_version < "3.10"
-numpy >=1.21.0, <1.27.0
->>>>>>> 29abe6e4
 pytest ==8.4.2
 pytest-cov ==7.0.0
 pytest-timeout ==2.4.0
