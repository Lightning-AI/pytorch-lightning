# NOTE: the upper bound for the package version is only set for CI stability, and it is dropped while installing this package
#  in case you want to preserve/enforce restrictions on the latest compatible version, add "strict" as an in-line comment

# extended list of package dependencies to reach full functionality
matplotlib>3.1, <3.9.0
omegaconf >=2.0.5, <2.4.0
hydra-core >=1.0.5, <1.4.0
jsonargparse[signatures] >=4.26.1, <4.27.0
rich >=12.3.0, <13.6.0
tensorboardX >=2.2, <2.7.0  # min version is set by torch.onnx missing attribute
<<<<<<< HEAD
bitsandbytes ==0.41.1  # strict
intel-extension-for-transformers>=1.2.2
=======
bitsandbytes ==0.41.0  # strict
>>>>>>> b5d4ee5e
<|MERGE_RESOLUTION|>--- conflicted
+++ resolved
@@ -8,9 +8,5 @@
 jsonargparse[signatures] >=4.26.1, <4.27.0
 rich >=12.3.0, <13.6.0
 tensorboardX >=2.2, <2.7.0  # min version is set by torch.onnx missing attribute
-<<<<<<< HEAD
-bitsandbytes ==0.41.1  # strict
-intel-extension-for-transformers>=1.2.2
-=======
 bitsandbytes ==0.41.0  # strict
->>>>>>> b5d4ee5e
+intel-extension-for-transformers>=1.2.2