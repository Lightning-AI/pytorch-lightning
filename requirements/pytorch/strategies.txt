--- conflicted
+++ resolved
@@ -2,9 +2,4 @@
 #  in case you want to preserve/enforce restrictions on the latest compatible version, add "strict" as an in-line comment
 
 # colossalai>=0.1.10  # TODO: uncomment when there's a stable version released
-<<<<<<< HEAD
-fairscale>=0.4.5, <0.4.13
-deepspeed>=0.6.0, <=0.8.0
-=======
-deepspeed>=0.6.0, <=0.7.0
->>>>>>> d6b62da4
+deepspeed>=0.6.0, <=0.8.0