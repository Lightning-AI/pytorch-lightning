--- conflicted
+++ resolved
@@ -11,13 +11,8 @@
 numpy >1.20.0, <1.27.0
 onnx >1.12.0, <1.20.0
 onnxruntime >=1.12.0, <1.23.0
-<<<<<<< HEAD
 onnxscript >= 0.1.0, < 0.6.0
-psutil <7.0.1 # for `DeviceStatsMonitor`
-=======
-onnxscript >= 0.1.0, < 0.5.0
 psutil <7.1.1 # for `DeviceStatsMonitor`
->>>>>>> 0943546b
 pandas >2.0, <2.4.0  # needed in benchmarks
 fastapi  # for `ServableModuleValidator`  # not setting version as re-defined in App
 uvicorn  # for `ServableModuleValidator`  # not setting version as re-defined in App
