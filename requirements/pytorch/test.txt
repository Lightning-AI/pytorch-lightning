coverage ==7.10.6
pytest ==8.4.2
pytest-cov ==6.3.0
pytest-timeout ==2.4.0
pytest-rerunfailures ==16.0.1
pytest-random-order ==1.2.0

# needed in tests
cloudpickle >=1.3, <3.2.0
scikit-learn >0.22.1, <1.8.0
numpy >1.20.0, <1.27.0
onnx >1.12.0, <1.20.0
<<<<<<< HEAD
onnxruntime >=1.12.0, <1.23.0
onnxscript >= 0.1.0, < 0.6.0
=======
onnxruntime >=1.12.0, <1.24.0
onnxscript >= 0.1.0, < 0.5.0
>>>>>>> 79dc82c6
psutil <7.1.1 # for `DeviceStatsMonitor`
pandas >2.0, <2.4.0  # needed in benchmarks
fastapi  # for `ServableModuleValidator`  # not setting version as re-defined in App
uvicorn  # for `ServableModuleValidator`  # not setting version as re-defined in App

tensorboard >=2.11, <2.21.0  # for `TensorBoardLogger`

torch-tensorrt; platform_system == "Linux" and python_version >= "3.12"<|MERGE_RESOLUTION|>--- conflicted
+++ resolved
@@ -10,13 +10,8 @@
 scikit-learn >0.22.1, <1.8.0
 numpy >1.20.0, <1.27.0
 onnx >1.12.0, <1.20.0
-<<<<<<< HEAD
-onnxruntime >=1.12.0, <1.23.0
+onnxruntime >=1.12.0, <1.24.0
 onnxscript >= 0.1.0, < 0.6.0
-=======
-onnxruntime >=1.12.0, <1.24.0
-onnxscript >= 0.1.0, < 0.5.0
->>>>>>> 79dc82c6
 psutil <7.1.1 # for `DeviceStatsMonitor`
 pandas >2.0, <2.4.0  # needed in benchmarks
 fastapi  # for `ServableModuleValidator`  # not setting version as re-defined in App
