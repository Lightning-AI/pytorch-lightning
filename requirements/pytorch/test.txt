--- conflicted
+++ resolved
@@ -17,12 +17,8 @@
 fastapi  # for `ServableModuleValidator`  # not setting version as re-defined in App
 uvicorn  # for `ServableModuleValidator`  # not setting version as re-defined in App
 
-<<<<<<< HEAD
-tensorboard >=2.9.1, <2.21.0  # for `TensorBoardLogger`
+tensorboard >=2.11, <2.21.0  # for `TensorBoardLogger`
 mlflow >=3.0.0, <4.0   # for `MLFlowLogger
-=======
-tensorboard >=2.11, <2.21.0  # for `TensorBoardLogger`
->>>>>>> a08b64ed
 
 --find-links https://download.pytorch.org/whl/torch-tensorrt
 torch-tensorrt; platform_system == "Linux" and python_version >= "3.12"