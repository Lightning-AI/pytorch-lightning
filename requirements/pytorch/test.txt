coverage ==7.10.2
pytest ==8.4.1
pytest-cov ==6.2.1
pytest-timeout ==2.4.0
pytest-rerunfailures ==15.1
pytest-random-order ==1.2.0

# needed in tests
cloudpickle >=1.3, <3.2.0
scikit-learn >0.22.1, <1.7.0
numpy >=1.17.2, <1.27.0
onnx >=1.12.0, <1.19.0
onnxruntime >=1.12.0, <1.21.0
psutil <7.0.1 # for `DeviceStatsMonitor`
pandas >2.0, <2.4.0  # needed in benchmarks
fastapi  # for `ServableModuleValidator`  # not setting version as re-defined in App
uvicorn  # for `ServableModuleValidator`  # not setting version as re-defined in App

<<<<<<< HEAD
tensorboard >=2.9.1, <2.20.0  # for `TensorBoardLogger`

torch-tensorrt >=1.4.0, <2.8.0; platform_system == "Linux" and python_version < "3.11"  # Initial linux support starts from 1.4.0
torch-tensorrt >=2.3.0, <2.8.0; platform_system != "Darwin" and python_version < "3.11" # Initial windows support starts from 2.3.0
torch-tensorrt >=2.5.0, <2.8.0; platform_system != "Darwin" and python_version >= "3.12"
=======
tensorboard >=2.9.1, <2.21.0  # for `TensorBoardLogger`
>>>>>>> 6a09f27e
<|MERGE_RESOLUTION|>--- conflicted
+++ resolved
@@ -16,12 +16,8 @@
 fastapi  # for `ServableModuleValidator`  # not setting version as re-defined in App
 uvicorn  # for `ServableModuleValidator`  # not setting version as re-defined in App
 
-<<<<<<< HEAD
-tensorboard >=2.9.1, <2.20.0  # for `TensorBoardLogger`
+tensorboard >=2.9.1, <2.21.0  # for `TensorBoardLogger`
 
 torch-tensorrt >=1.4.0, <2.8.0; platform_system == "Linux" and python_version < "3.11"  # Initial linux support starts from 1.4.0
 torch-tensorrt >=2.3.0, <2.8.0; platform_system != "Darwin" and python_version < "3.11" # Initial windows support starts from 2.3.0
-torch-tensorrt >=2.5.0, <2.8.0; platform_system != "Darwin" and python_version >= "3.12"
-=======
-tensorboard >=2.9.1, <2.21.0  # for `TensorBoardLogger`
->>>>>>> 6a09f27e
+torch-tensorrt >=2.5.0, <2.8.0; platform_system != "Darwin" and python_version >= "3.12"