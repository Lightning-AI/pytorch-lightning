--- conflicted
+++ resolved
@@ -17,9 +17,5 @@
 fastapi  # for `ServableModuleValidator`  # not setting version as re-defined in App
 uvicorn  # for `ServableModuleValidator`  # not setting version as re-defined in App
 
-<<<<<<< HEAD
-tensorboard >=2.9.1, <2.20.0  # for `TensorBoardLogger`
-mlflow
-=======
 tensorboard >=2.9.1, <2.21.0  # for `TensorBoardLogger`
->>>>>>> 4ff8ff7d
+mlflow