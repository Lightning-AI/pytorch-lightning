coverage==6.5.0
codecov==2.1.12
pytest==7.2.0
pytest-cov==4.0.0
pytest-forked==1.4.0
pytest-rerunfailures==10.2
pre-commit==2.20.0

# needed in tests
cloudpickle>=1.3, <=2.1.0
scikit-learn>0.22.1, <1.1.3
onnxruntime<1.14.0
psutil<5.9.4 # for `DeviceStatsMonitor`
pandas>1.0, <1.5.2  # needed in benchmarks
<<<<<<< HEAD
tensorboard>=2.9.1, <2.11.0  # for `TensorBoardLogger`
fastapi<0.87.0  # for `ServableModuleValidator`
uvicorn<0.19.1  # for `ServableModuleValidator`
=======
fastapi<0.87.0
uvicorn<0.19.1

tensorboard>=2.9.1, <2.12.0
protobuf<=3.20.1 # strict  # an extra is updating protobuf, this pin prevents TensorBoard failure
>>>>>>> a9708105
<|MERGE_RESOLUTION|>--- conflicted
+++ resolved
@@ -12,14 +12,8 @@
 onnxruntime<1.14.0
 psutil<5.9.4 # for `DeviceStatsMonitor`
 pandas>1.0, <1.5.2  # needed in benchmarks
-<<<<<<< HEAD
-tensorboard>=2.9.1, <2.11.0  # for `TensorBoardLogger`
 fastapi<0.87.0  # for `ServableModuleValidator`
 uvicorn<0.19.1  # for `ServableModuleValidator`
-=======
-fastapi<0.87.0
-uvicorn<0.19.1
 
-tensorboard>=2.9.1, <2.12.0
-protobuf<=3.20.1 # strict  # an extra is updating protobuf, this pin prevents TensorBoard failure
->>>>>>> a9708105
+tensorboard>=2.9.1, <2.12.0  # for `TensorBoardLogger`
+protobuf<=3.20.1 # strict  # an extra is updating protobuf, this pin prevents TensorBoard failure