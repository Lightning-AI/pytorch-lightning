# NOTE: the upper bound for the package version is only set for CI stability, and it is dropped while installing this package
#  in case you want to preserve/enforce restrictions on the latest compatible version, add "strict" as an in-line comment
<<<<<<< HEAD

=======
>>>>>>> 5a5ee473
torchvision >=0.12.0, <=0.15.1
gym[classic_control] >=0.17.0, <0.26.3
ipython[all] <8.7.1
torchmetrics >=0.10.0, <0.12.0
lightning-utilities >=0.7.0, <0.9.0<|MERGE_RESOLUTION|>--- conflicted
+++ resolved
@@ -1,9 +1,5 @@
 # NOTE: the upper bound for the package version is only set for CI stability, and it is dropped while installing this package
 #  in case you want to preserve/enforce restrictions on the latest compatible version, add "strict" as an in-line comment
-<<<<<<< HEAD
-
-=======
->>>>>>> 5a5ee473
 torchvision >=0.12.0, <=0.15.1
 gym[classic_control] >=0.17.0, <0.26.3
 ipython[all] <8.7.1
