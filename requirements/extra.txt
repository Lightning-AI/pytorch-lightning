# extended list of package dependencies to reach full functionality

matplotlib>3.1
<<<<<<< HEAD
horovod>=0.21.2,!=0.24.0  # no need to install with [pytorch] as pytorch is already installed
torchtext>=0.8.*
=======
horovod>=0.21.2,<0.24  # no need to install with [pytorch] as pytorch is already installed
torchtext>=0.9.*
>>>>>>> 49a4a36a
omegaconf>=2.0.5
hydra-core>=1.0.5
jsonargparse[signatures]>=4.3.0
gcsfs>=2021.5.0
rich>=10.2.2<|MERGE_RESOLUTION|>--- conflicted
+++ resolved
@@ -1,13 +1,8 @@
 # extended list of package dependencies to reach full functionality
 
 matplotlib>3.1
-<<<<<<< HEAD
 horovod>=0.21.2,!=0.24.0  # no need to install with [pytorch] as pytorch is already installed
-torchtext>=0.8.*
-=======
-horovod>=0.21.2,<0.24  # no need to install with [pytorch] as pytorch is already installed
 torchtext>=0.9.*
->>>>>>> 49a4a36a
 omegaconf>=2.0.5
 hydra-core>=1.0.5
 jsonargparse[signatures]>=4.3.0
