# install all mandatory dependencies
-r ./base.txt

<<<<<<< HEAD
# install all test utilities
coverage>=6.4, <=6.4.2
codecov>=2.1, <=2.1.12
pytest>=7.0, <=7.1.2
pytest-cov <=3.0.0
pytest-forked <=1.4.0
pytest-rerunfailures>=10.2
pre-commit>=1.0
mypy==0.971
=======
-r ./test.txt
>>>>>>> 741462f3
<|MERGE_RESOLUTION|>--- conflicted
+++ resolved
@@ -1,16 +1,4 @@
 # install all mandatory dependencies
 -r ./base.txt
 
-<<<<<<< HEAD
-# install all test utilities
-coverage>=6.4, <=6.4.2
-codecov>=2.1, <=2.1.12
-pytest>=7.0, <=7.1.2
-pytest-cov <=3.0.0
-pytest-forked <=1.4.0
-pytest-rerunfailures>=10.2
-pre-commit>=1.0
-mypy==0.971
-=======
--r ./test.txt
->>>>>>> 741462f3
+-r ./test.txt